--- conflicted
+++ resolved
@@ -4819,15 +4819,13 @@
   public static var pollHistoryActiveSegmentTitle: String { 
     return VectorL10n.tr("Vector", "poll_history_active_segment_title") 
   }
-<<<<<<< HEAD
   /// View poll in timeline
   public static var pollHistoryDetailViewInTimeline: String { 
-    return VectorL10n.tr("Vector", "poll_history_detail_view_in_timeline") 
-=======
+    return VectorL10n.tr("Vector", "poll_history_detail_view_in_timeline")
+  }
   /// Error fetching polls.
   public static var pollHistoryFetchingError: String { 
     return VectorL10n.tr("Vector", "poll_history_fetching_error") 
->>>>>>> 204b9d03
   }
   /// Load more polls
   public static var pollHistoryLoadMore: String { 
