// swiftlint:disable all
// Generated using SwiftGen, by O.Halligon — https://github.com/SwiftGen/SwiftGen

import Foundation

// swiftlint:disable superfluous_disable_command
// swiftlint:disable file_length

// MARK: - Strings

// swiftlint:disable function_parameter_count identifier_name line_length type_body_length
@objcMembers
public class VectorL10n: NSObject {
  /// Accept
  public static var accept: String { 
    return VectorL10n.tr("Vector", "accept") 
  }
  /// checkbox
  public static var accessibilityCheckboxLabel: String { 
    return VectorL10n.tr("Vector", "accessibility_checkbox_label") 
  }
  /// Logout all accounts
  public static var accountLogoutAll: String { 
    return VectorL10n.tr("Vector", "account_logout_all") 
  }
  /// Active Call
  public static var activeCall: String { 
    return VectorL10n.tr("Vector", "active_call") 
  }
  /// Active Call (%@)
  public static func activeCallDetails(_ p1: String) -> String {
    return VectorL10n.tr("Vector", "active_call_details", p1)
  }
  /// Please review and accept the policies of this homeserver:
  public static var authAcceptPolicies: String { 
    return VectorL10n.tr("Vector", "auth_accept_policies") 
  }
  /// Registration with email and phone number at once is not supported yet until the api exists. Only the phone number will be taken into account. You may add your email to your profile in settings.
  public static var authAddEmailAndPhoneWarning: String { 
    return VectorL10n.tr("Vector", "auth_add_email_and_phone_warning") 
  }
  /// Set an email for account recovery, and later to be optionally discoverable by people who know you.
  public static var authAddEmailMessage2: String { 
    return VectorL10n.tr("Vector", "auth_add_email_message_2") 
  }
  /// Set an email for account recovery. Use later email or phone to be optionally discoverable by people who know you.
  public static var authAddEmailPhoneMessage2: String { 
    return VectorL10n.tr("Vector", "auth_add_email_phone_message_2") 
  }
  /// Set a phone, and later to be optionally discoverable by people who know you.
  public static var authAddPhoneMessage2: String { 
    return VectorL10n.tr("Vector", "auth_add_phone_message_2") 
  }
  /// Invalid homeserver discovery response
  public static var authAutodiscoverInvalidResponse: String { 
    return VectorL10n.tr("Vector", "auth_autodiscover_invalid_response") 
  }
  /// This email address is already in use
  public static var authEmailInUse: String { 
    return VectorL10n.tr("Vector", "auth_email_in_use") 
  }
  /// No identity server is configured so you cannot add an email address in order to reset your password in the future.
  public static var authEmailIsRequired: String { 
    return VectorL10n.tr("Vector", "auth_email_is_required") 
  }
  /// Failed to send email: This email address was not found
  public static var authEmailNotFound: String { 
    return VectorL10n.tr("Vector", "auth_email_not_found") 
  }
  /// Email address
  public static var authEmailPlaceholder: String { 
    return VectorL10n.tr("Vector", "auth_email_placeholder") 
  }
  /// Please check your email to continue registration
  public static var authEmailValidationMessage: String { 
    return VectorL10n.tr("Vector", "auth_email_validation_message") 
  }
  /// Forgot password?
  public static var authForgotPassword: String { 
    return VectorL10n.tr("Vector", "auth_forgot_password") 
  }
  /// No identity server is configured: add one to reset your password.
  public static var authForgotPasswordErrorNoConfiguredIdentityServer: String { 
    return VectorL10n.tr("Vector", "auth_forgot_password_error_no_configured_identity_server") 
  }
  /// URL (e.g. https://matrix.org)
  public static var authHomeServerPlaceholder: String { 
    return VectorL10n.tr("Vector", "auth_home_server_placeholder") 
  }
  /// URL (e.g. https://vector.im)
  public static var authIdentityServerPlaceholder: String { 
    return VectorL10n.tr("Vector", "auth_identity_server_placeholder") 
  }
  /// This doesn't look like a valid email address
  public static var authInvalidEmail: String { 
    return VectorL10n.tr("Vector", "auth_invalid_email") 
  }
  /// Incorrect username and/or password
  public static var authInvalidLoginParam: String { 
    return VectorL10n.tr("Vector", "auth_invalid_login_param") 
  }
  /// Password too short (min 6)
  public static var authInvalidPassword: String { 
    return VectorL10n.tr("Vector", "auth_invalid_password") 
  }
  /// This doesn't look like a valid phone number
  public static var authInvalidPhone: String { 
    return VectorL10n.tr("Vector", "auth_invalid_phone") 
  }
  /// User names may only contain letters, numbers, dots, hyphens and underscores
  public static var authInvalidUserName: String { 
    return VectorL10n.tr("Vector", "auth_invalid_user_name") 
  }
  /// Log in
  public static var authLogin: String { 
    return VectorL10n.tr("Vector", "auth_login") 
  }
  /// Sign In
  public static var authLoginSingleSignOn: String { 
    return VectorL10n.tr("Vector", "auth_login_single_sign_on") 
  }
  /// Missing email address
  public static var authMissingEmail: String { 
    return VectorL10n.tr("Vector", "auth_missing_email") 
  }
  /// Missing email address or phone number
  public static var authMissingEmailOrPhone: String { 
    return VectorL10n.tr("Vector", "auth_missing_email_or_phone") 
  }
  /// Missing password
  public static var authMissingPassword: String { 
    return VectorL10n.tr("Vector", "auth_missing_password") 
  }
  /// Missing phone number
  public static var authMissingPhone: String { 
    return VectorL10n.tr("Vector", "auth_missing_phone") 
  }
  /// Unable to verify phone number.
  public static var authMsisdnValidationError: String { 
    return VectorL10n.tr("Vector", "auth_msisdn_validation_error") 
  }
  /// We've sent an SMS with an activation code. Please enter this code below.
  public static var authMsisdnValidationMessage: String { 
    return VectorL10n.tr("Vector", "auth_msisdn_validation_message") 
  }
  /// Verification Pending
  public static var authMsisdnValidationTitle: String { 
    return VectorL10n.tr("Vector", "auth_msisdn_validation_title") 
  }
  /// New password
  public static var authNewPasswordPlaceholder: String { 
    return VectorL10n.tr("Vector", "auth_new_password_placeholder") 
  }
  /// Email address (optional)
  public static var authOptionalEmailPlaceholder: String { 
    return VectorL10n.tr("Vector", "auth_optional_email_placeholder") 
  }
  /// Phone number (optional)
  public static var authOptionalPhonePlaceholder: String { 
    return VectorL10n.tr("Vector", "auth_optional_phone_placeholder") 
  }
  /// Passwords don't match
  public static var authPasswordDontMatch: String { 
    return VectorL10n.tr("Vector", "auth_password_dont_match") 
  }
  /// Password
  public static var authPasswordPlaceholder: String { 
    return VectorL10n.tr("Vector", "auth_password_placeholder") 
  }
  /// This phone number is already in use
  public static var authPhoneInUse: String { 
    return VectorL10n.tr("Vector", "auth_phone_in_use") 
  }
  /// No identity server is configured so you cannot add a phone number in order to reset your password in the future.
  public static var authPhoneIsRequired: String { 
    return VectorL10n.tr("Vector", "auth_phone_is_required") 
  }
  /// Phone number
  public static var authPhonePlaceholder: String { 
    return VectorL10n.tr("Vector", "auth_phone_placeholder") 
  }
  /// This homeserver would like to make sure you are not a robot
  public static var authRecaptchaMessage: String { 
    return VectorL10n.tr("Vector", "auth_recaptcha_message") 
  }
  /// Register
  public static var authRegister: String { 
    return VectorL10n.tr("Vector", "auth_register") 
  }
  /// Confirm your new password
  public static var authRepeatNewPasswordPlaceholder: String { 
    return VectorL10n.tr("Vector", "auth_repeat_new_password_placeholder") 
  }
  /// Repeat password
  public static var authRepeatPasswordPlaceholder: String { 
    return VectorL10n.tr("Vector", "auth_repeat_password_placeholder") 
  }
  /// An email has been sent to %@. Once you've followed the link it contains, click below.
  public static func authResetPasswordEmailValidationMessage(_ p1: String) -> String {
    return VectorL10n.tr("Vector", "auth_reset_password_email_validation_message", p1)
  }
  /// No identity server is configured: add one in server options to reset your password.
  public static var authResetPasswordErrorIsRequired: String { 
    return VectorL10n.tr("Vector", "auth_reset_password_error_is_required") 
  }
  /// Your email address does not appear to be associated with a Matrix ID on this homeserver.
  public static var authResetPasswordErrorNotFound: String { 
    return VectorL10n.tr("Vector", "auth_reset_password_error_not_found") 
  }
  /// Failed to verify email address: make sure you clicked the link in the email
  public static var authResetPasswordErrorUnauthorized: String { 
    return VectorL10n.tr("Vector", "auth_reset_password_error_unauthorized") 
  }
  /// To reset your password, enter the email address linked to your account:
  public static var authResetPasswordMessage: String { 
    return VectorL10n.tr("Vector", "auth_reset_password_message") 
  }
  /// The email address linked to your account must be entered.
  public static var authResetPasswordMissingEmail: String { 
    return VectorL10n.tr("Vector", "auth_reset_password_missing_email") 
  }
  /// A new password must be entered.
  public static var authResetPasswordMissingPassword: String { 
    return VectorL10n.tr("Vector", "auth_reset_password_missing_password") 
  }
  /// I have verified my email address
  public static var authResetPasswordNextStepButton: String { 
    return VectorL10n.tr("Vector", "auth_reset_password_next_step_button") 
  }
  /// Your password has been reset.\n\nYou have been logged out of all sessions and will no longer receive push notifications. To re-enable notifications, re-log in on each device.
  public static var authResetPasswordSuccessMessage: String { 
    return VectorL10n.tr("Vector", "auth_reset_password_success_message") 
  }
  /// Return to login screen
  public static var authReturnToLogin: String { 
    return VectorL10n.tr("Vector", "auth_return_to_login") 
  }
  /// Send Reset Email
  public static var authSendResetEmail: String { 
    return VectorL10n.tr("Vector", "auth_send_reset_email") 
  }
  /// Skip
  public static var authSkip: String { 
    return VectorL10n.tr("Vector", "auth_skip") 
  }
  /// Clear personal data
  public static var authSoftlogoutClearData: String { 
    return VectorL10n.tr("Vector", "auth_softlogout_clear_data") 
  }
  /// Clear all data
  public static var authSoftlogoutClearDataButton: String { 
    return VectorL10n.tr("Vector", "auth_softlogout_clear_data_button") 
  }
  /// Warning: Your personal data (including encryption keys) is still stored on this device.
  public static var authSoftlogoutClearDataMessage1: String { 
    return VectorL10n.tr("Vector", "auth_softlogout_clear_data_message_1") 
  }
  /// Clear it if you're finished using this device, or want to sign in to another account.
  public static var authSoftlogoutClearDataMessage2: String { 
    return VectorL10n.tr("Vector", "auth_softlogout_clear_data_message_2") 
  }
  /// Sign out
  public static var authSoftlogoutClearDataSignOut: String { 
    return VectorL10n.tr("Vector", "auth_softlogout_clear_data_sign_out") 
  }
  /// Are you sure you want to clear all data currently stored on this device? Sign in again to access your account data and messages.
  public static var authSoftlogoutClearDataSignOutMsg: String { 
    return VectorL10n.tr("Vector", "auth_softlogout_clear_data_sign_out_msg") 
  }
  /// Are you sure?
  public static var authSoftlogoutClearDataSignOutTitle: String { 
    return VectorL10n.tr("Vector", "auth_softlogout_clear_data_sign_out_title") 
  }
  /// Your homeserver (%1$@) admin has signed you out of your account %2$@ (%3$@).
  public static func authSoftlogoutReason(_ p1: String, _ p2: String, _ p3: String) -> String {
    return VectorL10n.tr("Vector", "auth_softlogout_reason", p1, p2, p3)
  }
  /// Sign in to recover encryption keys stored exclusively on this device. You need them to read all of your secure messages on any device.
  public static var authSoftlogoutRecoverEncryptionKeys: String { 
    return VectorL10n.tr("Vector", "auth_softlogout_recover_encryption_keys") 
  }
  /// Sign In
  public static var authSoftlogoutSignIn: String { 
    return VectorL10n.tr("Vector", "auth_softlogout_sign_in") 
  }
  /// You’re signed out
  public static var authSoftlogoutSignedOut: String { 
    return VectorL10n.tr("Vector", "auth_softlogout_signed_out") 
  }
  /// Submit
  public static var authSubmit: String { 
    return VectorL10n.tr("Vector", "auth_submit") 
  }
  /// The identity server is not trusted
  public static var authUntrustedIdServer: String { 
    return VectorL10n.tr("Vector", "auth_untrusted_id_server") 
  }
  /// Use custom server options (advanced)
  public static var authUseServerOptions: String { 
    return VectorL10n.tr("Vector", "auth_use_server_options") 
  }
  /// Email or user name
  public static var authUserIdPlaceholder: String { 
    return VectorL10n.tr("Vector", "auth_user_id_placeholder") 
  }
  /// User name
  public static var authUserNamePlaceholder: String { 
    return VectorL10n.tr("Vector", "auth_user_name_placeholder") 
  }
  /// Username in use
  public static var authUsernameInUse: String { 
    return VectorL10n.tr("Vector", "auth_username_in_use") 
  }
  /// This app does not support the authentication mechanism on your homeserver.
  public static var authenticatedSessionFlowNotSupported: String { 
    return VectorL10n.tr("Vector", "authenticated_session_flow_not_supported") 
  }
  /// Back
  public static var back: String { 
    return VectorL10n.tr("Vector", "back") 
  }
  /// Log back in
  public static var biometricsCantUnlockedAlertMessageLogin: String { 
    return VectorL10n.tr("Vector", "biometrics_cant_unlocked_alert_message_login") 
  }
  /// Retry
  public static var biometricsCantUnlockedAlertMessageRetry: String { 
    return VectorL10n.tr("Vector", "biometrics_cant_unlocked_alert_message_retry") 
  }
  /// To unlock, use %@ or log back in and enable %@ again
  public static func biometricsCantUnlockedAlertMessageX(_ p1: String, _ p2: String) -> String {
    return VectorL10n.tr("Vector", "biometrics_cant_unlocked_alert_message_x", p1, p2)
  }
  /// Can't unlock app
  public static var biometricsCantUnlockedAlertTitle: String { 
    return VectorL10n.tr("Vector", "biometrics_cant_unlocked_alert_title") 
  }
  /// Disable %@
  public static func biometricsDesetupDisableButtonTitleX(_ p1: String) -> String {
    return VectorL10n.tr("Vector", "biometrics_desetup_disable_button_title_x", p1)
  }
  /// Disable %@
  public static func biometricsDesetupTitleX(_ p1: String) -> String {
    return VectorL10n.tr("Vector", "biometrics_desetup_title_x", p1)
  }
  /// Face ID
  public static var biometricsModeFaceId: String { 
    return VectorL10n.tr("Vector", "biometrics_mode_face_id") 
  }
  /// Touch ID
  public static var biometricsModeTouchId: String { 
    return VectorL10n.tr("Vector", "biometrics_mode_touch_id") 
  }
  /// Enable %@
  public static func biometricsSettingsEnableX(_ p1: String) -> String {
    return VectorL10n.tr("Vector", "biometrics_settings_enable_x", p1)
  }
  /// Enable %@
  public static func biometricsSetupEnableButtonTitleX(_ p1: String) -> String {
    return VectorL10n.tr("Vector", "biometrics_setup_enable_button_title_x", p1)
  }
  /// Save yourself time
  public static var biometricsSetupSubtitle: String { 
    return VectorL10n.tr("Vector", "biometrics_setup_subtitle") 
  }
  /// Enable %@
  public static func biometricsSetupTitleX(_ p1: String) -> String {
    return VectorL10n.tr("Vector", "biometrics_setup_title_x", p1)
  }
  /// Authentication is needed to access your app
  public static var biometricsUsageReason: String { 
    return VectorL10n.tr("Vector", "biometrics_usage_reason") 
  }
  /// Please describe what you did before the crash:
  public static var bugCrashReportDescription: String { 
    return VectorL10n.tr("Vector", "bug_crash_report_description") 
  }
  /// Crash Report
  public static var bugCrashReportTitle: String { 
    return VectorL10n.tr("Vector", "bug_crash_report_title") 
  }
  /// Continue in background
  public static var bugReportBackgroundMode: String { 
    return VectorL10n.tr("Vector", "bug_report_background_mode") 
  }
  /// Please describe the bug. What did you do? What did you expect to happen? What actually happened?
  public static var bugReportDescription: String { 
    return VectorL10n.tr("Vector", "bug_report_description") 
  }
  /// In order to diagnose problems, logs from this client will be sent with this bug report. If you would prefer to only send the text above, please untick:
  public static var bugReportLogsDescription: String { 
    return VectorL10n.tr("Vector", "bug_report_logs_description") 
  }
  /// Uploading report
  public static var bugReportProgressUploading: String { 
    return VectorL10n.tr("Vector", "bug_report_progress_uploading") 
  }
  /// Collecting logs
  public static var bugReportProgressZipping: String { 
    return VectorL10n.tr("Vector", "bug_report_progress_zipping") 
  }
  /// The application has crashed last time. Would you like to submit a crash report?
  public static var bugReportPrompt: String { 
    return VectorL10n.tr("Vector", "bug_report_prompt") 
  }
  /// Send
  public static var bugReportSend: String { 
    return VectorL10n.tr("Vector", "bug_report_send") 
  }
  /// Send logs
  public static var bugReportSendLogs: String { 
    return VectorL10n.tr("Vector", "bug_report_send_logs") 
  }
  /// Send screenshot
  public static var bugReportSendScreenshot: String { 
    return VectorL10n.tr("Vector", "bug_report_send_screenshot") 
  }
  /// Bug Report
  public static var bugReportTitle: String { 
    return VectorL10n.tr("Vector", "bug_report_title") 
  }
  /// Resume
  public static var callActionsUnhold: String { 
    return VectorL10n.tr("Vector", "call_actions_unhold") 
  }
  /// There is already a call in progress.
  public static var callAlreadyDisplayed: String { 
    return VectorL10n.tr("Vector", "call_already_displayed") 
  }
  /// Incoming video call…
  public static var callIncomingVideo: String { 
    return VectorL10n.tr("Vector", "call_incoming_video") 
  }
  /// Incoming video call from %@
  public static func callIncomingVideoPrompt(_ p1: String) -> String {
    return VectorL10n.tr("Vector", "call_incoming_video_prompt", p1)
  }
  /// Incoming call…
  public static var callIncomingVoice: String { 
    return VectorL10n.tr("Vector", "call_incoming_voice") 
  }
  /// Incoming voice call from %@
  public static func callIncomingVoicePrompt(_ p1: String) -> String {
    return VectorL10n.tr("Vector", "call_incoming_voice_prompt", p1)
  }
  /// Failed to join the conference call.
  public static var callJitsiError: String { 
    return VectorL10n.tr("Vector", "call_jitsi_error") 
  }
  /// Please ask the administrator of your homeserver %@ to configure a TURN server in order for calls to work reliably.
  public static func callNoStunServerErrorMessage1(_ p1: String) -> String {
    return VectorL10n.tr("Vector", "call_no_stun_server_error_message_1", p1)
  }
  /// Alternatively, you can try to use the public server at %@, but this will not be as reliable, and it will share your IP address with that server. You can also manage this in Settings
  public static func callNoStunServerErrorMessage2(_ p1: String) -> String {
    return VectorL10n.tr("Vector", "call_no_stun_server_error_message_2", p1)
  }
  /// Call failed due to misconfigured server
  public static var callNoStunServerErrorTitle: String { 
    return VectorL10n.tr("Vector", "call_no_stun_server_error_title") 
  }
  /// Try using %@
  public static func callNoStunServerErrorUseFallbackButton(_ p1: String) -> String {
    return VectorL10n.tr("Vector", "call_no_stun_server_error_use_fallback_button", p1)
  }
  /// All
  public static var callTransferContactsAll: String { 
    return VectorL10n.tr("Vector", "call_transfer_contacts_all") 
  }
  /// Recent
  public static var callTransferContactsRecent: String { 
    return VectorL10n.tr("Vector", "call_transfer_contacts_recent") 
  }
  /// Dial pad
  public static var callTransferDialpad: String { 
    return VectorL10n.tr("Vector", "call_transfer_dialpad") 
  }
  /// Call transfer failed
  public static var callTransferErrorMessage: String { 
    return VectorL10n.tr("Vector", "call_transfer_error_message") 
  }
  /// Error
  public static var callTransferErrorTitle: String { 
    return VectorL10n.tr("Vector", "call_transfer_error_title") 
  }
  /// Transfer
  public static var callTransferTitle: String { 
    return VectorL10n.tr("Vector", "call_transfer_title") 
  }
  /// Users
  public static var callTransferUsers: String { 
    return VectorL10n.tr("Vector", "call_transfer_users") 
  }
  /// 1 active call (%@) · %@ paused calls
  public static func callbarActiveAndMultiplePaused(_ p1: String, _ p2: String) -> String {
    return VectorL10n.tr("Vector", "callbar_active_and_multiple_paused", p1, p2)
  }
  /// 1 active call (%@) · 1 paused call
  public static func callbarActiveAndSinglePaused(_ p1: String) -> String {
    return VectorL10n.tr("Vector", "callbar_active_and_single_paused", p1)
  }
  /// %@ paused calls
  public static func callbarOnlyMultiplePaused(_ p1: String) -> String {
    return VectorL10n.tr("Vector", "callbar_only_multiple_paused", p1)
  }
  /// Tap to return to the call (%@)
  public static func callbarOnlySingleActive(_ p1: String) -> String {
    return VectorL10n.tr("Vector", "callbar_only_single_active", p1)
  }
  /// Tap to Join the group call (%@)
  public static func callbarOnlySingleActiveGroup(_ p1: String) -> String {
    return VectorL10n.tr("Vector", "callbar_only_single_active_group", p1)
  }
  /// Paused call
  public static var callbarOnlySinglePaused: String { 
    return VectorL10n.tr("Vector", "callbar_only_single_paused") 
  }
  /// Return
  public static var callbarReturn: String { 
    return VectorL10n.tr("Vector", "callbar_return") 
  }
  /// Camera
  public static var camera: String { 
    return VectorL10n.tr("Vector", "camera") 
  }
  /// %@ doesn't have permission to use Camera, please change privacy settings
  public static func cameraAccessNotGranted(_ p1: String) -> String {
    return VectorL10n.tr("Vector", "camera_access_not_granted", p1)
  }
  /// The camera is unavailable on your device
  public static var cameraUnavailable: String { 
    return VectorL10n.tr("Vector", "camera_unavailable") 
  }
  /// Cancel
  public static var cancel: String { 
    return VectorL10n.tr("Vector", "cancel") 
  }
  /// Close
  public static var close: String { 
    return VectorL10n.tr("Vector", "close") 
  }
  /// collapse
  public static var collapse: String { 
    return VectorL10n.tr("Vector", "collapse") 
  }
  /// Matrix users only
  public static var contactsAddressBookMatrixUsersToggle: String { 
    return VectorL10n.tr("Vector", "contacts_address_book_matrix_users_toggle") 
  }
  /// No local contacts
  public static var contactsAddressBookNoContact: String { 
    return VectorL10n.tr("Vector", "contacts_address_book_no_contact") 
  }
  /// No identity server configured
  public static var contactsAddressBookNoIdentityServer: String { 
    return VectorL10n.tr("Vector", "contacts_address_book_no_identity_server") 
  }
  /// You didn't allow %@ to access your local contacts
  public static func contactsAddressBookPermissionDenied(_ p1: String) -> String {
    return VectorL10n.tr("Vector", "contacts_address_book_permission_denied", p1)
  }
  /// To enable contacts, go to your device settings.
  public static var contactsAddressBookPermissionDeniedAlertMessage: String { 
    return VectorL10n.tr("Vector", "contacts_address_book_permission_denied_alert_message") 
  }
  /// Contacts disabled
  public static var contactsAddressBookPermissionDeniedAlertTitle: String { 
    return VectorL10n.tr("Vector", "contacts_address_book_permission_denied_alert_title") 
  }
  /// Permission required to access local contacts
  public static var contactsAddressBookPermissionRequired: String { 
    return VectorL10n.tr("Vector", "contacts_address_book_permission_required") 
  }
  /// LOCAL CONTACTS
  public static var contactsAddressBookSection: String { 
    return VectorL10n.tr("Vector", "contacts_address_book_section") 
  }
  /// USER DIRECTORY (offline)
  public static var contactsUserDirectoryOfflineSection: String { 
    return VectorL10n.tr("Vector", "contacts_user_directory_offline_section") 
  }
  /// USER DIRECTORY
  public static var contactsUserDirectorySection: String { 
    return VectorL10n.tr("Vector", "contacts_user_directory_section") 
  }
  /// Continue
  public static var `continue`: String { 
    return VectorL10n.tr("Vector", "continue") 
  }
  /// Create
  public static var create: String { 
    return VectorL10n.tr("Vector", "create") 
  }
  /// Enable Encryption
  public static var createRoomEnableEncryption: String { 
    return VectorL10n.tr("Vector", "create_room_enable_encryption") 
  }
  /// #testroom:matrix.org
  public static var createRoomPlaceholderAddress: String { 
    return VectorL10n.tr("Vector", "create_room_placeholder_address") 
  }
  /// Name
  public static var createRoomPlaceholderName: String { 
    return VectorL10n.tr("Vector", "create_room_placeholder_name") 
  }
  /// Topic
  public static var createRoomPlaceholderTopic: String { 
    return VectorL10n.tr("Vector", "create_room_placeholder_topic") 
  }
  /// Encryption can’t be disabled afterwards.
  public static var createRoomSectionFooterEncryption: String { 
    return VectorL10n.tr("Vector", "create_room_section_footer_encryption") 
  }
  /// People join a private room only with the room invitation.
  public static var createRoomSectionFooterType: String { 
    return VectorL10n.tr("Vector", "create_room_section_footer_type") 
  }
  /// Room address
  public static var createRoomSectionHeaderAddress: String { 
    return VectorL10n.tr("Vector", "create_room_section_header_address") 
  }
  /// Room encryption
  public static var createRoomSectionHeaderEncryption: String { 
    return VectorL10n.tr("Vector", "create_room_section_header_encryption") 
  }
  /// Room name
  public static var createRoomSectionHeaderName: String { 
    return VectorL10n.tr("Vector", "create_room_section_header_name") 
  }
  /// Room topic (optional)
  public static var createRoomSectionHeaderTopic: String { 
    return VectorL10n.tr("Vector", "create_room_section_header_topic") 
  }
  /// Room type
  public static var createRoomSectionHeaderType: String { 
    return VectorL10n.tr("Vector", "create_room_section_header_type") 
  }
  /// Show the room in the directory
  public static var createRoomShowInDirectory: String { 
    return VectorL10n.tr("Vector", "create_room_show_in_directory") 
  }
  /// New Room
  public static var createRoomTitle: String { 
    return VectorL10n.tr("Vector", "create_room_title") 
  }
  /// Private Room
  public static var createRoomTypePrivate: String { 
    return VectorL10n.tr("Vector", "create_room_type_private") 
  }
  /// Public Room
  public static var createRoomTypePublic: String { 
    return VectorL10n.tr("Vector", "create_room_type_public") 
  }
  /// Verify your other devices easier
  public static var crossSigningSetupBannerSubtitle: String { 
    return VectorL10n.tr("Vector", "cross_signing_setup_banner_subtitle") 
  }
  /// Set up encryption
  public static var crossSigningSetupBannerTitle: String { 
    return VectorL10n.tr("Vector", "cross_signing_setup_banner_title") 
  }
  /// Please forget all messages I have sent when my account is deactivated (
  public static var deactivateAccountForgetMessagesInformationPart1: String { 
    return VectorL10n.tr("Vector", "deactivate_account_forget_messages_information_part1") 
  }
  /// Warning
  public static var deactivateAccountForgetMessagesInformationPart2Emphasize: String { 
    return VectorL10n.tr("Vector", "deactivate_account_forget_messages_information_part2_emphasize") 
  }
  /// : this will cause future users to see an incomplete view of conversations)
  public static var deactivateAccountForgetMessagesInformationPart3: String { 
    return VectorL10n.tr("Vector", "deactivate_account_forget_messages_information_part3") 
  }
  /// This will make your account permanently unusable. You will not be able to log in, and no one will be able to re-register the same user ID.  This will cause your account to leave all rooms it is participating in, and it will remove your account details from your identity server. 
  public static var deactivateAccountInformationsPart1: String { 
    return VectorL10n.tr("Vector", "deactivate_account_informations_part1") 
  }
  /// This action is irreversible.
  public static var deactivateAccountInformationsPart2Emphasize: String { 
    return VectorL10n.tr("Vector", "deactivate_account_informations_part2_emphasize") 
  }
  /// \n\nDeactivating your account 
  public static var deactivateAccountInformationsPart3: String { 
    return VectorL10n.tr("Vector", "deactivate_account_informations_part3") 
  }
  /// does not by default cause us to forget messages you have sent. 
  public static var deactivateAccountInformationsPart4Emphasize: String { 
    return VectorL10n.tr("Vector", "deactivate_account_informations_part4_emphasize") 
  }
  /// If you would like us to forget your messages, please tick the box below\n\nMessage visibility in Matrix is similar to email. Our forgetting your messages means that messages you have sent will not be shared with any new or unregistered users, but registered users who already have access to these messages will still have access to their copy.
  public static var deactivateAccountInformationsPart5: String { 
    return VectorL10n.tr("Vector", "deactivate_account_informations_part5") 
  }
  /// To continue, please enter your password
  public static var deactivateAccountPasswordAlertMessage: String { 
    return VectorL10n.tr("Vector", "deactivate_account_password_alert_message") 
  }
  /// Deactivate Account
  public static var deactivateAccountPasswordAlertTitle: String { 
    return VectorL10n.tr("Vector", "deactivate_account_password_alert_title") 
  }
  /// Deactivate Account
  public static var deactivateAccountTitle: String { 
    return VectorL10n.tr("Vector", "deactivate_account_title") 
  }
  /// Deactivate account
  public static var deactivateAccountValidateAction: String { 
    return VectorL10n.tr("Vector", "deactivate_account_validate_action") 
  }
  /// Decline
  public static var decline: String { 
    return VectorL10n.tr("Vector", "decline") 
  }
  /// The other party cancelled the verification.
  public static var deviceVerificationCancelled: String { 
    return VectorL10n.tr("Vector", "device_verification_cancelled") 
  }
  /// The verification has been cancelled. Reason: %@
  public static func deviceVerificationCancelledByMe(_ p1: String) -> String {
    return VectorL10n.tr("Vector", "device_verification_cancelled_by_me", p1)
  }
  /// Aeroplane
  public static var deviceVerificationEmojiAeroplane: String { 
    return VectorL10n.tr("Vector", "device_verification_emoji_aeroplane") 
  }
  /// Anchor
  public static var deviceVerificationEmojiAnchor: String { 
    return VectorL10n.tr("Vector", "device_verification_emoji_anchor") 
  }
  /// Apple
  public static var deviceVerificationEmojiApple: String { 
    return VectorL10n.tr("Vector", "device_verification_emoji_apple") 
  }
  /// Ball
  public static var deviceVerificationEmojiBall: String { 
    return VectorL10n.tr("Vector", "device_verification_emoji_ball") 
  }
  /// Banana
  public static var deviceVerificationEmojiBanana: String { 
    return VectorL10n.tr("Vector", "device_verification_emoji_banana") 
  }
  /// Bell
  public static var deviceVerificationEmojiBell: String { 
    return VectorL10n.tr("Vector", "device_verification_emoji_bell") 
  }
  /// Bicycle
  public static var deviceVerificationEmojiBicycle: String { 
    return VectorL10n.tr("Vector", "device_verification_emoji_bicycle") 
  }
  /// Book
  public static var deviceVerificationEmojiBook: String { 
    return VectorL10n.tr("Vector", "device_verification_emoji_book") 
  }
  /// Butterfly
  public static var deviceVerificationEmojiButterfly: String { 
    return VectorL10n.tr("Vector", "device_verification_emoji_butterfly") 
  }
  /// Cactus
  public static var deviceVerificationEmojiCactus: String { 
    return VectorL10n.tr("Vector", "device_verification_emoji_cactus") 
  }
  /// Cake
  public static var deviceVerificationEmojiCake: String { 
    return VectorL10n.tr("Vector", "device_verification_emoji_cake") 
  }
  /// Cat
  public static var deviceVerificationEmojiCat: String { 
    return VectorL10n.tr("Vector", "device_verification_emoji_cat") 
  }
  /// Clock
  public static var deviceVerificationEmojiClock: String { 
    return VectorL10n.tr("Vector", "device_verification_emoji_clock") 
  }
  /// Cloud
  public static var deviceVerificationEmojiCloud: String { 
    return VectorL10n.tr("Vector", "device_verification_emoji_cloud") 
  }
  /// Corn
  public static var deviceVerificationEmojiCorn: String { 
    return VectorL10n.tr("Vector", "device_verification_emoji_corn") 
  }
  /// Dog
  public static var deviceVerificationEmojiDog: String { 
    return VectorL10n.tr("Vector", "device_verification_emoji_dog") 
  }
  /// Elephant
  public static var deviceVerificationEmojiElephant: String { 
    return VectorL10n.tr("Vector", "device_verification_emoji_elephant") 
  }
  /// Fire
  public static var deviceVerificationEmojiFire: String { 
    return VectorL10n.tr("Vector", "device_verification_emoji_fire") 
  }
  /// Fish
  public static var deviceVerificationEmojiFish: String { 
    return VectorL10n.tr("Vector", "device_verification_emoji_fish") 
  }
  /// Flag
  public static var deviceVerificationEmojiFlag: String { 
    return VectorL10n.tr("Vector", "device_verification_emoji_flag") 
  }
  /// Flower
  public static var deviceVerificationEmojiFlower: String { 
    return VectorL10n.tr("Vector", "device_verification_emoji_flower") 
  }
  /// Folder
  public static var deviceVerificationEmojiFolder: String { 
    return VectorL10n.tr("Vector", "device_verification_emoji_folder") 
  }
  /// Gift
  public static var deviceVerificationEmojiGift: String { 
    return VectorL10n.tr("Vector", "device_verification_emoji_gift") 
  }
  /// Glasses
  public static var deviceVerificationEmojiGlasses: String { 
    return VectorL10n.tr("Vector", "device_verification_emoji_glasses") 
  }
  /// Globe
  public static var deviceVerificationEmojiGlobe: String { 
    return VectorL10n.tr("Vector", "device_verification_emoji_globe") 
  }
  /// Guitar
  public static var deviceVerificationEmojiGuitar: String { 
    return VectorL10n.tr("Vector", "device_verification_emoji_guitar") 
  }
  /// Hammer
  public static var deviceVerificationEmojiHammer: String { 
    return VectorL10n.tr("Vector", "device_verification_emoji_hammer") 
  }
  /// Hat
  public static var deviceVerificationEmojiHat: String { 
    return VectorL10n.tr("Vector", "device_verification_emoji_hat") 
  }
  /// Headphones
  public static var deviceVerificationEmojiHeadphones: String { 
    return VectorL10n.tr("Vector", "device_verification_emoji_headphones") 
  }
  /// Heart
  public static var deviceVerificationEmojiHeart: String { 
    return VectorL10n.tr("Vector", "device_verification_emoji_heart") 
  }
  /// Horse
  public static var deviceVerificationEmojiHorse: String { 
    return VectorL10n.tr("Vector", "device_verification_emoji_horse") 
  }
  /// Hourglass
  public static var deviceVerificationEmojiHourglass: String { 
    return VectorL10n.tr("Vector", "device_verification_emoji_hourglass") 
  }
  /// Key
  public static var deviceVerificationEmojiKey: String { 
    return VectorL10n.tr("Vector", "device_verification_emoji_key") 
  }
  /// Light Bulb
  public static var deviceVerificationEmojiLightBulb: String { 
    return VectorL10n.tr("Vector", "device_verification_emoji_light bulb") 
  }
  /// Lion
  public static var deviceVerificationEmojiLion: String { 
    return VectorL10n.tr("Vector", "device_verification_emoji_lion") 
  }
  /// Lock
  public static var deviceVerificationEmojiLock: String { 
    return VectorL10n.tr("Vector", "device_verification_emoji_lock") 
  }
  /// Moon
  public static var deviceVerificationEmojiMoon: String { 
    return VectorL10n.tr("Vector", "device_verification_emoji_moon") 
  }
  /// Mushroom
  public static var deviceVerificationEmojiMushroom: String { 
    return VectorL10n.tr("Vector", "device_verification_emoji_mushroom") 
  }
  /// Octopus
  public static var deviceVerificationEmojiOctopus: String { 
    return VectorL10n.tr("Vector", "device_verification_emoji_octopus") 
  }
  /// Panda
  public static var deviceVerificationEmojiPanda: String { 
    return VectorL10n.tr("Vector", "device_verification_emoji_panda") 
  }
  /// Paperclip
  public static var deviceVerificationEmojiPaperclip: String { 
    return VectorL10n.tr("Vector", "device_verification_emoji_paperclip") 
  }
  /// Pencil
  public static var deviceVerificationEmojiPencil: String { 
    return VectorL10n.tr("Vector", "device_verification_emoji_pencil") 
  }
  /// Penguin
  public static var deviceVerificationEmojiPenguin: String { 
    return VectorL10n.tr("Vector", "device_verification_emoji_penguin") 
  }
  /// Pig
  public static var deviceVerificationEmojiPig: String { 
    return VectorL10n.tr("Vector", "device_verification_emoji_pig") 
  }
  /// Pin
  public static var deviceVerificationEmojiPin: String { 
    return VectorL10n.tr("Vector", "device_verification_emoji_pin") 
  }
  /// Pizza
  public static var deviceVerificationEmojiPizza: String { 
    return VectorL10n.tr("Vector", "device_verification_emoji_pizza") 
  }
  /// Rabbit
  public static var deviceVerificationEmojiRabbit: String { 
    return VectorL10n.tr("Vector", "device_verification_emoji_rabbit") 
  }
  /// Robot
  public static var deviceVerificationEmojiRobot: String { 
    return VectorL10n.tr("Vector", "device_verification_emoji_robot") 
  }
  /// Rocket
  public static var deviceVerificationEmojiRocket: String { 
    return VectorL10n.tr("Vector", "device_verification_emoji_rocket") 
  }
  /// Rooster
  public static var deviceVerificationEmojiRooster: String { 
    return VectorL10n.tr("Vector", "device_verification_emoji_rooster") 
  }
  /// Santa
  public static var deviceVerificationEmojiSanta: String { 
    return VectorL10n.tr("Vector", "device_verification_emoji_santa") 
  }
  /// Scissors
  public static var deviceVerificationEmojiScissors: String { 
    return VectorL10n.tr("Vector", "device_verification_emoji_scissors") 
  }
  /// Smiley
  public static var deviceVerificationEmojiSmiley: String { 
    return VectorL10n.tr("Vector", "device_verification_emoji_smiley") 
  }
  /// Spanner
  public static var deviceVerificationEmojiSpanner: String { 
    return VectorL10n.tr("Vector", "device_verification_emoji_spanner") 
  }
  /// Strawberry
  public static var deviceVerificationEmojiStrawberry: String { 
    return VectorL10n.tr("Vector", "device_verification_emoji_strawberry") 
  }
  /// Telephone
  public static var deviceVerificationEmojiTelephone: String { 
    return VectorL10n.tr("Vector", "device_verification_emoji_telephone") 
  }
  /// Thumbs up
  public static var deviceVerificationEmojiThumbsUp: String { 
    return VectorL10n.tr("Vector", "device_verification_emoji_thumbs up") 
  }
  /// Train
  public static var deviceVerificationEmojiTrain: String { 
    return VectorL10n.tr("Vector", "device_verification_emoji_train") 
  }
  /// Tree
  public static var deviceVerificationEmojiTree: String { 
    return VectorL10n.tr("Vector", "device_verification_emoji_tree") 
  }
  /// Trophy
  public static var deviceVerificationEmojiTrophy: String { 
    return VectorL10n.tr("Vector", "device_verification_emoji_trophy") 
  }
  /// Trumpet
  public static var deviceVerificationEmojiTrumpet: String { 
    return VectorL10n.tr("Vector", "device_verification_emoji_trumpet") 
  }
  /// Turtle
  public static var deviceVerificationEmojiTurtle: String { 
    return VectorL10n.tr("Vector", "device_verification_emoji_turtle") 
  }
  /// Umbrella
  public static var deviceVerificationEmojiUmbrella: String { 
    return VectorL10n.tr("Vector", "device_verification_emoji_umbrella") 
  }
  /// Unicorn
  public static var deviceVerificationEmojiUnicorn: String { 
    return VectorL10n.tr("Vector", "device_verification_emoji_unicorn") 
  }
  /// Cannot load session information.
  public static var deviceVerificationErrorCannotLoadDevice: String { 
    return VectorL10n.tr("Vector", "device_verification_error_cannot_load_device") 
  }
  /// Verify this session to mark it as trusted. Trusting sessions of partners gives you extra peace of mind when using end-to-end encrypted messages.
  public static var deviceVerificationIncomingDescription1: String { 
    return VectorL10n.tr("Vector", "device_verification_incoming_description_1") 
  }
  /// Verifying this session will mark it as trusted, and also mark your session as trusted to the partner.
  public static var deviceVerificationIncomingDescription2: String { 
    return VectorL10n.tr("Vector", "device_verification_incoming_description_2") 
  }
  /// Incoming Verification Request
  public static var deviceVerificationIncomingTitle: String { 
    return VectorL10n.tr("Vector", "device_verification_incoming_title") 
  }
  /// Compare the unique emoji, ensuring they appear in the same order.
  public static var deviceVerificationSecurityAdviceEmoji: String { 
    return VectorL10n.tr("Vector", "device_verification_security_advice_emoji") 
  }
  /// Compare the numbers, ensuring they appear in the same order.
  public static var deviceVerificationSecurityAdviceNumber: String { 
    return VectorL10n.tr("Vector", "device_verification_security_advice_number") 
  }
  /// Verify the new login accessing your account: %@
  public static func deviceVerificationSelfVerifyAlertMessage(_ p1: String) -> String {
    return VectorL10n.tr("Vector", "device_verification_self_verify_alert_message", p1)
  }
  /// New login. Was this you?
  public static var deviceVerificationSelfVerifyAlertTitle: String { 
    return VectorL10n.tr("Vector", "device_verification_self_verify_alert_title") 
  }
  /// Verify
  public static var deviceVerificationSelfVerifyAlertValidateAction: String { 
    return VectorL10n.tr("Vector", "device_verification_self_verify_alert_validate_action") 
  }
  /// Use this session to verify your new one, granting it access to encrypted messages.
  public static var deviceVerificationSelfVerifyStartInformation: String { 
    return VectorL10n.tr("Vector", "device_verification_self_verify_start_information") 
  }
  /// Start verification
  public static var deviceVerificationSelfVerifyStartVerifyAction: String { 
    return VectorL10n.tr("Vector", "device_verification_self_verify_start_verify_action") 
  }
  /// Waiting…
  public static var deviceVerificationSelfVerifyStartWaiting: String { 
    return VectorL10n.tr("Vector", "device_verification_self_verify_start_waiting") 
  }
  /// This works with %@ and other cross-signing capable Matrix clients.
  public static func deviceVerificationSelfVerifyWaitAdditionalInformation(_ p1: String) -> String {
    return VectorL10n.tr("Vector", "device_verification_self_verify_wait_additional_information", p1)
  }
  /// Verify this session from one of your other sessions, granting it access to encrypted messages.\n\nUse the latest %@ on your other devices:
  public static func deviceVerificationSelfVerifyWaitInformation(_ p1: String) -> String {
    return VectorL10n.tr("Vector", "device_verification_self_verify_wait_information", p1)
  }
  /// Verify this login
  public static var deviceVerificationSelfVerifyWaitNewSignInTitle: String { 
    return VectorL10n.tr("Vector", "device_verification_self_verify_wait_new_sign_in_title") 
  }
  /// If you can't access an existing session
  public static var deviceVerificationSelfVerifyWaitRecoverSecretsAdditionalInformation: String { 
    return VectorL10n.tr("Vector", "device_verification_self_verify_wait_recover_secrets_additional_information") 
  }
  /// Checking for other verification capabilities ...
  public static var deviceVerificationSelfVerifyWaitRecoverSecretsCheckingAvailability: String { 
    return VectorL10n.tr("Vector", "device_verification_self_verify_wait_recover_secrets_checking_availability") 
  }
  /// Use Security Phrase or Key
  public static var deviceVerificationSelfVerifyWaitRecoverSecretsWithPassphrase: String { 
    return VectorL10n.tr("Vector", "device_verification_self_verify_wait_recover_secrets_with_passphrase") 
  }
  /// Use Security Key
  public static var deviceVerificationSelfVerifyWaitRecoverSecretsWithoutPassphrase: String { 
    return VectorL10n.tr("Vector", "device_verification_self_verify_wait_recover_secrets_without_passphrase") 
  }
  /// Complete security
  public static var deviceVerificationSelfVerifyWaitTitle: String { 
    return VectorL10n.tr("Vector", "device_verification_self_verify_wait_title") 
  }
  /// Verify by comparing a short text string
  public static var deviceVerificationStartTitle: String { 
    return VectorL10n.tr("Vector", "device_verification_start_title") 
  }
  /// Nothing appearing? Not all clients support interactive verification yet. Use legacy verification.
  public static var deviceVerificationStartUseLegacy: String { 
    return VectorL10n.tr("Vector", "device_verification_start_use_legacy") 
  }
  /// Use Legacy Verification
  public static var deviceVerificationStartUseLegacyAction: String { 
    return VectorL10n.tr("Vector", "device_verification_start_use_legacy_action") 
  }
  /// Begin Verifying
  public static var deviceVerificationStartVerifyButton: String { 
    return VectorL10n.tr("Vector", "device_verification_start_verify_button") 
  }
  /// Waiting for partner to accept…
  public static var deviceVerificationStartWaitPartner: String { 
    return VectorL10n.tr("Vector", "device_verification_start_wait_partner") 
  }
  /// Got it
  public static var deviceVerificationVerifiedGotItButton: String { 
    return VectorL10n.tr("Vector", "device_verification_verified_got_it_button") 
  }
  /// Verified!
  public static var deviceVerificationVerifiedTitle: String { 
    return VectorL10n.tr("Vector", "device_verification_verified_title") 
  }
  /// Waiting for partner to confirm…
  public static var deviceVerificationVerifyWaitPartner: String { 
    return VectorL10n.tr("Vector", "device_verification_verify_wait_partner") 
  }
  /// Dial pad
  public static var dialpadTitle: String { 
    return VectorL10n.tr("Vector", "dialpad_title") 
  }
  /// %tu rooms
  public static func directoryCellDescription(_ p1: Int) -> String {
    return VectorL10n.tr("Vector", "directory_cell_description", p1)
  }
  /// Browse directory
  public static var directoryCellTitle: String { 
    return VectorL10n.tr("Vector", "directory_cell_title") 
  }
  /// Failed to fetch data
  public static var directorySearchFail: String { 
    return VectorL10n.tr("Vector", "directory_search_fail") 
  }
  /// %tu results found for %@
  public static func directorySearchResults(_ p1: Int, _ p2: String) -> String {
    return VectorL10n.tr("Vector", "directory_search_results", p1, p2)
  }
  /// >%tu results found for %@
  public static func directorySearchResultsMoreThan(_ p1: Int, _ p2: String) -> String {
    return VectorL10n.tr("Vector", "directory_search_results_more_than", p1, p2)
  }
  /// Browse directory results
  public static var directorySearchResultsTitle: String { 
    return VectorL10n.tr("Vector", "directory_search_results_title") 
  }
  /// Searching directory…
  public static var directorySearchingTitle: String { 
    return VectorL10n.tr("Vector", "directory_searching_title") 
  }
  /// All native Matrix rooms
  public static var directoryServerAllNativeRooms: String { 
    return VectorL10n.tr("Vector", "directory_server_all_native_rooms") 
  }
  /// All rooms on %@ server
  public static func directoryServerAllRooms(_ p1: String) -> String {
    return VectorL10n.tr("Vector", "directory_server_all_rooms", p1)
  }
  /// Select a directory
  public static var directoryServerPickerTitle: String { 
    return VectorL10n.tr("Vector", "directory_server_picker_title") 
  }
  /// matrix.org
  public static var directoryServerPlaceholder: String { 
    return VectorL10n.tr("Vector", "directory_server_placeholder") 
  }
  /// Type a homeserver to list public rooms from
  public static var directoryServerTypeHomeserver: String { 
    return VectorL10n.tr("Vector", "directory_server_type_homeserver") 
  }
  /// Directory
  public static var directoryTitle: String { 
    return VectorL10n.tr("Vector", "directory_title") 
  }
  /// Do not ask again
  public static var doNotAskAgain: String { 
    return VectorL10n.tr("Vector", "do_not_ask_again") 
  }
  /// Done
  public static var done: String { 
    return VectorL10n.tr("Vector", "done") 
  }
  /// %@ now supports end-to-end encryption but you need to log in again to enable it.\n\nYou can do it now or later from the application settings.
  public static func e2eEnablingOnAppUpdate(_ p1: String) -> String {
    return VectorL10n.tr("Vector", "e2e_enabling_on_app_update", p1)
  }
  /// A new secure message key backup has been detected.\n\nIf this wasn’t you, set a new Security Phrase in Settings.
  public static var e2eKeyBackupWrongVersion: String { 
    return VectorL10n.tr("Vector", "e2e_key_backup_wrong_version") 
  }
  /// Settings
  public static var e2eKeyBackupWrongVersionButtonSettings: String { 
    return VectorL10n.tr("Vector", "e2e_key_backup_wrong_version_button_settings") 
  }
  /// It was me
  public static var e2eKeyBackupWrongVersionButtonWasme: String { 
    return VectorL10n.tr("Vector", "e2e_key_backup_wrong_version_button_wasme") 
  }
  /// New Key Backup
  public static var e2eKeyBackupWrongVersionTitle: String { 
    return VectorL10n.tr("Vector", "e2e_key_backup_wrong_version_title") 
  }
  /// You need to log back in to generate end-to-end encryption keys for this session and submit the public key to your homeserver.\nThis is a once off; sorry for the inconvenience.
  public static var e2eNeedLogInAgain: String { 
    return VectorL10n.tr("Vector", "e2e_need_log_in_again") 
  }
  /// Ignore request
  public static var e2eRoomKeyRequestIgnoreRequest: String { 
    return VectorL10n.tr("Vector", "e2e_room_key_request_ignore_request") 
  }
  /// Your unverified session '%@' is requesting encryption keys.
  public static func e2eRoomKeyRequestMessage(_ p1: String) -> String {
    return VectorL10n.tr("Vector", "e2e_room_key_request_message", p1)
  }
  /// You added a new session '%@', which is requesting encryption keys.
  public static func e2eRoomKeyRequestMessageNewDevice(_ p1: String) -> String {
    return VectorL10n.tr("Vector", "e2e_room_key_request_message_new_device", p1)
  }
  /// Share without verifying
  public static var e2eRoomKeyRequestShareWithoutVerifying: String { 
    return VectorL10n.tr("Vector", "e2e_room_key_request_share_without_verifying") 
  }
  /// Start verification…
  public static var e2eRoomKeyRequestStartVerification: String { 
    return VectorL10n.tr("Vector", "e2e_room_key_request_start_verification") 
  }
  /// Encryption key request
  public static var e2eRoomKeyRequestTitle: String { 
    return VectorL10n.tr("Vector", "e2e_room_key_request_title") 
  }
  /// Activities
  public static var emojiPickerActivityCategory: String { 
    return VectorL10n.tr("Vector", "emoji_picker_activity_category") 
  }
  /// Flags
  public static var emojiPickerFlagsCategory: String { 
    return VectorL10n.tr("Vector", "emoji_picker_flags_category") 
  }
  /// Food & Drink
  public static var emojiPickerFoodsCategory: String { 
    return VectorL10n.tr("Vector", "emoji_picker_foods_category") 
  }
  /// Animals & Nature
  public static var emojiPickerNatureCategory: String { 
    return VectorL10n.tr("Vector", "emoji_picker_nature_category") 
  }
  /// Objects
  public static var emojiPickerObjectsCategory: String { 
    return VectorL10n.tr("Vector", "emoji_picker_objects_category") 
  }
  /// Smileys & People
  public static var emojiPickerPeopleCategory: String { 
    return VectorL10n.tr("Vector", "emoji_picker_people_category") 
  }
  /// Travel & Places
  public static var emojiPickerPlacesCategory: String { 
    return VectorL10n.tr("Vector", "emoji_picker_places_category") 
  }
  /// Symbols
  public static var emojiPickerSymbolsCategory: String { 
    return VectorL10n.tr("Vector", "emoji_picker_symbols_category") 
  }
  /// Reactions
  public static var emojiPickerTitle: String { 
    return VectorL10n.tr("Vector", "emoji_picker_title") 
  }
  /// Send an encrypted message…
  public static var encryptedRoomMessagePlaceholder: String { 
    return VectorL10n.tr("Vector", "encrypted_room_message_placeholder") 
  }
  /// Send an encrypted reply…
  public static var encryptedRoomMessageReplyToPlaceholder: String { 
    return VectorL10n.tr("Vector", "encrypted_room_message_reply_to_placeholder") 
  }
  /// Add an identity server in your settings to invite by email.
  public static var errorInvite3pidWithNoIdentityServer: String { 
    return VectorL10n.tr("Vector", "error_invite_3pid_with_no_identity_server") 
  }
  /// You can't do this from %@ mobile.
  public static func errorNotSupportedOnMobile(_ p1: String) -> String {
    return VectorL10n.tr("Vector", "error_not_supported_on_mobile", p1)
  }
  /// It looks like you’re trying to connect to another homeserver. Do you want to sign out?
  public static var errorUserAlreadyLoggedIn: String { 
    return VectorL10n.tr("Vector", "error_user_already_logged_in") 
  }
  /// Active video call
  public static var eventFormatterCallActiveVideo: String { 
    return VectorL10n.tr("Vector", "event_formatter_call_active_video") 
  }
  /// Active voice call
  public static var eventFormatterCallActiveVoice: String { 
    return VectorL10n.tr("Vector", "event_formatter_call_active_voice") 
  }
  /// Answer
  public static var eventFormatterCallAnswer: String { 
    return VectorL10n.tr("Vector", "event_formatter_call_answer") 
  }
  /// Call back
  public static var eventFormatterCallBack: String { 
    return VectorL10n.tr("Vector", "event_formatter_call_back") 
  }
  /// Connecting…
  public static var eventFormatterCallConnecting: String { 
    return VectorL10n.tr("Vector", "event_formatter_call_connecting") 
  }
  /// Connection failed
  public static var eventFormatterCallConnectionFailed: String { 
    return VectorL10n.tr("Vector", "event_formatter_call_connection_failed") 
  }
  /// Decline
  public static var eventFormatterCallDecline: String { 
    return VectorL10n.tr("Vector", "event_formatter_call_decline") 
  }
  /// End call
  public static var eventFormatterCallEndCall: String { 
    return VectorL10n.tr("Vector", "event_formatter_call_end_call") 
  }
  /// Call ended
  public static var eventFormatterCallHasEnded: String { 
    return VectorL10n.tr("Vector", "event_formatter_call_has_ended") 
  }
  /// Call ended • %@
  public static func eventFormatterCallHasEndedWithTime(_ p1: String) -> String {
    return VectorL10n.tr("Vector", "event_formatter_call_has_ended_with_time", p1)
  }
  /// Incoming video call
  public static var eventFormatterCallIncomingVideo: String { 
    return VectorL10n.tr("Vector", "event_formatter_call_incoming_video") 
  }
  /// Incoming voice call
  public static var eventFormatterCallIncomingVoice: String { 
    return VectorL10n.tr("Vector", "event_formatter_call_incoming_voice") 
  }
  /// Missed video call
  public static var eventFormatterCallMissedVideo: String { 
    return VectorL10n.tr("Vector", "event_formatter_call_missed_video") 
  }
  /// Missed voice call
  public static var eventFormatterCallMissedVoice: String { 
    return VectorL10n.tr("Vector", "event_formatter_call_missed_voice") 
  }
  /// Retry
  public static var eventFormatterCallRetry: String { 
    return VectorL10n.tr("Vector", "event_formatter_call_retry") 
  }
  /// Ringing…
  public static var eventFormatterCallRinging: String { 
    return VectorL10n.tr("Vector", "event_formatter_call_ringing") 
  }
  /// Call declined
  public static var eventFormatterCallYouDeclined: String { 
    return VectorL10n.tr("Vector", "event_formatter_call_you_declined") 
  }
  /// Group call
  public static var eventFormatterGroupCall: String { 
    return VectorL10n.tr("Vector", "event_formatter_group_call") 
  }
  /// %@ in %@
  public static func eventFormatterGroupCallIncoming(_ p1: String, _ p2: String) -> String {
    return VectorL10n.tr("Vector", "event_formatter_group_call_incoming", p1, p2)
  }
  /// Join
  public static var eventFormatterGroupCallJoin: String { 
    return VectorL10n.tr("Vector", "event_formatter_group_call_join") 
  }
  /// Leave
  public static var eventFormatterGroupCallLeave: String { 
    return VectorL10n.tr("Vector", "event_formatter_group_call_leave") 
  }
  /// VoIP conference added by %@
  public static func eventFormatterJitsiWidgetAdded(_ p1: String) -> String {
    return VectorL10n.tr("Vector", "event_formatter_jitsi_widget_added", p1)
  }
  /// You added VoIP conference
  public static var eventFormatterJitsiWidgetAddedByYou: String { 
    return VectorL10n.tr("Vector", "event_formatter_jitsi_widget_added_by_you") 
  }
  /// VoIP conference removed by %@
  public static func eventFormatterJitsiWidgetRemoved(_ p1: String) -> String {
    return VectorL10n.tr("Vector", "event_formatter_jitsi_widget_removed", p1)
  }
  /// You removed VoIP conference
  public static var eventFormatterJitsiWidgetRemovedByYou: String { 
    return VectorL10n.tr("Vector", "event_formatter_jitsi_widget_removed_by_you") 
  }
  /// %tu membership changes
  public static func eventFormatterMemberUpdates(_ p1: Int) -> String {
    return VectorL10n.tr("Vector", "event_formatter_member_updates", p1)
  }
  /// Message deleted
  public static var eventFormatterMessageDeleted: String { 
    return VectorL10n.tr("Vector", "event_formatter_message_deleted") 
  }
  /// (edited)
  public static var eventFormatterMessageEditedMention: String { 
    return VectorL10n.tr("Vector", "event_formatter_message_edited_mention") 
  }
  /// Re-request encryption keys
  public static var eventFormatterRerequestKeysPart1Link: String { 
    return VectorL10n.tr("Vector", "event_formatter_rerequest_keys_part1_link") 
  }
  ///  from your other sessions.
  public static var eventFormatterRerequestKeysPart2: String { 
    return VectorL10n.tr("Vector", "event_formatter_rerequest_keys_part2") 
  }
  /// %@ widget added by %@
  public static func eventFormatterWidgetAdded(_ p1: String, _ p2: String) -> String {
    return VectorL10n.tr("Vector", "event_formatter_widget_added", p1, p2)
  }
  /// You added the widget: %@
  public static func eventFormatterWidgetAddedByYou(_ p1: String) -> String {
    return VectorL10n.tr("Vector", "event_formatter_widget_added_by_you", p1)
  }
  /// %@ widget removed by %@
  public static func eventFormatterWidgetRemoved(_ p1: String, _ p2: String) -> String {
    return VectorL10n.tr("Vector", "event_formatter_widget_removed", p1, p2)
  }
  /// You removed the widget: %@
  public static func eventFormatterWidgetRemovedByYou(_ p1: String) -> String {
    return VectorL10n.tr("Vector", "event_formatter_widget_removed_by_you", p1)
  }
  /// The link %@ is taking you to another site: %@\n\nAre you sure you want to continue?
  public static func externalLinkConfirmationMessage(_ p1: String, _ p2: String) -> String {
    return VectorL10n.tr("Vector", "external_link_confirmation_message", p1, p2)
  }
  /// Double-check this link
  public static var externalLinkConfirmationTitle: String { 
    return VectorL10n.tr("Vector", "external_link_confirmation_title") 
  }
  /// You can favourite a few ways - the quickest is just to press and hold. Tap the star and they’ll automatically appear here for safe keeping.
  public static var favouritesEmptyViewInformation: String { 
    return VectorL10n.tr("Vector", "favourites_empty_view_information") 
  }
  /// Favourite rooms and people
  public static var favouritesEmptyViewTitle: String { 
    return VectorL10n.tr("Vector", "favourites_empty_view_title") 
  }
  /// File upload
  public static var fileUploadErrorTitle: String { 
    return VectorL10n.tr("Vector", "file_upload_error_title") 
  }
  /// File type not supported.
  public static var fileUploadErrorUnsupportedFileTypeMessage: String { 
    return VectorL10n.tr("Vector", "file_upload_error_unsupported_file_type_message") 
  }
  /// Find your contacts
  public static var findYourContactsButtonTitle: String { 
    return VectorL10n.tr("Vector", "find_your_contacts_button_title") 
  }
  /// This can be disabled anytime from settings.
  public static var findYourContactsFooter: String { 
    return VectorL10n.tr("Vector", "find_your_contacts_footer") 
  }
  /// Unable to connect to the identity server.
  public static var findYourContactsIdentityServiceError: String { 
    return VectorL10n.tr("Vector", "find_your_contacts_identity_service_error") 
  }
  /// Let %@ show your contacts so you can quickly start chatting with those you know best.
  public static func findYourContactsMessage(_ p1: String) -> String {
    return VectorL10n.tr("Vector", "find_your_contacts_message", p1)
  }
  /// Start by listing your contacts
  public static var findYourContactsTitle: String { 
    return VectorL10n.tr("Vector", "find_your_contacts_title") 
  }
  /// To continue using the %@ homeserver you must review and agree to the terms and conditions.
  public static func gdprConsentNotGivenAlertMessage(_ p1: String) -> String {
    return VectorL10n.tr("Vector", "gdpr_consent_not_given_alert_message", p1)
  }
  /// Review now
  public static var gdprConsentNotGivenAlertReviewNowAction: String { 
    return VectorL10n.tr("Vector", "gdpr_consent_not_given_alert_review_now_action") 
  }
  /// Would you like to help improve %@ by automatically reporting anonymous crash reports and usage data?
  public static func googleAnalyticsUsePrompt(_ p1: String) -> String {
    return VectorL10n.tr("Vector", "google_analytics_use_prompt", p1)
  }
  /// Home
  public static var groupDetailsHome: String { 
    return VectorL10n.tr("Vector", "group_details_home") 
  }
  /// People
  public static var groupDetailsPeople: String { 
    return VectorL10n.tr("Vector", "group_details_people") 
  }
  /// Rooms
  public static var groupDetailsRooms: String { 
    return VectorL10n.tr("Vector", "group_details_rooms") 
  }
  /// Community Details
  public static var groupDetailsTitle: String { 
    return VectorL10n.tr("Vector", "group_details_title") 
  }
  /// %tu members
  public static func groupHomeMultiMembersFormat(_ p1: Int) -> String {
    return VectorL10n.tr("Vector", "group_home_multi_members_format", p1)
  }
  /// %tu rooms
  public static func groupHomeMultiRoomsFormat(_ p1: Int) -> String {
    return VectorL10n.tr("Vector", "group_home_multi_rooms_format", p1)
  }
  /// 1 member
  public static var groupHomeOneMemberFormat: String { 
    return VectorL10n.tr("Vector", "group_home_one_member_format") 
  }
  /// 1 room
  public static var groupHomeOneRoomFormat: String { 
    return VectorL10n.tr("Vector", "group_home_one_room_format") 
  }
  /// %@ has invited you to join this community
  public static func groupInvitationFormat(_ p1: String) -> String {
    return VectorL10n.tr("Vector", "group_invitation_format", p1)
  }
  /// INVITES
  public static var groupInviteSection: String { 
    return VectorL10n.tr("Vector", "group_invite_section") 
  }
  /// Add participant
  public static var groupParticipantsAddParticipant: String { 
    return VectorL10n.tr("Vector", "group_participants_add_participant") 
  }
  /// Filter community members
  public static var groupParticipantsFilterMembers: String { 
    return VectorL10n.tr("Vector", "group_participants_filter_members") 
  }
  /// Search / invite by User ID or Name
  public static var groupParticipantsInviteAnotherUser: String { 
    return VectorL10n.tr("Vector", "group_participants_invite_another_user") 
  }
  /// Malformed ID. Should be a Matrix ID like '@localpart:domain'
  public static var groupParticipantsInviteMalformedId: String { 
    return VectorL10n.tr("Vector", "group_participants_invite_malformed_id") 
  }
  /// Invite Error
  public static var groupParticipantsInviteMalformedIdTitle: String { 
    return VectorL10n.tr("Vector", "group_participants_invite_malformed_id_title") 
  }
  /// Are you sure you want to invite %@ to this group?
  public static func groupParticipantsInvitePromptMsg(_ p1: String) -> String {
    return VectorL10n.tr("Vector", "group_participants_invite_prompt_msg", p1)
  }
  /// Confirmation
  public static var groupParticipantsInvitePromptTitle: String { 
    return VectorL10n.tr("Vector", "group_participants_invite_prompt_title") 
  }
  /// INVITED
  public static var groupParticipantsInvitedSection: String { 
    return VectorL10n.tr("Vector", "group_participants_invited_section") 
  }
  /// Are you sure you want to leave the group?
  public static var groupParticipantsLeavePromptMsg: String { 
    return VectorL10n.tr("Vector", "group_participants_leave_prompt_msg") 
  }
  /// Leave group
  public static var groupParticipantsLeavePromptTitle: String { 
    return VectorL10n.tr("Vector", "group_participants_leave_prompt_title") 
  }
  /// Are you sure you want to remove %@ from this group?
  public static func groupParticipantsRemovePromptMsg(_ p1: String) -> String {
    return VectorL10n.tr("Vector", "group_participants_remove_prompt_msg", p1)
  }
  /// Confirmation
  public static var groupParticipantsRemovePromptTitle: String { 
    return VectorL10n.tr("Vector", "group_participants_remove_prompt_title") 
  }
  /// Filter community rooms
  public static var groupRoomsFilterRooms: String { 
    return VectorL10n.tr("Vector", "group_rooms_filter_rooms") 
  }
  /// COMMUNITIES
  public static var groupSection: String { 
    return VectorL10n.tr("Vector", "group_section") 
  }
  /// The all-in-one secure chat app for teams, friends and organisations. Tap the + button below to add people and rooms.
  public static var homeEmptyViewInformation: String { 
    return VectorL10n.tr("Vector", "home_empty_view_information") 
  }
  /// Welcome to %@,\n%@
  public static func homeEmptyViewTitle(_ p1: String, _ p2: String) -> String {
    return VectorL10n.tr("Vector", "home_empty_view_title", p1, p2)
  }
  /// Could not connect to the homeserver.
  public static var homeserverConnectionLost: String { 
    return VectorL10n.tr("Vector", "homeserver_connection_lost") 
  }
  /// Add
  public static var identityServerSettingsAdd: String { 
    return VectorL10n.tr("Vector", "identity_server_settings_add") 
  }
  /// Disconnect from the identity server %1$@ and connect to %2$@ instead?
  public static func identityServerSettingsAlertChange(_ p1: String, _ p2: String) -> String {
    return VectorL10n.tr("Vector", "identity_server_settings_alert_change", p1, p2)
  }
  /// Change identity server
  public static var identityServerSettingsAlertChangeTitle: String { 
    return VectorL10n.tr("Vector", "identity_server_settings_alert_change_title") 
  }
  /// Disconnect from the identity server %@?
  public static func identityServerSettingsAlertDisconnect(_ p1: String) -> String {
    return VectorL10n.tr("Vector", "identity_server_settings_alert_disconnect", p1)
  }
  /// Disconnect
  public static var identityServerSettingsAlertDisconnectButton: String { 
    return VectorL10n.tr("Vector", "identity_server_settings_alert_disconnect_button") 
  }
  /// You are still sharing your personal data on the identity server %@.\n\nWe recommend that you remove your email addresses and phone numbers from the identity server before disconnecting.
  public static func identityServerSettingsAlertDisconnectStillSharing3pid(_ p1: String) -> String {
    return VectorL10n.tr("Vector", "identity_server_settings_alert_disconnect_still_sharing_3pid", p1)
  }
  /// Disconnect anyway
  public static var identityServerSettingsAlertDisconnectStillSharing3pidButton: String { 
    return VectorL10n.tr("Vector", "identity_server_settings_alert_disconnect_still_sharing_3pid_button") 
  }
  /// Disconnect identity server
  public static var identityServerSettingsAlertDisconnectTitle: String { 
    return VectorL10n.tr("Vector", "identity_server_settings_alert_disconnect_title") 
  }
  /// %@ is not a valid identity server.
  public static func identityServerSettingsAlertErrorInvalidIdentityServer(_ p1: String) -> String {
    return VectorL10n.tr("Vector", "identity_server_settings_alert_error_invalid_identity_server", p1)
  }
  /// You must accept terms of %@ to set it as identity server.
  public static func identityServerSettingsAlertErrorTermsNotAccepted(_ p1: String) -> String {
    return VectorL10n.tr("Vector", "identity_server_settings_alert_error_terms_not_accepted", p1)
  }
  /// The identity server you have chosen does not have any terms of service. Only continue if you trust the owner of the server.
  public static var identityServerSettingsAlertNoTerms: String { 
    return VectorL10n.tr("Vector", "identity_server_settings_alert_no_terms") 
  }
  /// Identity server has no terms of services
  public static var identityServerSettingsAlertNoTermsTitle: String { 
    return VectorL10n.tr("Vector", "identity_server_settings_alert_no_terms_title") 
  }
  /// Change
  public static var identityServerSettingsChange: String { 
    return VectorL10n.tr("Vector", "identity_server_settings_change") 
  }
  /// You are currently using %@ to discover and be discoverable by existing contacts you know.
  public static func identityServerSettingsDescription(_ p1: String) -> String {
    return VectorL10n.tr("Vector", "identity_server_settings_description", p1)
  }
  /// Disconnect
  public static var identityServerSettingsDisconnect: String { 
    return VectorL10n.tr("Vector", "identity_server_settings_disconnect") 
  }
  /// Disconnecting from your identity server will mean you won’t be discoverable by other users and be able to invite others by email or phone.
  public static var identityServerSettingsDisconnectInfo: String { 
    return VectorL10n.tr("Vector", "identity_server_settings_disconnect_info") 
  }
  /// You are not currently using an identity server. To discover and be discoverable by existing contacts, add one above.
  public static var identityServerSettingsNoIsDescription: String { 
    return VectorL10n.tr("Vector", "identity_server_settings_no_is_description") 
  }
  /// Enter an identity server
  public static var identityServerSettingsPlaceHolder: String { 
    return VectorL10n.tr("Vector", "identity_server_settings_place_holder") 
  }
  /// Identity server
  public static var identityServerSettingsTitle: String { 
    return VectorL10n.tr("Vector", "identity_server_settings_title") 
  }
  /// Take photo
  public static var imagePickerActionCamera: String { 
    return VectorL10n.tr("Vector", "image_picker_action_camera") 
  }
  /// Choose from library
  public static var imagePickerActionLibrary: String { 
    return VectorL10n.tr("Vector", "image_picker_action_library") 
  }
  /// Invite
  public static var invite: String { 
    return VectorL10n.tr("Vector", "invite") 
  }
  /// Invite friends to %@
  public static func inviteFriendsAction(_ p1: String) -> String {
    return VectorL10n.tr("Vector", "invite_friends_action", p1)
  }
  /// Hey, talk to me on %@: %@
  public static func inviteFriendsShareText(_ p1: String, _ p2: String) -> String {
    return VectorL10n.tr("Vector", "invite_friends_share_text", p1, p2)
  }
  /// Join
  public static var join: String { 
    return VectorL10n.tr("Vector", "join") 
  }
  /// Joined
  public static var joined: String { 
    return VectorL10n.tr("Vector", "joined") 
  }
  /// Done
  public static var keyBackupRecoverDoneAction: String { 
    return VectorL10n.tr("Vector", "key_backup_recover_done_action") 
  }
  /// Use your Security Phrase to unlock your secure message history
  public static var keyBackupRecoverFromPassphraseInfo: String { 
    return VectorL10n.tr("Vector", "key_backup_recover_from_passphrase_info") 
  }
  /// Don’t know your Security Phrase? You can 
  public static var keyBackupRecoverFromPassphraseLostPassphraseActionPart1: String { 
    return VectorL10n.tr("Vector", "key_backup_recover_from_passphrase_lost_passphrase_action_part1") 
  }
  /// use your Security Key
  public static var keyBackupRecoverFromPassphraseLostPassphraseActionPart2: String { 
    return VectorL10n.tr("Vector", "key_backup_recover_from_passphrase_lost_passphrase_action_part2") 
  }
  /// .
  public static var keyBackupRecoverFromPassphraseLostPassphraseActionPart3: String { 
    return VectorL10n.tr("Vector", "key_backup_recover_from_passphrase_lost_passphrase_action_part3") 
  }
  /// Enter Phrase
  public static var keyBackupRecoverFromPassphrasePassphrasePlaceholder: String { 
    return VectorL10n.tr("Vector", "key_backup_recover_from_passphrase_passphrase_placeholder") 
  }
  /// Enter
  public static var keyBackupRecoverFromPassphrasePassphraseTitle: String { 
    return VectorL10n.tr("Vector", "key_backup_recover_from_passphrase_passphrase_title") 
  }
  /// Unlock History
  public static var keyBackupRecoverFromPassphraseRecoverAction: String { 
    return VectorL10n.tr("Vector", "key_backup_recover_from_passphrase_recover_action") 
  }
  /// Restoring backup…
  public static var keyBackupRecoverFromPrivateKeyInfo: String { 
    return VectorL10n.tr("Vector", "key_backup_recover_from_private_key_info") 
  }
  /// Use your Security Key to unlock your secure message history
  public static var keyBackupRecoverFromRecoveryKeyInfo: String { 
    return VectorL10n.tr("Vector", "key_backup_recover_from_recovery_key_info") 
  }
  /// Lost your Security Key You can set up a new one in settings.
  public static var keyBackupRecoverFromRecoveryKeyLostRecoveryKeyAction: String { 
    return VectorL10n.tr("Vector", "key_backup_recover_from_recovery_key_lost_recovery_key_action") 
  }
  /// Unlock History
  public static var keyBackupRecoverFromRecoveryKeyRecoverAction: String { 
    return VectorL10n.tr("Vector", "key_backup_recover_from_recovery_key_recover_action") 
  }
  /// Enter Security Key
  public static var keyBackupRecoverFromRecoveryKeyRecoveryKeyPlaceholder: String { 
    return VectorL10n.tr("Vector", "key_backup_recover_from_recovery_key_recovery_key_placeholder") 
  }
  /// Enter
  public static var keyBackupRecoverFromRecoveryKeyRecoveryKeyTitle: String { 
    return VectorL10n.tr("Vector", "key_backup_recover_from_recovery_key_recovery_key_title") 
  }
  /// Backup could not be decrypted with this phrase: please verify that you entered the correct Security Phrase.
  public static var keyBackupRecoverInvalidPassphrase: String { 
    return VectorL10n.tr("Vector", "key_backup_recover_invalid_passphrase") 
  }
  /// Incorrect Security Phrase
  public static var keyBackupRecoverInvalidPassphraseTitle: String { 
    return VectorL10n.tr("Vector", "key_backup_recover_invalid_passphrase_title") 
  }
  /// Backup could not be decrypted with this key: please verify that you entered the correct Security Key.
  public static var keyBackupRecoverInvalidRecoveryKey: String { 
    return VectorL10n.tr("Vector", "key_backup_recover_invalid_recovery_key") 
  }
  /// Security Key Mismatch
  public static var keyBackupRecoverInvalidRecoveryKeyTitle: String { 
    return VectorL10n.tr("Vector", "key_backup_recover_invalid_recovery_key_title") 
  }
  /// Backup Restored!
  public static var keyBackupRecoverSuccessInfo: String { 
    return VectorL10n.tr("Vector", "key_backup_recover_success_info") 
  }
  /// Secure Messages
  public static var keyBackupRecoverTitle: String { 
    return VectorL10n.tr("Vector", "key_backup_recover_title") 
  }
  /// Messages in encrypted rooms are secured with end-to-end encryption. Only you and the recipient(s) have the keys to read these messages.\n\nSecurely back up your keys to avoid losing them.
  public static var keyBackupSetupIntroInfo: String { 
    return VectorL10n.tr("Vector", "key_backup_setup_intro_info") 
  }
  /// Manually export keys
  public static var keyBackupSetupIntroManualExportAction: String { 
    return VectorL10n.tr("Vector", "key_backup_setup_intro_manual_export_action") 
  }
  /// (Advanced)
  public static var keyBackupSetupIntroManualExportInfo: String { 
    return VectorL10n.tr("Vector", "key_backup_setup_intro_manual_export_info") 
  }
  /// Start using Key Backup
  public static var keyBackupSetupIntroSetupActionWithoutExistingBackup: String { 
    return VectorL10n.tr("Vector", "key_backup_setup_intro_setup_action_without_existing_backup") 
  }
  /// Connect this device to Key Backup
  public static var keyBackupSetupIntroSetupConnectActionWithExistingBackup: String { 
    return VectorL10n.tr("Vector", "key_backup_setup_intro_setup_connect_action_with_existing_backup") 
  }
  /// Never lose encrypted messages
  public static var keyBackupSetupIntroTitle: String { 
    return VectorL10n.tr("Vector", "key_backup_setup_intro_title") 
  }
  /// Phrase doesn’t match
  public static var keyBackupSetupPassphraseConfirmPassphraseInvalid: String { 
    return VectorL10n.tr("Vector", "key_backup_setup_passphrase_confirm_passphrase_invalid") 
  }
  /// Confirm phrase
  public static var keyBackupSetupPassphraseConfirmPassphrasePlaceholder: String { 
    return VectorL10n.tr("Vector", "key_backup_setup_passphrase_confirm_passphrase_placeholder") 
  }
  /// Confirm
  public static var keyBackupSetupPassphraseConfirmPassphraseTitle: String { 
    return VectorL10n.tr("Vector", "key_backup_setup_passphrase_confirm_passphrase_title") 
  }
  /// Great!
  public static var keyBackupSetupPassphraseConfirmPassphraseValid: String { 
    return VectorL10n.tr("Vector", "key_backup_setup_passphrase_confirm_passphrase_valid") 
  }
  /// We'll store an encrypted copy of your keys on our server. Protect your backup with a phrase to keep it secure.\n\nFor maximum security, this should be different from your account password.
  public static var keyBackupSetupPassphraseInfo: String { 
    return VectorL10n.tr("Vector", "key_backup_setup_passphrase_info") 
  }
  /// Try adding a word
  public static var keyBackupSetupPassphrasePassphraseInvalid: String { 
    return VectorL10n.tr("Vector", "key_backup_setup_passphrase_passphrase_invalid") 
  }
  /// Enter phrase
  public static var keyBackupSetupPassphrasePassphrasePlaceholder: String { 
    return VectorL10n.tr("Vector", "key_backup_setup_passphrase_passphrase_placeholder") 
  }
  /// Enter
  public static var keyBackupSetupPassphrasePassphraseTitle: String { 
    return VectorL10n.tr("Vector", "key_backup_setup_passphrase_passphrase_title") 
  }
  /// Great!
  public static var keyBackupSetupPassphrasePassphraseValid: String { 
    return VectorL10n.tr("Vector", "key_backup_setup_passphrase_passphrase_valid") 
  }
  /// Set Phrase
  public static var keyBackupSetupPassphraseSetPassphraseAction: String { 
    return VectorL10n.tr("Vector", "key_backup_setup_passphrase_set_passphrase_action") 
  }
  /// (Advanced) Set up with Security Key
  public static var keyBackupSetupPassphraseSetupRecoveryKeyAction: String { 
    return VectorL10n.tr("Vector", "key_backup_setup_passphrase_setup_recovery_key_action") 
  }
  /// Or, secure your backup with a Security Key, saving it somewhere safe.
  public static var keyBackupSetupPassphraseSetupRecoveryKeyInfo: String { 
    return VectorL10n.tr("Vector", "key_backup_setup_passphrase_setup_recovery_key_info") 
  }
  /// Secure your backup with a Security Phrase
  public static var keyBackupSetupPassphraseTitle: String { 
    return VectorL10n.tr("Vector", "key_backup_setup_passphrase_title") 
  }
  /// You may lose secure messages if you log out or lose your device.
  public static var keyBackupSetupSkipAlertMessage: String { 
    return VectorL10n.tr("Vector", "key_backup_setup_skip_alert_message") 
  }
  /// Skip
  public static var keyBackupSetupSkipAlertSkipAction: String { 
    return VectorL10n.tr("Vector", "key_backup_setup_skip_alert_skip_action") 
  }
  /// Are you sure?
  public static var keyBackupSetupSkipAlertTitle: String { 
    return VectorL10n.tr("Vector", "key_backup_setup_skip_alert_title") 
  }
  /// Done
  public static var keyBackupSetupSuccessFromPassphraseDoneAction: String { 
    return VectorL10n.tr("Vector", "key_backup_setup_success_from_passphrase_done_action") 
  }
  /// Your keys are being backed up.\n\nYour Security Key is a safety net - you can use it to restore access to your encrypted messages if you forget your passphrase.\n\nKeep your Security Key somewhere very secure, like a password manager (or a safe).
  public static var keyBackupSetupSuccessFromPassphraseInfo: String { 
    return VectorL10n.tr("Vector", "key_backup_setup_success_from_passphrase_info") 
  }
  /// Save Security Key
  public static var keyBackupSetupSuccessFromPassphraseSaveRecoveryKeyAction: String { 
    return VectorL10n.tr("Vector", "key_backup_setup_success_from_passphrase_save_recovery_key_action") 
  }
  /// Your keys are being backed up.\n\nMake a copy of this Security Key and keep it safe.
  public static var keyBackupSetupSuccessFromRecoveryKeyInfo: String { 
    return VectorL10n.tr("Vector", "key_backup_setup_success_from_recovery_key_info") 
  }
  /// I've made a copy
  public static var keyBackupSetupSuccessFromRecoveryKeyMadeCopyAction: String { 
    return VectorL10n.tr("Vector", "key_backup_setup_success_from_recovery_key_made_copy_action") 
  }
  /// Make a Copy
  public static var keyBackupSetupSuccessFromRecoveryKeyMakeCopyAction: String { 
    return VectorL10n.tr("Vector", "key_backup_setup_success_from_recovery_key_make_copy_action") 
  }
  /// Security Key
  public static var keyBackupSetupSuccessFromRecoveryKeyRecoveryKeyTitle: String { 
    return VectorL10n.tr("Vector", "key_backup_setup_success_from_recovery_key_recovery_key_title") 
  }
  /// Your keys are being backed up.
  public static var keyBackupSetupSuccessFromSecureBackupInfo: String { 
    return VectorL10n.tr("Vector", "key_backup_setup_success_from_secure_backup_info") 
  }
  /// Success!
  public static var keyBackupSetupSuccessTitle: String { 
    return VectorL10n.tr("Vector", "key_backup_setup_success_title") 
  }
  /// Key Backup
  public static var keyBackupSetupTitle: String { 
    return VectorL10n.tr("Vector", "key_backup_setup_title") 
  }
  /// You need to bootstrap cross-signing first.
  public static var keyVerificationBootstrapNotSetupMessage: String { 
    return VectorL10n.tr("Vector", "key_verification_bootstrap_not_setup_message") 
  }
  /// Error
  public static var keyVerificationBootstrapNotSetupTitle: String { 
    return VectorL10n.tr("Vector", "key_verification_bootstrap_not_setup_title") 
  }
  /// %@ wants to verify
  public static func keyVerificationIncomingRequestIncomingAlertMessage(_ p1: String) -> String {
    return VectorL10n.tr("Vector", "key_verification_incoming_request_incoming_alert_message", p1)
  }
  /// If they don't match, the security of your communication may be compromised.
  public static var keyVerificationManuallyVerifyDeviceAdditionalInformation: String { 
    return VectorL10n.tr("Vector", "key_verification_manually_verify_device_additional_information") 
  }
  /// Session ID
  public static var keyVerificationManuallyVerifyDeviceIdTitle: String { 
    return VectorL10n.tr("Vector", "key_verification_manually_verify_device_id_title") 
  }
  /// Confirm by comparing the following with the User Settings in your other session:
  public static var keyVerificationManuallyVerifyDeviceInstruction: String { 
    return VectorL10n.tr("Vector", "key_verification_manually_verify_device_instruction") 
  }
  /// Session key
  public static var keyVerificationManuallyVerifyDeviceKeyTitle: String { 
    return VectorL10n.tr("Vector", "key_verification_manually_verify_device_key_title") 
  }
  /// Session name
  public static var keyVerificationManuallyVerifyDeviceNameTitle: String { 
    return VectorL10n.tr("Vector", "key_verification_manually_verify_device_name_title") 
  }
  /// Manually Verify by Text
  public static var keyVerificationManuallyVerifyDeviceTitle: String { 
    return VectorL10n.tr("Vector", "key_verification_manually_verify_device_title") 
  }
  /// Verify
  public static var keyVerificationManuallyVerifyDeviceValidateAction: String { 
    return VectorL10n.tr("Vector", "key_verification_manually_verify_device_validate_action") 
  }
  /// Verify your new session
  public static var keyVerificationNewSessionTitle: String { 
    return VectorL10n.tr("Vector", "key_verification_new_session_title") 
  }
  /// Verify session
  public static var keyVerificationOtherSessionTitle: String { 
    return VectorL10n.tr("Vector", "key_verification_other_session_title") 
  }
  /// Is the other device showing the same shield?
  public static var keyVerificationScanConfirmationScannedDeviceInformation: String { 
    return VectorL10n.tr("Vector", "key_verification_scan_confirmation_scanned_device_information") 
  }
  /// Almost there!
  public static var keyVerificationScanConfirmationScannedTitle: String { 
    return VectorL10n.tr("Vector", "key_verification_scan_confirmation_scanned_title") 
  }
  /// Is %@ showing the same shield?
  public static func keyVerificationScanConfirmationScannedUserInformation(_ p1: String) -> String {
    return VectorL10n.tr("Vector", "key_verification_scan_confirmation_scanned_user_information", p1)
  }
  /// Waiting for other device…
  public static var keyVerificationScanConfirmationScanningDeviceWaitingOther: String { 
    return VectorL10n.tr("Vector", "key_verification_scan_confirmation_scanning_device_waiting_other") 
  }
  /// Almost there! Waiting for confirmation…
  public static var keyVerificationScanConfirmationScanningTitle: String { 
    return VectorL10n.tr("Vector", "key_verification_scan_confirmation_scanning_title") 
  }
  /// Waiting for %@…
  public static func keyVerificationScanConfirmationScanningUserWaitingOther(_ p1: String) -> String {
    return VectorL10n.tr("Vector", "key_verification_scan_confirmation_scanning_user_waiting_other", p1)
  }
  /// Other users may not trust it.
  public static var keyVerificationSelfVerifyCurrentSessionAlertMessage: String { 
    return VectorL10n.tr("Vector", "key_verification_self_verify_current_session_alert_message") 
  }
  /// Verify this session
  public static var keyVerificationSelfVerifyCurrentSessionAlertTitle: String { 
    return VectorL10n.tr("Vector", "key_verification_self_verify_current_session_alert_title") 
  }
  /// Verify
  public static var keyVerificationSelfVerifyCurrentSessionAlertValidateAction: String { 
    return VectorL10n.tr("Vector", "key_verification_self_verify_current_session_alert_validate_action") 
  }
  /// Verify all your sessions to ensure your account & messages are safe.
  public static var keyVerificationSelfVerifyUnverifiedSessionsAlertMessage: String { 
    return VectorL10n.tr("Vector", "key_verification_self_verify_unverified_sessions_alert_message") 
  }
  /// Review where you're logged in
  public static var keyVerificationSelfVerifyUnverifiedSessionsAlertTitle: String { 
    return VectorL10n.tr("Vector", "key_verification_self_verify_unverified_sessions_alert_title") 
  }
  /// Review
  public static var keyVerificationSelfVerifyUnverifiedSessionsAlertValidateAction: String { 
    return VectorL10n.tr("Vector", "key_verification_self_verify_unverified_sessions_alert_validate_action") 
  }
  /// Verify this session
  public static var keyVerificationThisSessionTitle: String { 
    return VectorL10n.tr("Vector", "key_verification_this_session_title") 
  }
  /// Verified
  public static var keyVerificationTileConclusionDoneTitle: String { 
    return VectorL10n.tr("Vector", "key_verification_tile_conclusion_done_title") 
  }
  /// Unstrusted sign in
  public static var keyVerificationTileConclusionWarningTitle: String { 
    return VectorL10n.tr("Vector", "key_verification_tile_conclusion_warning_title") 
  }
  /// Accept
  public static var keyVerificationTileRequestIncomingApprovalAccept: String { 
    return VectorL10n.tr("Vector", "key_verification_tile_request_incoming_approval_accept") 
  }
  /// Decline
  public static var keyVerificationTileRequestIncomingApprovalDecline: String { 
    return VectorL10n.tr("Vector", "key_verification_tile_request_incoming_approval_decline") 
  }
  /// Verification request
  public static var keyVerificationTileRequestIncomingTitle: String { 
    return VectorL10n.tr("Vector", "key_verification_tile_request_incoming_title") 
  }
  /// Verification sent
  public static var keyVerificationTileRequestOutgoingTitle: String { 
    return VectorL10n.tr("Vector", "key_verification_tile_request_outgoing_title") 
  }
  /// You accepted
  public static var keyVerificationTileRequestStatusAccepted: String { 
    return VectorL10n.tr("Vector", "key_verification_tile_request_status_accepted") 
  }
  /// %@ cancelled
  public static func keyVerificationTileRequestStatusCancelled(_ p1: String) -> String {
    return VectorL10n.tr("Vector", "key_verification_tile_request_status_cancelled", p1)
  }
  /// You cancelled
  public static var keyVerificationTileRequestStatusCancelledByMe: String { 
    return VectorL10n.tr("Vector", "key_verification_tile_request_status_cancelled_by_me") 
  }
  /// Data loading…
  public static var keyVerificationTileRequestStatusDataLoading: String { 
    return VectorL10n.tr("Vector", "key_verification_tile_request_status_data_loading") 
  }
  /// Expired
  public static var keyVerificationTileRequestStatusExpired: String { 
    return VectorL10n.tr("Vector", "key_verification_tile_request_status_expired") 
  }
  /// Waiting…
  public static var keyVerificationTileRequestStatusWaiting: String { 
    return VectorL10n.tr("Vector", "key_verification_tile_request_status_waiting") 
  }
  /// Verify them
  public static var keyVerificationUserTitle: String { 
    return VectorL10n.tr("Vector", "key_verification_user_title") 
  }
  /// You can now read secure messages on your new device, and other users will know they can trust it.
  public static var keyVerificationVerifiedNewSessionInformation: String { 
    return VectorL10n.tr("Vector", "key_verification_verified_new_session_information") 
  }
  /// New session verified!
  public static var keyVerificationVerifiedNewSessionTitle: String { 
    return VectorL10n.tr("Vector", "key_verification_verified_new_session_title") 
  }
  /// You can now read secure messages on your other session, and other users will know they can trust it.
  public static var keyVerificationVerifiedOtherSessionInformation: String { 
    return VectorL10n.tr("Vector", "key_verification_verified_other_session_information") 
  }
  /// You can now read secure messages on this device, and other users will know they can trust it.
  public static var keyVerificationVerifiedThisSessionInformation: String { 
    return VectorL10n.tr("Vector", "key_verification_verified_this_session_information") 
  }
  /// Messages with this user are end-to-end encrypted and can't be read by third parties.
  public static var keyVerificationVerifiedUserInformation: String { 
    return VectorL10n.tr("Vector", "key_verification_verified_user_information") 
  }
  /// Can't scan?
  public static var keyVerificationVerifyQrCodeCannotScanAction: String { 
    return VectorL10n.tr("Vector", "key_verification_verify_qr_code_cannot_scan_action") 
  }
  /// Verify by comparing unique emoji.
  public static var keyVerificationVerifyQrCodeEmojiInformation: String { 
    return VectorL10n.tr("Vector", "key_verification_verify_qr_code_emoji_information") 
  }
  /// Scan the code to securely verify each other.
  public static var keyVerificationVerifyQrCodeInformation: String { 
    return VectorL10n.tr("Vector", "key_verification_verify_qr_code_information") 
  }
  /// Scan the code below to verify:
  public static var keyVerificationVerifyQrCodeInformationOtherDevice: String { 
    return VectorL10n.tr("Vector", "key_verification_verify_qr_code_information_other_device") 
  }
  /// Did the other user successfully scan the QR code?
  public static var keyVerificationVerifyQrCodeOtherScanMyCodeTitle: String { 
    return VectorL10n.tr("Vector", "key_verification_verify_qr_code_other_scan_my_code_title") 
  }
  /// Scan their code
  public static var keyVerificationVerifyQrCodeScanCodeAction: String { 
    return VectorL10n.tr("Vector", "key_verification_verify_qr_code_scan_code_action") 
  }
  /// Scan with this device
  public static var keyVerificationVerifyQrCodeScanCodeOtherDeviceAction: String { 
    return VectorL10n.tr("Vector", "key_verification_verify_qr_code_scan_code_other_device_action") 
  }
  /// QR code has been successfully validated.
  public static var keyVerificationVerifyQrCodeScanOtherCodeSuccessMessage: String { 
    return VectorL10n.tr("Vector", "key_verification_verify_qr_code_scan_other_code_success_message") 
  }
  /// Code validated!
  public static var keyVerificationVerifyQrCodeScanOtherCodeSuccessTitle: String { 
    return VectorL10n.tr("Vector", "key_verification_verify_qr_code_scan_other_code_success_title") 
  }
  /// Verify by emoji
  public static var keyVerificationVerifyQrCodeStartEmojiAction: String { 
    return VectorL10n.tr("Vector", "key_verification_verify_qr_code_start_emoji_action") 
  }
  /// Verify by scanning
  public static var keyVerificationVerifyQrCodeTitle: String { 
    return VectorL10n.tr("Vector", "key_verification_verify_qr_code_title") 
  }
  /// For ultimate security, use another trusted means of communication or do this in person.
  public static var keyVerificationVerifySasAdditionalInformation: String { 
    return VectorL10n.tr("Vector", "key_verification_verify_sas_additional_information") 
  }
  /// They don't match
  public static var keyVerificationVerifySasCancelAction: String { 
    return VectorL10n.tr("Vector", "key_verification_verify_sas_cancel_action") 
  }
  /// Compare emoji
  public static var keyVerificationVerifySasTitleEmoji: String { 
    return VectorL10n.tr("Vector", "key_verification_verify_sas_title_emoji") 
  }
  /// Compare numbers
  public static var keyVerificationVerifySasTitleNumber: String { 
    return VectorL10n.tr("Vector", "key_verification_verify_sas_title_number") 
  }
  /// They match
  public static var keyVerificationVerifySasValidateAction: String { 
    return VectorL10n.tr("Vector", "key_verification_verify_sas_validate_action") 
  }
  /// %.1fK
  public static func largeBadgeValueKFormat(_ p1: Float) -> String {
    return VectorL10n.tr("Vector", "large_badge_value_k_format", p1)
  }
  /// Later
  public static var later: String { 
    return VectorL10n.tr("Vector", "later") 
  }
  /// Leave
  public static var leave: String { 
    return VectorL10n.tr("Vector", "leave") 
  }
  /// Leave all rooms and spaces
  public static var leaveSpaceAndAllRoomsAction: String { 
    return VectorL10n.tr("Vector", "leave_space_and_all_rooms_action") 
  }
  /// Are you sure you want to leave %@? Do you also want to leave all rooms and spaces of this space?
  public static func leaveSpaceMessage(_ p1: String) -> String {
    return VectorL10n.tr("Vector", "leave_space_message", p1)
  }
  /// You are admin of this space, ensure that you have transferred admin right to another member before leaving.
  public static var leaveSpaceMessageAdminWarning: String { 
    return VectorL10n.tr("Vector", "leave_space_message_admin_warning") 
  }
  /// Don't leave any rooms
  public static var leaveSpaceOnlyAction: String { 
    return VectorL10n.tr("Vector", "leave_space_only_action") 
  }
  /// Leave %@
  public static func leaveSpaceTitle(_ p1: String) -> String {
    return VectorL10n.tr("Vector", "leave_space_title", p1)
  }
  /// Less
  public static var less: String { 
    return VectorL10n.tr("Vector", "less") 
  }
  /// Got it
  public static var majorUpdateDoneAction: String { 
    return VectorL10n.tr("Vector", "major_update_done_action") 
  }
  /// We're excited to announce we've changed name! Your app is up to date and you're signed in to your account.
  public static var majorUpdateInformation: String { 
    return VectorL10n.tr("Vector", "major_update_information") 
  }
  /// Learn more
  public static var majorUpdateLearnMoreAction: String { 
    return VectorL10n.tr("Vector", "major_update_learn_more_action") 
  }
  /// Riot is now %@
  public static func majorUpdateTitle(_ p1: String) -> String {
    return VectorL10n.tr("Vector", "major_update_title", p1)
  }
  /// SESSION INFO
  public static var manageSessionInfo: String { 
    return VectorL10n.tr("Vector", "manage_session_info") 
  }
  /// Session name
  public static var manageSessionName: String { 
    return VectorL10n.tr("Vector", "manage_session_name") 
  }
  /// Not trusted
  public static var manageSessionNotTrusted: String { 
    return VectorL10n.tr("Vector", "manage_session_not_trusted") 
  }
  /// Sign out of this session
  public static var manageSessionSignOut: String { 
    return VectorL10n.tr("Vector", "manage_session_sign_out") 
  }
  /// Manage session
  public static var manageSessionTitle: String { 
    return VectorL10n.tr("Vector", "manage_session_title") 
  }
  /// Trusted by you
  public static var manageSessionTrusted: String { 
    return VectorL10n.tr("Vector", "manage_session_trusted") 
  }
  /// Library
  public static var mediaPickerLibrary: String { 
    return VectorL10n.tr("Vector", "media_picker_library") 
  }
  /// Select
  public static var mediaPickerSelect: String { 
    return VectorL10n.tr("Vector", "media_picker_select") 
  }
  /// Media library
  public static var mediaPickerTitle: String { 
    return VectorL10n.tr("Vector", "media_picker_title") 
  }
  /// Audio
  public static var mediaTypeAccessibilityAudio: String { 
    return VectorL10n.tr("Vector", "media_type_accessibility_audio") 
  }
  /// File
  public static var mediaTypeAccessibilityFile: String { 
    return VectorL10n.tr("Vector", "media_type_accessibility_file") 
  }
  /// Image
  public static var mediaTypeAccessibilityImage: String { 
    return VectorL10n.tr("Vector", "media_type_accessibility_image") 
  }
  /// Location
  public static var mediaTypeAccessibilityLocation: String { 
    return VectorL10n.tr("Vector", "media_type_accessibility_location") 
  }
  /// Sticker
  public static var mediaTypeAccessibilitySticker: String { 
    return VectorL10n.tr("Vector", "media_type_accessibility_sticker") 
  }
  /// Video
  public static var mediaTypeAccessibilityVideo: String { 
    return VectorL10n.tr("Vector", "media_type_accessibility_video") 
  }
  /// More
  public static var more: String { 
    return VectorL10n.tr("Vector", "more") 
  }
  /// The Internet connection appears to be offline.
  public static var networkOfflinePrompt: String { 
    return VectorL10n.tr("Vector", "network_offline_prompt") 
  }
  /// Next
  public static var next: String { 
    return VectorL10n.tr("Vector", "next") 
  }
  /// %@ is calling you but %@ does not support calls yet.\nYou can ignore this notification and answer the call from another device or you can reject it.
  public static func noVoip(_ p1: String, _ p2: String) -> String {
    return VectorL10n.tr("Vector", "no_voip", p1, p2)
  }
  /// Incoming call
  public static var noVoipTitle: String { 
    return VectorL10n.tr("Vector", "no_voip_title") 
  }
  /// Off
  public static var off: String { 
    return VectorL10n.tr("Vector", "off") 
  }
  /// On
  public static var on: String { 
    return VectorL10n.tr("Vector", "on") 
  }
  /// Open
  public static var `open`: String { 
    return VectorL10n.tr("Vector", "open") 
  }
  /// or
  public static var or: String { 
    return VectorL10n.tr("Vector", "or") 
  }
  /// CONVERSATIONS
  public static var peopleConversationSection: String { 
    return VectorL10n.tr("Vector", "people_conversation_section") 
  }
  /// Chat securely with anyone.\nTap the + to start adding people.
  public static var peopleEmptyViewInformation: String { 
    return VectorL10n.tr("Vector", "people_empty_view_information") 
  }
  /// People
  public static var peopleEmptyViewTitle: String { 
    return VectorL10n.tr("Vector", "people_empty_view_title") 
  }
  /// INVITES
  public static var peopleInvitesSection: String { 
    return VectorL10n.tr("Vector", "people_invites_section") 
  }
  /// No conversations
  public static var peopleNoConversation: String { 
    return VectorL10n.tr("Vector", "people_no_conversation") 
  }
  /// %@ doesn't have permission to access photo library, please change privacy settings
  public static func photoLibraryAccessNotGranted(_ p1: String) -> String {
    return VectorL10n.tr("Vector", "photo_library_access_not_granted", p1)
  }
  /// Create a PIN for security
  public static var pinProtectionChoosePin: String { 
    return VectorL10n.tr("Vector", "pin_protection_choose_pin") 
  }
  /// Welcome back.
  public static var pinProtectionChoosePinWelcomeAfterLogin: String { 
    return VectorL10n.tr("Vector", "pin_protection_choose_pin_welcome_after_login") 
  }
  /// Welcome.
  public static var pinProtectionChoosePinWelcomeAfterRegister: String { 
    return VectorL10n.tr("Vector", "pin_protection_choose_pin_welcome_after_register") 
  }
  /// Confirm your PIN
  public static var pinProtectionConfirmPin: String { 
    return VectorL10n.tr("Vector", "pin_protection_confirm_pin") 
  }
  /// Confirm PIN to change PIN
  public static var pinProtectionConfirmPinToChange: String { 
    return VectorL10n.tr("Vector", "pin_protection_confirm_pin_to_change") 
  }
  /// Confirm PIN to disable PIN
  public static var pinProtectionConfirmPinToDisable: String { 
    return VectorL10n.tr("Vector", "pin_protection_confirm_pin_to_disable") 
  }
  /// Enter your PIN
  public static var pinProtectionEnterPin: String { 
    return VectorL10n.tr("Vector", "pin_protection_enter_pin") 
  }
  /// Setting up a PIN lets you protect data like messages and contacts, so only you can access them by entering the PIN at the start of the app.
  public static var pinProtectionExplanatory: String { 
    return VectorL10n.tr("Vector", "pin_protection_explanatory") 
  }
  /// Forgot PIN
  public static var pinProtectionForgotPin: String { 
    return VectorL10n.tr("Vector", "pin_protection_forgot_pin") 
  }
  /// Too many errors, you've been logged out
  public static var pinProtectionKickUserAlertMessage: String { 
    return VectorL10n.tr("Vector", "pin_protection_kick_user_alert_message") 
  }
  /// Please try again
  public static var pinProtectionMismatchErrorMessage: String { 
    return VectorL10n.tr("Vector", "pin_protection_mismatch_error_message") 
  }
  /// PINs don't match
  public static var pinProtectionMismatchErrorTitle: String { 
    return VectorL10n.tr("Vector", "pin_protection_mismatch_error_title") 
  }
  /// If you can't remember your PIN, tap the forgot PIN button.
  public static var pinProtectionMismatchTooManyTimesErrorMessage: String { 
    return VectorL10n.tr("Vector", "pin_protection_mismatch_too_many_times_error_message") 
  }
  /// For security reasons, this PIN isn’t available. Please try another PIN
  public static var pinProtectionNotAllowedPin: String { 
    return VectorL10n.tr("Vector", "pin_protection_not_allowed_pin") 
  }
  /// Reset
  public static var pinProtectionResetAlertActionReset: String { 
    return VectorL10n.tr("Vector", "pin_protection_reset_alert_action_reset") 
  }
  /// To reset your PIN, you'll need to re-login and create a new one
  public static var pinProtectionResetAlertMessage: String { 
    return VectorL10n.tr("Vector", "pin_protection_reset_alert_message") 
  }
  /// Reset PIN
  public static var pinProtectionResetAlertTitle: String { 
    return VectorL10n.tr("Vector", "pin_protection_reset_alert_title") 
  }
  /// Change PIN
  public static var pinProtectionSettingsChangePin: String { 
    return VectorL10n.tr("Vector", "pin_protection_settings_change_pin") 
  }
  /// Enable PIN
  public static var pinProtectionSettingsEnablePin: String { 
    return VectorL10n.tr("Vector", "pin_protection_settings_enable_pin") 
  }
  /// PIN enabled
  public static var pinProtectionSettingsEnabledForced: String { 
    return VectorL10n.tr("Vector", "pin_protection_settings_enabled_forced") 
  }
  /// To reset your PIN, you'll need to re-login and create a new one.
  public static var pinProtectionSettingsSectionFooter: String { 
    return VectorL10n.tr("Vector", "pin_protection_settings_section_footer") 
  }
  /// PIN
  public static var pinProtectionSettingsSectionHeader: String { 
    return VectorL10n.tr("Vector", "pin_protection_settings_section_header") 
  }
  /// PIN & %@
  public static func pinProtectionSettingsSectionHeaderWithBiometrics(_ p1: String) -> String {
    return VectorL10n.tr("Vector", "pin_protection_settings_section_header_with_biometrics", p1)
  }
  /// Add option
  public static var pollEditFormAddOption: String { 
    return VectorL10n.tr("Vector", "poll_edit_form_add_option") 
  }
  /// Create options
  public static var pollEditFormCreateOptions: String { 
    return VectorL10n.tr("Vector", "poll_edit_form_create_options") 
  }
  /// Create poll
  public static var pollEditFormCreatePoll: String { 
    return VectorL10n.tr("Vector", "poll_edit_form_create_poll") 
  }
  /// Write something
  public static var pollEditFormInputPlaceholder: String { 
    return VectorL10n.tr("Vector", "poll_edit_form_input_placeholder") 
  }
  /// Option %d
  public static func pollEditFormOptionNumber(_ p1: Int) -> String {
    return VectorL10n.tr("Vector", "poll_edit_form_option_number", p1)
  }
  /// Poll question or topic
  public static var pollEditFormPollQuestionOrTopic: String { 
    return VectorL10n.tr("Vector", "poll_edit_form_poll_question_or_topic") 
  }
  /// Question or topic
  public static var pollEditFormQuestionOrTopic: String { 
    return VectorL10n.tr("Vector", "poll_edit_form_question_or_topic") 
  }
  /// Preview
  public static var preview: String { 
    return VectorL10n.tr("Vector", "preview") 
  }
  /// Public Rooms (at %@):
  public static func publicRoomSectionTitle(_ p1: String) -> String {
    return VectorL10n.tr("Vector", "public_room_section_title", p1)
  }
  /// You seem to be shaking the phone in frustration. Would you like to submit a bug report?
  public static var rageShakePrompt: String { 
    return VectorL10n.tr("Vector", "rage_shake_prompt") 
  }
  /// Reactions
  public static var reactionHistoryTitle: String { 
    return VectorL10n.tr("Vector", "reaction_history_title") 
  }
  /// Read Receipts List
  public static var readReceiptsList: String { 
    return VectorL10n.tr("Vector", "read_receipts_list") 
  }
  /// Read: 
  public static var receiptStatusRead: String { 
    return VectorL10n.tr("Vector", "receipt_status_read") 
  }
  /// Remove
  public static var remove: String { 
    return VectorL10n.tr("Vector", "remove") 
  }
  /// Rename
  public static var rename: String { 
    return VectorL10n.tr("Vector", "rename") 
  }
  /// Please launch %@ on another device that can decrypt the message so it can send the keys to this session.
  public static func rerequestKeysAlertMessage(_ p1: String) -> String {
    return VectorL10n.tr("Vector", "rerequest_keys_alert_message", p1)
  }
  /// Request Sent
  public static var rerequestKeysAlertTitle: String { 
    return VectorL10n.tr("Vector", "rerequest_keys_alert_title") 
  }
  /// Retry
  public static var retry: String { 
    return VectorL10n.tr("Vector", "retry") 
  }
  /// Call
  public static var roomAccessibilityCall: String { 
    return VectorL10n.tr("Vector", "room_accessibility_call") 
  }
  /// Hang up
  public static var roomAccessibilityHangup: String { 
    return VectorL10n.tr("Vector", "room_accessibility_hangup") 
  }
  /// Integrations
  public static var roomAccessibilityIntegrations: String { 
    return VectorL10n.tr("Vector", "room_accessibility_integrations") 
  }
  /// Search
  public static var roomAccessibilitySearch: String { 
    return VectorL10n.tr("Vector", "room_accessibility_search") 
  }
  /// More
  public static var roomAccessibilityThreadMore: String { 
    return VectorL10n.tr("Vector", "room_accessibility_thread_more") 
  }
  /// Threads
  public static var roomAccessibilityThreads: String { 
    return VectorL10n.tr("Vector", "room_accessibility_threads") 
  }
  /// Upload
  public static var roomAccessibilityUpload: String { 
    return VectorL10n.tr("Vector", "room_accessibility_upload") 
  }
  /// Video Call
  public static var roomAccessibilityVideoCall: String { 
    return VectorL10n.tr("Vector", "room_accessibility_video_call") 
  }
  /// Scroll to bottom
  public static var roomAccessiblityScrollToBottom: String { 
    return VectorL10n.tr("Vector", "room_accessiblity_scroll_to_bottom") 
  }
  /// Take photo or video
  public static var roomActionCamera: String { 
    return VectorL10n.tr("Vector", "room_action_camera") 
  }
  /// Reply
  public static var roomActionReply: String { 
    return VectorL10n.tr("Vector", "room_action_reply") 
  }
  /// Send file
  public static var roomActionSendFile: String { 
    return VectorL10n.tr("Vector", "room_action_send_file") 
  }
  /// Send photo or video
  public static var roomActionSendPhotoOrVideo: String { 
    return VectorL10n.tr("Vector", "room_action_send_photo_or_video") 
  }
  /// Send sticker
  public static var roomActionSendSticker: String { 
    return VectorL10n.tr("Vector", "room_action_send_sticker") 
  }
  /// Change room avatar
  public static var roomAvatarViewAccessibilityHint: String { 
    return VectorL10n.tr("Vector", "room_avatar_view_accessibility_hint") 
  }
  /// avatar
  public static var roomAvatarViewAccessibilityLabel: String { 
    return VectorL10n.tr("Vector", "room_avatar_view_accessibility_label") 
  }
  /// You need permission to manage conference call in this room
  public static var roomConferenceCallNoPower: String { 
    return VectorL10n.tr("Vector", "room_conference_call_no_power") 
  }
  /// Account
  public static var roomCreationAccount: String { 
    return VectorL10n.tr("Vector", "room_creation_account") 
  }
  /// Appearance
  public static var roomCreationAppearance: String { 
    return VectorL10n.tr("Vector", "room_creation_appearance") 
  }
  /// Name
  public static var roomCreationAppearanceName: String { 
    return VectorL10n.tr("Vector", "room_creation_appearance_name") 
  }
  /// Chat picture (optional)
  public static var roomCreationAppearancePicture: String { 
    return VectorL10n.tr("Vector", "room_creation_appearance_picture") 
  }
  /// We couldn't create your DM. Please check the users you want to invite and try again.
  public static var roomCreationDmError: String { 
    return VectorL10n.tr("Vector", "room_creation_dm_error") 
  }
  /// No identity server is configured so you cannot add a participant with an email.
  public static var roomCreationErrorInviteUserByEmailWithoutIdentityServer: String { 
    return VectorL10n.tr("Vector", "room_creation_error_invite_user_by_email_without_identity_server") 
  }
  /// User ID, name or email
  public static var roomCreationInviteAnotherUser: String { 
    return VectorL10n.tr("Vector", "room_creation_invite_another_user") 
  }
  /// Keep private
  public static var roomCreationKeepPrivate: String { 
    return VectorL10n.tr("Vector", "room_creation_keep_private") 
  }
  /// Make private
  public static var roomCreationMakePrivate: String { 
    return VectorL10n.tr("Vector", "room_creation_make_private") 
  }
  /// Make public
  public static var roomCreationMakePublic: String { 
    return VectorL10n.tr("Vector", "room_creation_make_public") 
  }
  /// Are you sure you want to make this chat public? Anyone can read your messages and join the chat.
  public static var roomCreationMakePublicPromptMsg: String { 
    return VectorL10n.tr("Vector", "room_creation_make_public_prompt_msg") 
  }
  /// Make this chat public?
  public static var roomCreationMakePublicPromptTitle: String { 
    return VectorL10n.tr("Vector", "room_creation_make_public_prompt_title") 
  }
  /// Privacy
  public static var roomCreationPrivacy: String { 
    return VectorL10n.tr("Vector", "room_creation_privacy") 
  }
  /// This chat is private
  public static var roomCreationPrivateRoom: String { 
    return VectorL10n.tr("Vector", "room_creation_private_room") 
  }
  /// This chat is public
  public static var roomCreationPublicRoom: String { 
    return VectorL10n.tr("Vector", "room_creation_public_room") 
  }
  /// New Chat
  public static var roomCreationTitle: String { 
    return VectorL10n.tr("Vector", "room_creation_title") 
  }
  /// A room is already being created. Please wait.
  public static var roomCreationWaitForCreation: String { 
    return VectorL10n.tr("Vector", "room_creation_wait_for_creation") 
  }
  /// Delete unsent messages
  public static var roomDeleteUnsentMessages: String { 
    return VectorL10n.tr("Vector", "room_delete_unsent_messages") 
  }
  /// Who can access this room?
  public static var roomDetailsAccessSection: String { 
    return VectorL10n.tr("Vector", "room_details_access_section") 
  }
  /// Anyone who knows the room's link, including guests
  public static var roomDetailsAccessSectionAnyone: String { 
    return VectorL10n.tr("Vector", "room_details_access_section_anyone") 
  }
  /// Anyone who knows the room's link, apart from guests
  public static var roomDetailsAccessSectionAnyoneApartFromGuest: String { 
    return VectorL10n.tr("Vector", "room_details_access_section_anyone_apart_from_guest") 
  }
  /// Anyone who knows the link, apart from guests
  public static var roomDetailsAccessSectionAnyoneApartFromGuestForDm: String { 
    return VectorL10n.tr("Vector", "room_details_access_section_anyone_apart_from_guest_for_dm") 
  }
  /// Anyone who knows the link, including guests
  public static var roomDetailsAccessSectionAnyoneForDm: String { 
    return VectorL10n.tr("Vector", "room_details_access_section_anyone_for_dm") 
  }
  /// List this room in room directory
  public static var roomDetailsAccessSectionDirectoryToggle: String { 
    return VectorL10n.tr("Vector", "room_details_access_section_directory_toggle") 
  }
  /// List in room directory
  public static var roomDetailsAccessSectionDirectoryToggleForDm: String { 
    return VectorL10n.tr("Vector", "room_details_access_section_directory_toggle_for_dm") 
  }
  /// Who can access this?
  public static var roomDetailsAccessSectionForDm: String { 
    return VectorL10n.tr("Vector", "room_details_access_section_for_dm") 
  }
  /// Only people who have been invited
  public static var roomDetailsAccessSectionInvitedOnly: String { 
    return VectorL10n.tr("Vector", "room_details_access_section_invited_only") 
  }
  /// To link to a room it must have an address
  public static var roomDetailsAccessSectionNoAddressWarning: String { 
    return VectorL10n.tr("Vector", "room_details_access_section_no_address_warning") 
  }
  /// You will have no main address specified. The default main address for this room will be picked randomly
  public static var roomDetailsAddressesDisableMainAddressPromptMsg: String { 
    return VectorL10n.tr("Vector", "room_details_addresses_disable_main_address_prompt_msg") 
  }
  /// Main address warning
  public static var roomDetailsAddressesDisableMainAddressPromptTitle: String { 
    return VectorL10n.tr("Vector", "room_details_addresses_disable_main_address_prompt_title") 
  }
  /// %@ is not a valid format for an alias
  public static func roomDetailsAddressesInvalidAddressPromptMsg(_ p1: String) -> String {
    return VectorL10n.tr("Vector", "room_details_addresses_invalid_address_prompt_msg", p1)
  }
  /// Invalid alias format
  public static var roomDetailsAddressesInvalidAddressPromptTitle: String { 
    return VectorL10n.tr("Vector", "room_details_addresses_invalid_address_prompt_title") 
  }
  /// Addresses
  public static var roomDetailsAddressesSection: String { 
    return VectorL10n.tr("Vector", "room_details_addresses_section") 
  }
  /// Encrypt to verified sessions only
  public static var roomDetailsAdvancedE2eEncryptionBlacklistUnverifiedDevices: String { 
    return VectorL10n.tr("Vector", "room_details_advanced_e2e_encryption_blacklist_unverified_devices") 
  }
  /// Encryption is not enabled in this room.
  public static var roomDetailsAdvancedE2eEncryptionDisabled: String { 
    return VectorL10n.tr("Vector", "room_details_advanced_e2e_encryption_disabled") 
  }
  /// Encryption is not enabled here.
  public static var roomDetailsAdvancedE2eEncryptionDisabledForDm: String { 
    return VectorL10n.tr("Vector", "room_details_advanced_e2e_encryption_disabled_for_dm") 
  }
  /// Encryption is enabled in this room
  public static var roomDetailsAdvancedE2eEncryptionEnabled: String { 
    return VectorL10n.tr("Vector", "room_details_advanced_e2e_encryption_enabled") 
  }
  /// Encryption is enabled here
  public static var roomDetailsAdvancedE2eEncryptionEnabledForDm: String { 
    return VectorL10n.tr("Vector", "room_details_advanced_e2e_encryption_enabled_for_dm") 
  }
  /// Enable encryption (warning: cannot be disabled again!)
  public static var roomDetailsAdvancedEnableE2eEncryption: String { 
    return VectorL10n.tr("Vector", "room_details_advanced_enable_e2e_encryption") 
  }
  /// Room ID:
  public static var roomDetailsAdvancedRoomId: String { 
    return VectorL10n.tr("Vector", "room_details_advanced_room_id") 
  }
  /// ID:
  public static var roomDetailsAdvancedRoomIdForDm: String { 
    return VectorL10n.tr("Vector", "room_details_advanced_room_id_for_dm") 
  }
  /// Advanced
  public static var roomDetailsAdvancedSection: String { 
    return VectorL10n.tr("Vector", "room_details_advanced_section") 
  }
  /// Banned users
  public static var roomDetailsBannedUsersSection: String { 
    return VectorL10n.tr("Vector", "room_details_banned_users_section") 
  }
  /// Copy Room Address
  public static var roomDetailsCopyRoomAddress: String { 
    return VectorL10n.tr("Vector", "room_details_copy_room_address") 
  }
  /// Copy Room ID
  public static var roomDetailsCopyRoomId: String { 
    return VectorL10n.tr("Vector", "room_details_copy_room_id") 
  }
  /// Copy Room URL
  public static var roomDetailsCopyRoomUrl: String { 
    return VectorL10n.tr("Vector", "room_details_copy_room_url") 
  }
  /// Direct Chat
  public static var roomDetailsDirectChat: String { 
    return VectorL10n.tr("Vector", "room_details_direct_chat") 
  }
  /// Fail to add the new room addresses
  public static var roomDetailsFailToAddRoomAliases: String { 
    return VectorL10n.tr("Vector", "room_details_fail_to_add_room_aliases") 
  }
  /// Fail to enable encryption in this room
  public static var roomDetailsFailToEnableEncryption: String { 
    return VectorL10n.tr("Vector", "room_details_fail_to_enable_encryption") 
  }
  /// Fail to remove the room addresses
  public static var roomDetailsFailToRemoveRoomAliases: String { 
    return VectorL10n.tr("Vector", "room_details_fail_to_remove_room_aliases") 
  }
  /// Fail to update the room photo
  public static var roomDetailsFailToUpdateAvatar: String { 
    return VectorL10n.tr("Vector", "room_details_fail_to_update_avatar") 
  }
  /// Fail to update the history visibility
  public static var roomDetailsFailToUpdateHistoryVisibility: String { 
    return VectorL10n.tr("Vector", "room_details_fail_to_update_history_visibility") 
  }
  /// Fail to update the main address
  public static var roomDetailsFailToUpdateRoomCanonicalAlias: String { 
    return VectorL10n.tr("Vector", "room_details_fail_to_update_room_canonical_alias") 
  }
  /// Fail to update the related communities
  public static var roomDetailsFailToUpdateRoomCommunities: String { 
    return VectorL10n.tr("Vector", "room_details_fail_to_update_room_communities") 
  }
  /// Fail to update the direct flag of this room
  public static var roomDetailsFailToUpdateRoomDirect: String { 
    return VectorL10n.tr("Vector", "room_details_fail_to_update_room_direct") 
  }
  /// Fail to update the room directory visibility
  public static var roomDetailsFailToUpdateRoomDirectoryVisibility: String { 
    return VectorL10n.tr("Vector", "room_details_fail_to_update_room_directory_visibility") 
  }
  /// Fail to update the room guest access
  public static var roomDetailsFailToUpdateRoomGuestAccess: String { 
    return VectorL10n.tr("Vector", "room_details_fail_to_update_room_guest_access") 
  }
  /// Fail to update the join rule
  public static var roomDetailsFailToUpdateRoomJoinRule: String { 
    return VectorL10n.tr("Vector", "room_details_fail_to_update_room_join_rule") 
  }
  /// Fail to update the room name
  public static var roomDetailsFailToUpdateRoomName: String { 
    return VectorL10n.tr("Vector", "room_details_fail_to_update_room_name") 
  }
  /// Fail to update the topic
  public static var roomDetailsFailToUpdateTopic: String { 
    return VectorL10n.tr("Vector", "room_details_fail_to_update_topic") 
  }
  /// Favourite
  public static var roomDetailsFavouriteTag: String { 
    return VectorL10n.tr("Vector", "room_details_favourite_tag") 
  }
  /// Uploads
  public static var roomDetailsFiles: String { 
    return VectorL10n.tr("Vector", "room_details_files") 
  }
  /// %@ is not a valid identifier for a community
  public static func roomDetailsFlairInvalidIdPromptMsg(_ p1: String) -> String {
    return VectorL10n.tr("Vector", "room_details_flair_invalid_id_prompt_msg", p1)
  }
  /// Invalid format
  public static var roomDetailsFlairInvalidIdPromptTitle: String { 
    return VectorL10n.tr("Vector", "room_details_flair_invalid_id_prompt_title") 
  }
  /// Show flair for communities
  public static var roomDetailsFlairSection: String { 
    return VectorL10n.tr("Vector", "room_details_flair_section") 
  }
  /// Who can read history?
  public static var roomDetailsHistorySection: String { 
    return VectorL10n.tr("Vector", "room_details_history_section") 
  }
  /// Anyone
  public static var roomDetailsHistorySectionAnyone: String { 
    return VectorL10n.tr("Vector", "room_details_history_section_anyone") 
  }
  /// Members only (since the point in time of selecting this option)
  public static var roomDetailsHistorySectionMembersOnly: String { 
    return VectorL10n.tr("Vector", "room_details_history_section_members_only") 
  }
  /// Members only (since they were invited)
  public static var roomDetailsHistorySectionMembersOnlySinceInvited: String { 
    return VectorL10n.tr("Vector", "room_details_history_section_members_only_since_invited") 
  }
  /// Members only (since they joined)
  public static var roomDetailsHistorySectionMembersOnlySinceJoined: String { 
    return VectorL10n.tr("Vector", "room_details_history_section_members_only_since_joined") 
  }
  /// Changes to who can read history will only apply to future messages in this room. The visibility of existing history will be unchanged.
  public static var roomDetailsHistorySectionPromptMsg: String { 
    return VectorL10n.tr("Vector", "room_details_history_section_prompt_msg") 
  }
  /// Privacy warning
  public static var roomDetailsHistorySectionPromptTitle: String { 
    return VectorL10n.tr("Vector", "room_details_history_section_prompt_title") 
  }
  /// Integrations
  public static var roomDetailsIntegrations: String { 
    return VectorL10n.tr("Vector", "room_details_integrations") 
  }
  /// Low priority
  public static var roomDetailsLowPriorityTag: String { 
    return VectorL10n.tr("Vector", "room_details_low_priority_tag") 
  }
  /// Mute notifications
  public static var roomDetailsMuteNotifs: String { 
    return VectorL10n.tr("Vector", "room_details_mute_notifs") 
  }
  /// Add new address
  public static var roomDetailsNewAddress: String { 
    return VectorL10n.tr("Vector", "room_details_new_address") 
  }
  /// Add new address (e.g. #foo%@)
  public static func roomDetailsNewAddressPlaceholder(_ p1: String) -> String {
    return VectorL10n.tr("Vector", "room_details_new_address_placeholder", p1)
  }
  /// Add new community ID (e.g. +foo%@)
  public static func roomDetailsNewFlairPlaceholder(_ p1: String) -> String {
    return VectorL10n.tr("Vector", "room_details_new_flair_placeholder", p1)
  }
  /// This room has no local addresses
  public static var roomDetailsNoLocalAddresses: String { 
    return VectorL10n.tr("Vector", "room_details_no_local_addresses") 
  }
  /// This has no local addresses
  public static var roomDetailsNoLocalAddressesForDm: String { 
    return VectorL10n.tr("Vector", "room_details_no_local_addresses_for_dm") 
  }
  /// Notifications
  public static var roomDetailsNotifs: String { 
    return VectorL10n.tr("Vector", "room_details_notifs") 
  }
  /// Members
  public static var roomDetailsPeople: String { 
    return VectorL10n.tr("Vector", "room_details_people") 
  }
  /// Room Photo
  public static var roomDetailsPhoto: String { 
    return VectorL10n.tr("Vector", "room_details_photo") 
  }
  /// Photo
  public static var roomDetailsPhotoForDm: String { 
    return VectorL10n.tr("Vector", "room_details_photo_for_dm") 
  }
  /// Room Name
  public static var roomDetailsRoomName: String { 
    return VectorL10n.tr("Vector", "room_details_room_name") 
  }
  /// Name
  public static var roomDetailsRoomNameForDm: String { 
    return VectorL10n.tr("Vector", "room_details_room_name_for_dm") 
  }
  /// Do you want to save changes?
  public static var roomDetailsSaveChangesPrompt: String { 
    return VectorL10n.tr("Vector", "room_details_save_changes_prompt") 
  }
  /// Search room
  public static var roomDetailsSearch: String { 
    return VectorL10n.tr("Vector", "room_details_search") 
  }
  /// Set as Main Address
  public static var roomDetailsSetMainAddress: String { 
    return VectorL10n.tr("Vector", "room_details_set_main_address") 
  }
  /// Settings
  public static var roomDetailsSettings: String { 
    return VectorL10n.tr("Vector", "room_details_settings") 
  }
  /// Room Details
  public static var roomDetailsTitle: String { 
    return VectorL10n.tr("Vector", "room_details_title") 
  }
  /// Details
  public static var roomDetailsTitleForDm: String { 
    return VectorL10n.tr("Vector", "room_details_title_for_dm") 
  }
  /// Topic
  public static var roomDetailsTopic: String { 
    return VectorL10n.tr("Vector", "room_details_topic") 
  }
  /// Unset as Main Address
  public static var roomDetailsUnsetMainAddress: String { 
    return VectorL10n.tr("Vector", "room_details_unset_main_address") 
  }
  /// No public rooms available
  public static var roomDirectoryNoPublicRoom: String { 
    return VectorL10n.tr("Vector", "room_directory_no_public_room") 
  }
  /// You do not have permission to post to this room
  public static var roomDoNotHavePermissionToPost: String { 
    return VectorL10n.tr("Vector", "room_do_not_have_permission_to_post") 
  }
  /// %@ does not exist
  public static func roomDoesNotExist(_ p1: String) -> String {
    return VectorL10n.tr("Vector", "room_does_not_exist", p1)
  }
  /// Reason for banning this user
  public static var roomEventActionBanPromptReason: String { 
    return VectorL10n.tr("Vector", "room_event_action_ban_prompt_reason") 
  }
  /// Cancel Download
  public static var roomEventActionCancelDownload: String { 
    return VectorL10n.tr("Vector", "room_event_action_cancel_download") 
  }
  /// Cancel Send
  public static var roomEventActionCancelSend: String { 
    return VectorL10n.tr("Vector", "room_event_action_cancel_send") 
  }
  /// Copy
  public static var roomEventActionCopy: String { 
    return VectorL10n.tr("Vector", "room_event_action_copy") 
  }
  /// Delete
  public static var roomEventActionDelete: String { 
    return VectorL10n.tr("Vector", "room_event_action_delete") 
  }
  /// Are you sure you want to delete this unsent message?
  public static var roomEventActionDeleteConfirmationMessage: String { 
    return VectorL10n.tr("Vector", "room_event_action_delete_confirmation_message") 
  }
  /// Delete unsent message
  public static var roomEventActionDeleteConfirmationTitle: String { 
    return VectorL10n.tr("Vector", "room_event_action_delete_confirmation_title") 
  }
  /// Edit
  public static var roomEventActionEdit: String { 
    return VectorL10n.tr("Vector", "room_event_action_edit") 
  }
  /// Forward
  public static var roomEventActionForward: String { 
    return VectorL10n.tr("Vector", "room_event_action_forward") 
  }
  /// Reason for kicking this user
  public static var roomEventActionKickPromptReason: String { 
    return VectorL10n.tr("Vector", "room_event_action_kick_prompt_reason") 
  }
  /// More
  public static var roomEventActionMore: String { 
    return VectorL10n.tr("Vector", "room_event_action_more") 
  }
  /// Copy link to message
  public static var roomEventActionPermalink: String { 
    return VectorL10n.tr("Vector", "room_event_action_permalink") 
  }
  /// Quote
  public static var roomEventActionQuote: String { 
    return VectorL10n.tr("Vector", "room_event_action_quote") 
  }
  /// Reaction history
  public static var roomEventActionReactionHistory: String { 
    return VectorL10n.tr("Vector", "room_event_action_reaction_history") 
  }
  /// Show all
  public static var roomEventActionReactionShowAll: String { 
    return VectorL10n.tr("Vector", "room_event_action_reaction_show_all") 
  }
  /// Show less
  public static var roomEventActionReactionShowLess: String { 
    return VectorL10n.tr("Vector", "room_event_action_reaction_show_less") 
  }
  /// Remove
  public static var roomEventActionRedact: String { 
    return VectorL10n.tr("Vector", "room_event_action_redact") 
  }
  /// Reply
  public static var roomEventActionReply: String { 
    return VectorL10n.tr("Vector", "room_event_action_reply") 
  }
  /// Thread
  public static var roomEventActionReplyInThread: String { 
    return VectorL10n.tr("Vector", "room_event_action_reply_in_thread") 
  }
  /// Report content
  public static var roomEventActionReport: String { 
    return VectorL10n.tr("Vector", "room_event_action_report") 
  }
  /// Do you want to hide all messages from this user?
  public static var roomEventActionReportPromptIgnoreUser: String { 
    return VectorL10n.tr("Vector", "room_event_action_report_prompt_ignore_user") 
  }
  /// Reason for reporting this content
  public static var roomEventActionReportPromptReason: String { 
    return VectorL10n.tr("Vector", "room_event_action_report_prompt_reason") 
  }
  /// Resend
  public static var roomEventActionResend: String { 
    return VectorL10n.tr("Vector", "room_event_action_resend") 
  }
  /// Save
  public static var roomEventActionSave: String { 
    return VectorL10n.tr("Vector", "room_event_action_save") 
  }
  /// Share
  public static var roomEventActionShare: String { 
    return VectorL10n.tr("Vector", "room_event_action_share") 
  }
  /// View Decrypted Source
  public static var roomEventActionViewDecryptedSource: String { 
    return VectorL10n.tr("Vector", "room_event_action_view_decrypted_source") 
  }
  /// Encryption Information
  public static var roomEventActionViewEncryption: String { 
    return VectorL10n.tr("Vector", "room_event_action_view_encryption") 
  }
  /// View in room
  public static var roomEventActionViewInRoom: String { 
    return VectorL10n.tr("Vector", "room_event_action_view_in_room") 
  }
  /// View Source
  public static var roomEventActionViewSource: String { 
    return VectorL10n.tr("Vector", "room_event_action_view_source") 
  }
  /// Failed to send
  public static var roomEventFailedToSend: String { 
    return VectorL10n.tr("Vector", "room_event_failed_to_send") 
  }
  /// 1 member
  public static var roomInfoListOneMember: String { 
    return VectorL10n.tr("Vector", "room_info_list_one_member") 
  }
  /// Other
  public static var roomInfoListSectionOther: String { 
    return VectorL10n.tr("Vector", "room_info_list_section_other") 
  }
  /// %@ members
  public static func roomInfoListSeveralMembers(_ p1: String) -> String {
    return VectorL10n.tr("Vector", "room_info_list_several_members", p1)
  }
  /// Add people
  public static var roomIntroCellAddParticipantsAction: String { 
    return VectorL10n.tr("Vector", "room_intro_cell_add_participants_action") 
  }
  /// This is the beginning of your direct message with 
  public static var roomIntroCellInformationDmSentence1Part1: String { 
    return VectorL10n.tr("Vector", "room_intro_cell_information_dm_sentence1_part1") 
  }
  /// . 
  public static var roomIntroCellInformationDmSentence1Part3: String { 
    return VectorL10n.tr("Vector", "room_intro_cell_information_dm_sentence1_part3") 
  }
  /// Only the two of you are in this conversation, no one else can join.
  public static var roomIntroCellInformationDmSentence2: String { 
    return VectorL10n.tr("Vector", "room_intro_cell_information_dm_sentence2") 
  }
  /// Only you are in this conversation, unless any of you invites someone to join.
  public static var roomIntroCellInformationMultipleDmSentence2: String { 
    return VectorL10n.tr("Vector", "room_intro_cell_information_multiple_dm_sentence2") 
  }
  /// This is the beginning of 
  public static var roomIntroCellInformationRoomSentence1Part1: String { 
    return VectorL10n.tr("Vector", "room_intro_cell_information_room_sentence1_part1") 
  }
  /// . 
  public static var roomIntroCellInformationRoomSentence1Part3: String { 
    return VectorL10n.tr("Vector", "room_intro_cell_information_room_sentence1_part3") 
  }
  /// Topic: %@
  public static func roomIntroCellInformationRoomWithTopicSentence2(_ p1: String) -> String {
    return VectorL10n.tr("Vector", "room_intro_cell_information_room_with_topic_sentence2", p1)
  }
  /// Add a topic
  public static var roomIntroCellInformationRoomWithoutTopicSentence2Part1: String { 
    return VectorL10n.tr("Vector", "room_intro_cell_information_room_without_topic_sentence2_part1") 
  }
  ///  to let people know what this room is about.
  public static var roomIntroCellInformationRoomWithoutTopicSentence2Part2: String { 
    return VectorL10n.tr("Vector", "room_intro_cell_information_room_without_topic_sentence2_part2") 
  }
  /// Join
  public static var roomJoinGroupCall: String { 
    return VectorL10n.tr("Vector", "room_join_group_call") 
  }
  /// Jump to unread
  public static var roomJumpToFirstUnread: String { 
    return VectorL10n.tr("Vector", "room_jump_to_first_unread") 
  }
  /// %@, %@ & others are typing…
  public static func roomManyUsersAreTyping(_ p1: String, _ p2: String) -> String {
    return VectorL10n.tr("Vector", "room_many_users_are_typing", p1, p2)
  }
  /// Admin in %@
  public static func roomMemberPowerLevelAdminIn(_ p1: String) -> String {
    return VectorL10n.tr("Vector", "room_member_power_level_admin_in", p1)
  }
  /// Custom (%@) in %@
  public static func roomMemberPowerLevelCustomIn(_ p1: String, _ p2: String) -> String {
    return VectorL10n.tr("Vector", "room_member_power_level_custom_in", p1, p2)
  }
  /// Moderator in %@
  public static func roomMemberPowerLevelModeratorIn(_ p1: String) -> String {
    return VectorL10n.tr("Vector", "room_member_power_level_moderator_in", p1)
  }
  /// Admin
  public static var roomMemberPowerLevelShortAdmin: String { 
    return VectorL10n.tr("Vector", "room_member_power_level_short_admin") 
  }
  /// Custom
  public static var roomMemberPowerLevelShortCustom: String { 
    return VectorL10n.tr("Vector", "room_member_power_level_short_custom") 
  }
  /// Mod
  public static var roomMemberPowerLevelShortModerator: String { 
    return VectorL10n.tr("Vector", "room_member_power_level_short_moderator") 
  }
  /// Editing
  public static var roomMessageEditing: String { 
    return VectorL10n.tr("Vector", "room_message_editing") 
  }
  /// Message edits
  public static var roomMessageEditsHistoryTitle: String { 
    return VectorL10n.tr("Vector", "room_message_edits_history_title") 
  }
  /// Send a message (unencrypted)…
  public static var roomMessagePlaceholder: String { 
    return VectorL10n.tr("Vector", "room_message_placeholder") 
  }
  /// Send a reply (unencrypted)…
  public static var roomMessageReplyToPlaceholder: String { 
    return VectorL10n.tr("Vector", "room_message_reply_to_placeholder") 
  }
  /// Send a reply…
  public static var roomMessageReplyToShortPlaceholder: String { 
    return VectorL10n.tr("Vector", "room_message_reply_to_short_placeholder") 
  }
  /// Replying to %@
  public static func roomMessageReplyingTo(_ p1: String) -> String {
    return VectorL10n.tr("Vector", "room_message_replying_to", p1)
  }
  /// Send a message…
  public static var roomMessageShortPlaceholder: String { 
    return VectorL10n.tr("Vector", "room_message_short_placeholder") 
  }
  /// Unable to open the link.
  public static var roomMessageUnableOpenLinkErrorMessage: String { 
    return VectorL10n.tr("Vector", "room_message_unable_open_link_error_message") 
  }
  /// %@ and others
  public static func roomMultipleTypingNotification(_ p1: String) -> String {
    return VectorL10n.tr("Vector", "room_multiple_typing_notification", p1)
  }
  /// %d new message
  public static func roomNewMessageNotification(_ p1: Int) -> String {
    return VectorL10n.tr("Vector", "room_new_message_notification", p1)
  }
  /// %d new messages
  public static func roomNewMessagesNotification(_ p1: Int) -> String {
    return VectorL10n.tr("Vector", "room_new_messages_notification", p1)
  }
  /// You need to be an admin or a moderator to start a call.
  public static var roomNoPrivilegesToCreateGroupCall: String { 
    return VectorL10n.tr("Vector", "room_no_privileges_to_create_group_call") 
  }
  /// Account settings
  public static var roomNotifsSettingsAccountSettings: String { 
    return VectorL10n.tr("Vector", "room_notifs_settings_account_settings") 
  }
  /// All Messages
  public static var roomNotifsSettingsAllMessages: String { 
    return VectorL10n.tr("Vector", "room_notifs_settings_all_messages") 
  }
  /// Cancel
  public static var roomNotifsSettingsCancelAction: String { 
    return VectorL10n.tr("Vector", "room_notifs_settings_cancel_action") 
  }
  /// Done
  public static var roomNotifsSettingsDoneAction: String { 
    return VectorL10n.tr("Vector", "room_notifs_settings_done_action") 
  }
  /// Please note that mentions & keyword notifications are not available in encrypted rooms on mobile.
  public static var roomNotifsSettingsEncryptedRoomNotice: String { 
    return VectorL10n.tr("Vector", "room_notifs_settings_encrypted_room_notice") 
  }
  /// You can manage notifications in %@
  public static func roomNotifsSettingsManageNotifications(_ p1: String) -> String {
    return VectorL10n.tr("Vector", "room_notifs_settings_manage_notifications", p1)
  }
  /// Mentions and Keywords only
  public static var roomNotifsSettingsMentionsAndKeywords: String { 
    return VectorL10n.tr("Vector", "room_notifs_settings_mentions_and_keywords") 
  }
  /// None
  public static var roomNotifsSettingsNone: String { 
    return VectorL10n.tr("Vector", "room_notifs_settings_none") 
  }
  /// Notify me for
  public static var roomNotifsSettingsNotifyMeFor: String { 
    return VectorL10n.tr("Vector", "room_notifs_settings_notify_me_for") 
  }
  /// Connectivity to the server has been lost.
  public static var roomOfflineNotification: String { 
    return VectorL10n.tr("Vector", "room_offline_notification") 
  }
  /// %@ is typing…
  public static func roomOneUserIsTyping(_ p1: String) -> String {
    return VectorL10n.tr("Vector", "room_one_user_is_typing", p1)
  }
  /// Ongoing conference call. Join as %@ or %@.
  public static func roomOngoingConferenceCall(_ p1: String, _ p2: String) -> String {
    return VectorL10n.tr("Vector", "room_ongoing_conference_call", p1, p2)
  }
  /// Close
  public static var roomOngoingConferenceCallClose: String { 
    return VectorL10n.tr("Vector", "room_ongoing_conference_call_close") 
  }
  /// Ongoing conference call. Join as %@ or %@. %@ it.
  public static func roomOngoingConferenceCallWithClose(_ p1: String, _ p2: String, _ p3: String) -> String {
    return VectorL10n.tr("Vector", "room_ongoing_conference_call_with_close", p1, p2, p3)
  }
  /// Dial pad
  public static var roomOpenDialpad: String { 
    return VectorL10n.tr("Vector", "room_open_dialpad") 
  }
  /// Ban from this room
  public static var roomParticipantsActionBan: String { 
    return VectorL10n.tr("Vector", "room_participants_action_ban") 
  }
  /// Hide all messages from this user
  public static var roomParticipantsActionIgnore: String { 
    return VectorL10n.tr("Vector", "room_participants_action_ignore") 
  }
  /// Invite
  public static var roomParticipantsActionInvite: String { 
    return VectorL10n.tr("Vector", "room_participants_action_invite") 
  }
  /// Leave this room
  public static var roomParticipantsActionLeave: String { 
    return VectorL10n.tr("Vector", "room_participants_action_leave") 
  }
  /// Mention
  public static var roomParticipantsActionMention: String { 
    return VectorL10n.tr("Vector", "room_participants_action_mention") 
  }
  /// Remove from this room
  public static var roomParticipantsActionRemove: String { 
    return VectorL10n.tr("Vector", "room_participants_action_remove") 
  }
  /// Admin tools
  public static var roomParticipantsActionSectionAdminTools: String { 
    return VectorL10n.tr("Vector", "room_participants_action_section_admin_tools") 
  }
  /// Sessions
  public static var roomParticipantsActionSectionDevices: String { 
    return VectorL10n.tr("Vector", "room_participants_action_section_devices") 
  }
  /// Direct chats
  public static var roomParticipantsActionSectionDirectChats: String { 
    return VectorL10n.tr("Vector", "room_participants_action_section_direct_chats") 
  }
  /// Options
  public static var roomParticipantsActionSectionOther: String { 
    return VectorL10n.tr("Vector", "room_participants_action_section_other") 
  }
  /// Security
  public static var roomParticipantsActionSectionSecurity: String { 
    return VectorL10n.tr("Vector", "room_participants_action_section_security") 
  }
  /// Complete security
  public static var roomParticipantsActionSecurityStatusCompleteSecurity: String { 
    return VectorL10n.tr("Vector", "room_participants_action_security_status_complete_security") 
  }
  /// Loading…
  public static var roomParticipantsActionSecurityStatusLoading: String { 
    return VectorL10n.tr("Vector", "room_participants_action_security_status_loading") 
  }
  /// Verified
  public static var roomParticipantsActionSecurityStatusVerified: String { 
    return VectorL10n.tr("Vector", "room_participants_action_security_status_verified") 
  }
  /// Verify
  public static var roomParticipantsActionSecurityStatusVerify: String { 
    return VectorL10n.tr("Vector", "room_participants_action_security_status_verify") 
  }
  /// Warning
  public static var roomParticipantsActionSecurityStatusWarning: String { 
    return VectorL10n.tr("Vector", "room_participants_action_security_status_warning") 
  }
  /// Make admin
  public static var roomParticipantsActionSetAdmin: String { 
    return VectorL10n.tr("Vector", "room_participants_action_set_admin") 
  }
  /// Reset to normal user
  public static var roomParticipantsActionSetDefaultPowerLevel: String { 
    return VectorL10n.tr("Vector", "room_participants_action_set_default_power_level") 
  }
  /// Make moderator
  public static var roomParticipantsActionSetModerator: String { 
    return VectorL10n.tr("Vector", "room_participants_action_set_moderator") 
  }
  /// Start new chat
  public static var roomParticipantsActionStartNewChat: String { 
    return VectorL10n.tr("Vector", "room_participants_action_start_new_chat") 
  }
  /// Start video call
  public static var roomParticipantsActionStartVideoCall: String { 
    return VectorL10n.tr("Vector", "room_participants_action_start_video_call") 
  }
  /// Start voice call
  public static var roomParticipantsActionStartVoiceCall: String { 
    return VectorL10n.tr("Vector", "room_participants_action_start_voice_call") 
  }
  /// Unban
  public static var roomParticipantsActionUnban: String { 
    return VectorL10n.tr("Vector", "room_participants_action_unban") 
  }
  /// Show all messages from this user
  public static var roomParticipantsActionUnignore: String { 
    return VectorL10n.tr("Vector", "room_participants_action_unignore") 
  }
  /// Add participant
  public static var roomParticipantsAddParticipant: String { 
    return VectorL10n.tr("Vector", "room_participants_add_participant") 
  }
  /// ago
  public static var roomParticipantsAgo: String { 
    return VectorL10n.tr("Vector", "room_participants_ago") 
  }
  /// Filter room members
  public static var roomParticipantsFilterRoomMembers: String { 
    return VectorL10n.tr("Vector", "room_participants_filter_room_members") 
  }
  /// Filter members
  public static var roomParticipantsFilterRoomMembersForDm: String { 
    return VectorL10n.tr("Vector", "room_participants_filter_room_members_for_dm") 
  }
  /// Idle
  public static var roomParticipantsIdle: String { 
    return VectorL10n.tr("Vector", "room_participants_idle") 
  }
  /// Search / invite by User ID, Name or email
  public static var roomParticipantsInviteAnotherUser: String { 
    return VectorL10n.tr("Vector", "room_participants_invite_another_user") 
  }
  /// Malformed ID. Should be an email address or a Matrix ID like '@localpart:domain'
  public static var roomParticipantsInviteMalformedId: String { 
    return VectorL10n.tr("Vector", "room_participants_invite_malformed_id") 
  }
  /// Invite Error
  public static var roomParticipantsInviteMalformedIdTitle: String { 
    return VectorL10n.tr("Vector", "room_participants_invite_malformed_id_title") 
  }
  /// Are you sure you want to invite %@ to this chat?
  public static func roomParticipantsInvitePromptMsg(_ p1: String) -> String {
    return VectorL10n.tr("Vector", "room_participants_invite_prompt_msg", p1)
  }
  /// Confirmation
  public static var roomParticipantsInvitePromptTitle: String { 
    return VectorL10n.tr("Vector", "room_participants_invite_prompt_title") 
  }
  /// INVITED
  public static var roomParticipantsInvitedSection: String { 
    return VectorL10n.tr("Vector", "room_participants_invited_section") 
  }
  /// Are you sure you want to leave the room?
  public static var roomParticipantsLeavePromptMsg: String { 
    return VectorL10n.tr("Vector", "room_participants_leave_prompt_msg") 
  }
  /// Are you sure you want to leave?
  public static var roomParticipantsLeavePromptMsgForDm: String { 
    return VectorL10n.tr("Vector", "room_participants_leave_prompt_msg_for_dm") 
  }
  /// Leave room
  public static var roomParticipantsLeavePromptTitle: String { 
    return VectorL10n.tr("Vector", "room_participants_leave_prompt_title") 
  }
  /// Leave
  public static var roomParticipantsLeavePromptTitleForDm: String { 
    return VectorL10n.tr("Vector", "room_participants_leave_prompt_title_for_dm") 
  }
  /// %d participants
  public static func roomParticipantsMultiParticipants(_ p1: Int) -> String {
    return VectorL10n.tr("Vector", "room_participants_multi_participants", p1)
  }
  /// now
  public static var roomParticipantsNow: String { 
    return VectorL10n.tr("Vector", "room_participants_now") 
  }
  /// Offline
  public static var roomParticipantsOffline: String { 
    return VectorL10n.tr("Vector", "room_participants_offline") 
  }
  /// 1 participant
  public static var roomParticipantsOneParticipant: String { 
    return VectorL10n.tr("Vector", "room_participants_one_participant") 
  }
  /// Online
  public static var roomParticipantsOnline: String { 
    return VectorL10n.tr("Vector", "room_participants_online") 
  }
  /// Are you sure you want to remove %@ from this chat?
  public static func roomParticipantsRemovePromptMsg(_ p1: String) -> String {
    return VectorL10n.tr("Vector", "room_participants_remove_prompt_msg", p1)
  }
  /// Confirmation
  public static var roomParticipantsRemovePromptTitle: String { 
    return VectorL10n.tr("Vector", "room_participants_remove_prompt_title") 
  }
  /// Are you sure you want to revoke this invite?
  public static var roomParticipantsRemoveThirdPartyInvitePromptMsg: String { 
    return VectorL10n.tr("Vector", "room_participants_remove_third_party_invite_prompt_msg") 
  }
  /// Messages in this room are end-to-end encrypted.\n\nYour messages are secured with locks and only you and the recipient have the unique keys to unlock them.
  public static var roomParticipantsSecurityInformationRoomEncrypted: String { 
    return VectorL10n.tr("Vector", "room_participants_security_information_room_encrypted") 
  }
  /// Messages here are end-to-end encrypted.\n\nYour messages are secured with locks and only you and the recipient have the unique keys to unlock them.
  public static var roomParticipantsSecurityInformationRoomEncryptedForDm: String { 
    return VectorL10n.tr("Vector", "room_participants_security_information_room_encrypted_for_dm") 
  }
  /// Messages in this room are not end-to-end encrypted.
  public static var roomParticipantsSecurityInformationRoomNotEncrypted: String { 
    return VectorL10n.tr("Vector", "room_participants_security_information_room_not_encrypted") 
  }
  /// Messages here are not end-to-end encrypted.
  public static var roomParticipantsSecurityInformationRoomNotEncryptedForDm: String { 
    return VectorL10n.tr("Vector", "room_participants_security_information_room_not_encrypted_for_dm") 
  }
  /// Loading…
  public static var roomParticipantsSecurityLoading: String { 
    return VectorL10n.tr("Vector", "room_participants_security_loading") 
  }
  /// No identity server is configured so you cannot start a chat with a contact using an email.
  public static var roomParticipantsStartNewChatErrorUsingUserEmailWithoutIdentityServer: String { 
    return VectorL10n.tr("Vector", "room_participants_start_new_chat_error_using_user_email_without_identity_server") 
  }
  /// Participants
  public static var roomParticipantsTitle: String { 
    return VectorL10n.tr("Vector", "room_participants_title") 
  }
  /// Unknown
  public static var roomParticipantsUnknown: String { 
    return VectorL10n.tr("Vector", "room_participants_unknown") 
  }
  /// Voice call
  public static var roomPlaceVoiceCall: String { 
    return VectorL10n.tr("Vector", "room_place_voice_call") 
  }
  /// This room is a continuation of another conversation.
  public static var roomPredecessorInformation: String { 
    return VectorL10n.tr("Vector", "room_predecessor_information") 
  }
  /// Tap here to see older messages.
  public static var roomPredecessorLink: String { 
    return VectorL10n.tr("Vector", "room_predecessor_link") 
  }
  /// You have been invited to join this room by %@
  public static func roomPreviewInvitationFormat(_ p1: String) -> String {
    return VectorL10n.tr("Vector", "room_preview_invitation_format", p1)
  }
  /// This is a preview of this room. Room interactions have been disabled.
  public static var roomPreviewSubtitle: String { 
    return VectorL10n.tr("Vector", "room_preview_subtitle") 
  }
  /// You are trying to access %@. Would you like to join in order to participate in the discussion?
  public static func roomPreviewTryJoinAnUnknownRoom(_ p1: String) -> String {
    return VectorL10n.tr("Vector", "room_preview_try_join_an_unknown_room", p1)
  }
  /// a room
  public static var roomPreviewTryJoinAnUnknownRoomDefault: String { 
    return VectorL10n.tr("Vector", "room_preview_try_join_an_unknown_room_default") 
  }
  /// This invitation was sent to %@, which is not associated with this account. You may wish to login with a different account, or add this email to your account.
  public static func roomPreviewUnlinkedEmailWarning(_ p1: String) -> String {
    return VectorL10n.tr("Vector", "room_preview_unlinked_email_warning", p1)
  }
  /// cancel all
  public static var roomPromptCancel: String { 
    return VectorL10n.tr("Vector", "room_prompt_cancel") 
  }
  /// Resend all
  public static var roomPromptResend: String { 
    return VectorL10n.tr("Vector", "room_prompt_resend") 
  }
  /// ROOMS
  public static var roomRecentsConversationsSection: String { 
    return VectorL10n.tr("Vector", "room_recents_conversations_section") 
  }
  /// Create room
  public static var roomRecentsCreateEmptyRoom: String { 
    return VectorL10n.tr("Vector", "room_recents_create_empty_room") 
  }
  /// ROOM DIRECTORY
  public static var roomRecentsDirectorySection: String { 
    return VectorL10n.tr("Vector", "room_recents_directory_section") 
  }
  /// FAVOURITES
  public static var roomRecentsFavouritesSection: String { 
    return VectorL10n.tr("Vector", "room_recents_favourites_section") 
  }
  /// INVITES
  public static var roomRecentsInvitesSection: String { 
    return VectorL10n.tr("Vector", "room_recents_invites_section") 
  }
  /// Join room
  public static var roomRecentsJoinRoom: String { 
    return VectorL10n.tr("Vector", "room_recents_join_room") 
  }
  /// Type a room id or a room alias
  public static var roomRecentsJoinRoomPrompt: String { 
    return VectorL10n.tr("Vector", "room_recents_join_room_prompt") 
  }
  /// Join a room
  public static var roomRecentsJoinRoomTitle: String { 
    return VectorL10n.tr("Vector", "room_recents_join_room_title") 
  }
  /// LOW PRIORITY
  public static var roomRecentsLowPrioritySection: String { 
    return VectorL10n.tr("Vector", "room_recents_low_priority_section") 
  }
  /// No rooms
  public static var roomRecentsNoConversation: String { 
    return VectorL10n.tr("Vector", "room_recents_no_conversation") 
  }
  /// PEOPLE
  public static var roomRecentsPeopleSection: String { 
    return VectorL10n.tr("Vector", "room_recents_people_section") 
  }
  /// SYSTEM ALERTS
  public static var roomRecentsServerNoticeSection: String { 
    return VectorL10n.tr("Vector", "room_recents_server_notice_section") 
  }
  /// Start chat
  public static var roomRecentsStartChatWith: String { 
    return VectorL10n.tr("Vector", "room_recents_start_chat_with") 
  }
  /// SUGGESTED ROOMS
  public static var roomRecentsSuggestedRoomsSection: String { 
    return VectorL10n.tr("Vector", "room_recents_suggested_rooms_section") 
  }
  /// Can't find this room. Make sure it exists
  public static var roomRecentsUnknownRoomErrorMessage: String { 
    return VectorL10n.tr("Vector", "room_recents_unknown_room_error_message") 
  }
  /// This room has been replaced and is no longer active.
  public static var roomReplacementInformation: String { 
    return VectorL10n.tr("Vector", "room_replacement_information") 
  }
  /// The conversation continues here.
  public static var roomReplacementLink: String { 
    return VectorL10n.tr("Vector", "room_replacement_link") 
  }
  /// Resend unsent messages
  public static var roomResendUnsentMessages: String { 
    return VectorL10n.tr("Vector", "room_resend_unsent_messages") 
  }
  ///  Please 
  public static var roomResourceLimitExceededMessageContact1: String { 
    return VectorL10n.tr("Vector", "room_resource_limit_exceeded_message_contact_1") 
  }
  /// contact your service administrator
  public static var roomResourceLimitExceededMessageContact2Link: String { 
    return VectorL10n.tr("Vector", "room_resource_limit_exceeded_message_contact_2_link") 
  }
  ///  to continue using this service.
  public static var roomResourceLimitExceededMessageContact3: String { 
    return VectorL10n.tr("Vector", "room_resource_limit_exceeded_message_contact_3") 
  }
  /// This homeserver has exceeded one of its resource limits so 
  public static var roomResourceUsageLimitReachedMessage1Default: String { 
    return VectorL10n.tr("Vector", "room_resource_usage_limit_reached_message_1_default") 
  }
  /// This homeserver has hit its Monthly Active User limit so 
  public static var roomResourceUsageLimitReachedMessage1MonthlyActiveUser: String { 
    return VectorL10n.tr("Vector", "room_resource_usage_limit_reached_message_1_monthly_active_user") 
  }
  /// some users will not be able to log in.
  public static var roomResourceUsageLimitReachedMessage2: String { 
    return VectorL10n.tr("Vector", "room_resource_usage_limit_reached_message_2") 
  }
  ///  to get this limit increased.
  public static var roomResourceUsageLimitReachedMessageContact3: String { 
    return VectorL10n.tr("Vector", "room_resource_usage_limit_reached_message_contact_3") 
  }
  /// Slide to end the call for everyone
  public static var roomSlideToEndGroupCall: String { 
    return VectorL10n.tr("Vector", "room_slide_to_end_group_call") 
  }
  /// Thread
  public static var roomThreadTitle: String { 
    return VectorL10n.tr("Vector", "room_thread_title") 
  }
  /// Invite members
  public static var roomTitleInviteMembers: String { 
    return VectorL10n.tr("Vector", "room_title_invite_members") 
  }
  /// %@ members
  public static func roomTitleMembers(_ p1: String) -> String {
    return VectorL10n.tr("Vector", "room_title_members", p1)
  }
  /// %@/%@ active members
  public static func roomTitleMultipleActiveMembers(_ p1: String, _ p2: String) -> String {
    return VectorL10n.tr("Vector", "room_title_multiple_active_members", p1, p2)
  }
  /// New room
  public static var roomTitleNewRoom: String { 
    return VectorL10n.tr("Vector", "room_title_new_room") 
  }
  /// %@/%@ active member
  public static func roomTitleOneActiveMember(_ p1: String, _ p2: String) -> String {
    return VectorL10n.tr("Vector", "room_title_one_active_member", p1, p2)
  }
  /// 1 member
  public static var roomTitleOneMember: String { 
    return VectorL10n.tr("Vector", "room_title_one_member") 
  }
  /// %@ & %@ are typing…
  public static func roomTwoUsersAreTyping(_ p1: String, _ p2: String) -> String {
    return VectorL10n.tr("Vector", "room_two_users_are_typing", p1, p2)
  }
  /// Are you sure you want to delete all unsent messages in this room?
  public static var roomUnsentMessagesCancelMessage: String { 
    return VectorL10n.tr("Vector", "room_unsent_messages_cancel_message") 
  }
  /// Delete unsent messages
  public static var roomUnsentMessagesCancelTitle: String { 
    return VectorL10n.tr("Vector", "room_unsent_messages_cancel_title") 
  }
  /// Messages failed to send.
  public static var roomUnsentMessagesNotification: String { 
    return VectorL10n.tr("Vector", "room_unsent_messages_notification") 
  }
  /// Message failed to send due to unknown sessions being present.
  public static var roomUnsentMessagesUnknownDevicesNotification: String { 
    return VectorL10n.tr("Vector", "room_unsent_messages_unknown_devices_notification") 
  }
  /// End-to-end encryption is in beta and may not be reliable.\n\nYou should not yet trust it to secure data.\n\nDevices will not yet be able to decrypt history from before they joined the room.\n\nEncrypted messages will not be visible on clients that do not yet implement encryption.
  public static var roomWarningAboutEncryption: String { 
    return VectorL10n.tr("Vector", "room_warning_about_encryption") 
  }
  /// Your avatar URL
  public static var roomWidgetPermissionAvatarUrlPermission: String { 
    return VectorL10n.tr("Vector", "room_widget_permission_avatar_url_permission") 
  }
  /// This widget was added by:
  public static var roomWidgetPermissionCreatorInfoTitle: String { 
    return VectorL10n.tr("Vector", "room_widget_permission_creator_info_title") 
  }
  /// Your display name
  public static var roomWidgetPermissionDisplayNamePermission: String { 
    return VectorL10n.tr("Vector", "room_widget_permission_display_name_permission") 
  }
  /// Using it may share data with %@:\n
  public static func roomWidgetPermissionInformationTitle(_ p1: String) -> String {
    return VectorL10n.tr("Vector", "room_widget_permission_information_title", p1)
  }
  /// Room ID
  public static var roomWidgetPermissionRoomIdPermission: String { 
    return VectorL10n.tr("Vector", "room_widget_permission_room_id_permission") 
  }
  /// Your theme
  public static var roomWidgetPermissionThemePermission: String { 
    return VectorL10n.tr("Vector", "room_widget_permission_theme_permission") 
  }
  /// Load Widget
  public static var roomWidgetPermissionTitle: String { 
    return VectorL10n.tr("Vector", "room_widget_permission_title") 
  }
  /// Your user ID
  public static var roomWidgetPermissionUserIdPermission: String { 
    return VectorL10n.tr("Vector", "room_widget_permission_user_id_permission") 
  }
  /// Using it may set cookies and share data with %@:\n
  public static func roomWidgetPermissionWebviewInformationTitle(_ p1: String) -> String {
    return VectorL10n.tr("Vector", "room_widget_permission_webview_information_title", p1)
  }
  /// Widget ID
  public static var roomWidgetPermissionWidgetIdPermission: String { 
    return VectorL10n.tr("Vector", "room_widget_permission_widget_id_permission") 
  }
  /// Rooms are great for any group chat, private or public. Tap the + to find existing rooms, or make new ones.
  public static var roomsEmptyViewInformation: String { 
    return VectorL10n.tr("Vector", "rooms_empty_view_information") 
  }
  /// Rooms
  public static var roomsEmptyViewTitle: String { 
    return VectorL10n.tr("Vector", "rooms_empty_view_title") 
  }
  /// Save
  public static var save: String { 
    return VectorL10n.tr("Vector", "save") 
  }
  /// Search
  public static var searchDefaultPlaceholder: String { 
    return VectorL10n.tr("Vector", "search_default_placeholder") 
  }
  /// Files
  public static var searchFiles: String { 
    return VectorL10n.tr("Vector", "search_files") 
  }
  /// Searching…
  public static var searchInProgress: String { 
    return VectorL10n.tr("Vector", "search_in_progress") 
  }
  /// Messages
  public static var searchMessages: String { 
    return VectorL10n.tr("Vector", "search_messages") 
  }
  /// No results
  public static var searchNoResult: String { 
    return VectorL10n.tr("Vector", "search_no_result") 
  }
  /// People
  public static var searchPeople: String { 
    return VectorL10n.tr("Vector", "search_people") 
  }
  /// Search by User ID, Name or email
  public static var searchPeoplePlaceholder: String { 
    return VectorL10n.tr("Vector", "search_people_placeholder") 
  }
  /// Rooms
  public static var searchRooms: String { 
    return VectorL10n.tr("Vector", "search_rooms") 
  }
  /// Create a new room
  public static var searchableDirectoryCreateNewRoom: String { 
    return VectorL10n.tr("Vector", "searchable_directory_create_new_room") 
  }
  /// Name or ID
  public static var searchableDirectorySearchPlaceholder: String { 
    return VectorL10n.tr("Vector", "searchable_directory_search_placeholder") 
  }
  /// %@ Network
  public static func searchableDirectoryXNetwork(_ p1: String) -> String {
    return VectorL10n.tr("Vector", "searchable_directory_x_network", p1)
  }
  /// Forgot or lost all recovery options? 
  public static var secretsRecoveryResetActionPart1: String { 
    return VectorL10n.tr("Vector", "secrets_recovery_reset_action_part_1") 
  }
  /// Reset everything
  public static var secretsRecoveryResetActionPart2: String { 
    return VectorL10n.tr("Vector", "secrets_recovery_reset_action_part_2") 
  }
  /// Access your secure message history and your cross-signing identity for verifying other sessions by entering your Security Key.
  public static var secretsRecoveryWithKeyInformationDefault: String { 
    return VectorL10n.tr("Vector", "secrets_recovery_with_key_information_default") 
  }
  /// Enter your Security Key to continue.
  public static var secretsRecoveryWithKeyInformationUnlockSecureBackupWithKey: String { 
    return VectorL10n.tr("Vector", "secrets_recovery_with_key_information_unlock_secure_backup_with_key") 
  }
  /// Enter your Security Phrase to continue.
  public static var secretsRecoveryWithKeyInformationUnlockSecureBackupWithPhrase: String { 
    return VectorL10n.tr("Vector", "secrets_recovery_with_key_information_unlock_secure_backup_with_phrase") 
  }
  /// Use your Security Key to verify this device.
  public static var secretsRecoveryWithKeyInformationVerifyDevice: String { 
    return VectorL10n.tr("Vector", "secrets_recovery_with_key_information_verify_device") 
  }
  /// Please verify that you entered the correct Security Key.
  public static var secretsRecoveryWithKeyInvalidRecoveryKeyMessage: String { 
    return VectorL10n.tr("Vector", "secrets_recovery_with_key_invalid_recovery_key_message") 
  }
  /// Unable to access secret storage
  public static var secretsRecoveryWithKeyInvalidRecoveryKeyTitle: String { 
    return VectorL10n.tr("Vector", "secrets_recovery_with_key_invalid_recovery_key_title") 
  }
  /// Use Key
  public static var secretsRecoveryWithKeyRecoverAction: String { 
    return VectorL10n.tr("Vector", "secrets_recovery_with_key_recover_action") 
  }
  /// Enter Security Key
  public static var secretsRecoveryWithKeyRecoveryKeyPlaceholder: String { 
    return VectorL10n.tr("Vector", "secrets_recovery_with_key_recovery_key_placeholder") 
  }
  /// Enter
  public static var secretsRecoveryWithKeyRecoveryKeyTitle: String { 
    return VectorL10n.tr("Vector", "secrets_recovery_with_key_recovery_key_title") 
  }
  /// Security Key
  public static var secretsRecoveryWithKeyTitle: String { 
    return VectorL10n.tr("Vector", "secrets_recovery_with_key_title") 
  }
  /// Access your secure message history and your cross-signing identity for verifying other sessions by entering your Security Phrase.
  public static var secretsRecoveryWithPassphraseInformationDefault: String { 
    return VectorL10n.tr("Vector", "secrets_recovery_with_passphrase_information_default") 
  }
  /// Use your Security Phrase to verify this device.
  public static var secretsRecoveryWithPassphraseInformationVerifyDevice: String { 
    return VectorL10n.tr("Vector", "secrets_recovery_with_passphrase_information_verify_device") 
  }
  /// Please verify that you entered the correct Security Phrase.
  public static var secretsRecoveryWithPassphraseInvalidPassphraseMessage: String { 
    return VectorL10n.tr("Vector", "secrets_recovery_with_passphrase_invalid_passphrase_message") 
  }
  /// Unable to access secret storage
  public static var secretsRecoveryWithPassphraseInvalidPassphraseTitle: String { 
    return VectorL10n.tr("Vector", "secrets_recovery_with_passphrase_invalid_passphrase_title") 
  }
  /// Don’t know your Security Phrase? You can 
  public static var secretsRecoveryWithPassphraseLostPassphraseActionPart1: String { 
    return VectorL10n.tr("Vector", "secrets_recovery_with_passphrase_lost_passphrase_action_part1") 
  }
  /// use your Security Key
  public static var secretsRecoveryWithPassphraseLostPassphraseActionPart2: String { 
    return VectorL10n.tr("Vector", "secrets_recovery_with_passphrase_lost_passphrase_action_part2") 
  }
  /// .
  public static var secretsRecoveryWithPassphraseLostPassphraseActionPart3: String { 
    return VectorL10n.tr("Vector", "secrets_recovery_with_passphrase_lost_passphrase_action_part3") 
  }
  /// Enter Security Phrase
  public static var secretsRecoveryWithPassphrasePassphrasePlaceholder: String { 
    return VectorL10n.tr("Vector", "secrets_recovery_with_passphrase_passphrase_placeholder") 
  }
  /// Enter
  public static var secretsRecoveryWithPassphrasePassphraseTitle: String { 
    return VectorL10n.tr("Vector", "secrets_recovery_with_passphrase_passphrase_title") 
  }
  /// Use Phrase
  public static var secretsRecoveryWithPassphraseRecoverAction: String { 
    return VectorL10n.tr("Vector", "secrets_recovery_with_passphrase_recover_action") 
  }
  /// Security Phrase
  public static var secretsRecoveryWithPassphraseTitle: String { 
    return VectorL10n.tr("Vector", "secrets_recovery_with_passphrase_title") 
  }
  /// Enter your account password to confirm
  public static var secretsResetAuthenticationMessage: String { 
    return VectorL10n.tr("Vector", "secrets_reset_authentication_message") 
  }
  /// Only do this if you have no other device you can verify this device with.
  public static var secretsResetInformation: String { 
    return VectorL10n.tr("Vector", "secrets_reset_information") 
  }
  /// Reset
  public static var secretsResetResetAction: String { 
    return VectorL10n.tr("Vector", "secrets_reset_reset_action") 
  }
  /// Reset everything
  public static var secretsResetTitle: String { 
    return VectorL10n.tr("Vector", "secrets_reset_title") 
  }
  /// You will restart with no history, no messages, trusted devices or trusted users.
  public static var secretsResetWarningMessage: String { 
    return VectorL10n.tr("Vector", "secrets_reset_warning_message") 
  }
  /// If you reset everything
  public static var secretsResetWarningTitle: String { 
    return VectorL10n.tr("Vector", "secrets_reset_warning_title") 
  }
  /// Done
  public static var secretsSetupRecoveryKeyDoneAction: String { 
    return VectorL10n.tr("Vector", "secrets_setup_recovery_key_done_action") 
  }
  /// Save
  public static var secretsSetupRecoveryKeyExportAction: String { 
    return VectorL10n.tr("Vector", "secrets_setup_recovery_key_export_action") 
  }
  /// Store your Security Key somewhere safe. It can be used to unlock your encrypted messages & data.
  public static var secretsSetupRecoveryKeyInformation: String { 
    return VectorL10n.tr("Vector", "secrets_setup_recovery_key_information") 
  }
  /// Loading…
  public static var secretsSetupRecoveryKeyLoading: String { 
    return VectorL10n.tr("Vector", "secrets_setup_recovery_key_loading") 
  }
  /// ✓ Print it and store it somewhere safe\n✓ Save it on a USB key or backup drive\n✓ Copy it to your personal cloud storage
  public static var secretsSetupRecoveryKeyStorageAlertMessage: String { 
    return VectorL10n.tr("Vector", "secrets_setup_recovery_key_storage_alert_message") 
  }
  /// Keep it safe
  public static var secretsSetupRecoveryKeyStorageAlertTitle: String { 
    return VectorL10n.tr("Vector", "secrets_setup_recovery_key_storage_alert_title") 
  }
  /// Save your Security Key
  public static var secretsSetupRecoveryKeyTitle: String { 
    return VectorL10n.tr("Vector", "secrets_setup_recovery_key_title") 
  }
  /// Don't use your account password.
  public static var secretsSetupRecoveryPassphraseAdditionalInformation: String { 
    return VectorL10n.tr("Vector", "secrets_setup_recovery_passphrase_additional_information") 
  }
  /// Enter your Security Phrase again to confirm it.
  public static var secretsSetupRecoveryPassphraseConfirmInformation: String { 
    return VectorL10n.tr("Vector", "secrets_setup_recovery_passphrase_confirm_information") 
  }
  /// Confirm phrase
  public static var secretsSetupRecoveryPassphraseConfirmPassphrasePlaceholder: String { 
    return VectorL10n.tr("Vector", "secrets_setup_recovery_passphrase_confirm_passphrase_placeholder") 
  }
  /// Confirm
  public static var secretsSetupRecoveryPassphraseConfirmPassphraseTitle: String { 
    return VectorL10n.tr("Vector", "secrets_setup_recovery_passphrase_confirm_passphrase_title") 
  }
  /// Enter a security phrase only you know, used to secure secrets on your server.
  public static var secretsSetupRecoveryPassphraseInformation: String { 
    return VectorL10n.tr("Vector", "secrets_setup_recovery_passphrase_information") 
  }
  /// Remember your Security Phrase. It can be used to unlock your encrypted messages & data.
  public static var secretsSetupRecoveryPassphraseSummaryInformation: String { 
    return VectorL10n.tr("Vector", "secrets_setup_recovery_passphrase_summary_information") 
  }
  /// Save your Security Phrase
  public static var secretsSetupRecoveryPassphraseSummaryTitle: String { 
    return VectorL10n.tr("Vector", "secrets_setup_recovery_passphrase_summary_title") 
  }
  /// Set a Security Phrase
  public static var secretsSetupRecoveryPassphraseTitle: String { 
    return VectorL10n.tr("Vector", "secrets_setup_recovery_passphrase_title") 
  }
  /// Done
  public static var secretsSetupRecoveryPassphraseValidateAction: String { 
    return VectorL10n.tr("Vector", "secrets_setup_recovery_passphrase_validate_action") 
  }
  /// Safeguard against losing access to encrypted messages & data
  public static var secureBackupSetupBannerSubtitle: String { 
    return VectorL10n.tr("Vector", "secure_backup_setup_banner_subtitle") 
  }
  /// Secure Backup
  public static var secureBackupSetupBannerTitle: String { 
    return VectorL10n.tr("Vector", "secure_backup_setup_banner_title") 
  }
  /// If you cancel now, you may lose encrypted messages & data if you lose access to your logins.\n\nYou can also set up Secure Backup & manage your keys in Settings.
  public static var secureKeyBackupSetupCancelAlertMessage: String { 
    return VectorL10n.tr("Vector", "secure_key_backup_setup_cancel_alert_message") 
  }
  /// Are your sure?
  public static var secureKeyBackupSetupCancelAlertTitle: String { 
    return VectorL10n.tr("Vector", "secure_key_backup_setup_cancel_alert_title") 
  }
  /// Delete it
  public static var secureKeyBackupSetupExistingBackupErrorDeleteIt: String { 
    return VectorL10n.tr("Vector", "secure_key_backup_setup_existing_backup_error_delete_it") 
  }
  /// Unlock it to reuse it in the secure backup or delete it to create a new messages backup in the secure backup.
  public static var secureKeyBackupSetupExistingBackupErrorInfo: String { 
    return VectorL10n.tr("Vector", "secure_key_backup_setup_existing_backup_error_info") 
  }
  /// A backup for messages already exists
  public static var secureKeyBackupSetupExistingBackupErrorTitle: String { 
    return VectorL10n.tr("Vector", "secure_key_backup_setup_existing_backup_error_title") 
  }
  /// Unlock it
  public static var secureKeyBackupSetupExistingBackupErrorUnlockIt: String { 
    return VectorL10n.tr("Vector", "secure_key_backup_setup_existing_backup_error_unlock_it") 
  }
  /// Safeguard against losing access to encrypted messages & data by backing up encryption keys on your server.
  public static var secureKeyBackupSetupIntroInfo: String { 
    return VectorL10n.tr("Vector", "secure_key_backup_setup_intro_info") 
  }
  /// Secure Backup
  public static var secureKeyBackupSetupIntroTitle: String { 
    return VectorL10n.tr("Vector", "secure_key_backup_setup_intro_title") 
  }
  /// Generate a security key to store somewhere safe like a password manager or a safe.
  public static var secureKeyBackupSetupIntroUseSecurityKeyInfo: String { 
    return VectorL10n.tr("Vector", "secure_key_backup_setup_intro_use_security_key_info") 
  }
  /// Use a Security Key
  public static var secureKeyBackupSetupIntroUseSecurityKeyTitle: String { 
    return VectorL10n.tr("Vector", "secure_key_backup_setup_intro_use_security_key_title") 
  }
  /// Enter a secret phrase only you know, and generate a key for backup.
  public static var secureKeyBackupSetupIntroUseSecurityPassphraseInfo: String { 
    return VectorL10n.tr("Vector", "secure_key_backup_setup_intro_use_security_passphrase_info") 
  }
  /// Use a Security Phrase
  public static var secureKeyBackupSetupIntroUseSecurityPassphraseTitle: String { 
    return VectorL10n.tr("Vector", "secure_key_backup_setup_intro_use_security_passphrase_title") 
  }
  /// ADVANCED
  public static var securitySettingsAdvanced: String { 
    return VectorL10n.tr("Vector", "security_settings_advanced") 
  }
  /// MESSAGE BACKUP
  public static var securitySettingsBackup: String { 
    return VectorL10n.tr("Vector", "security_settings_backup") 
  }
  /// Never send messages to untrusted sessions
  public static var securitySettingsBlacklistUnverifiedDevices: String { 
    return VectorL10n.tr("Vector", "security_settings_blacklist_unverified_devices") 
  }
  /// Verify all of a users sessions to mark them as trusted and send messages to them.
  public static var securitySettingsBlacklistUnverifiedDevicesDescription: String { 
    return VectorL10n.tr("Vector", "security_settings_blacklist_unverified_devices_description") 
  }
  /// Sorry. This action is not available on %@ iOS yet. Please use another Matrix client to set it up. %@ iOS will use it.
  public static func securitySettingsComingSoon(_ p1: String, _ p2: String) -> String {
    return VectorL10n.tr("Vector", "security_settings_coming_soon", p1, p2)
  }
  /// You should complete security on your current session first.
  public static var securitySettingsCompleteSecurityAlertMessage: String { 
    return VectorL10n.tr("Vector", "security_settings_complete_security_alert_message") 
  }
  /// Complete security
  public static var securitySettingsCompleteSecurityAlertTitle: String { 
    return VectorL10n.tr("Vector", "security_settings_complete_security_alert_title") 
  }
  /// CROSS-SIGNING
  public static var securitySettingsCrosssigning: String { 
    return VectorL10n.tr("Vector", "security_settings_crosssigning") 
  }
  /// Set up
  public static var securitySettingsCrosssigningBootstrap: String { 
    return VectorL10n.tr("Vector", "security_settings_crosssigning_bootstrap") 
  }
  /// Complete security
  public static var securitySettingsCrosssigningCompleteSecurity: String { 
    return VectorL10n.tr("Vector", "security_settings_crosssigning_complete_security") 
  }
  /// Your account has a cross-signing identity, but it is not yet trusted by this session. Complete security of this session.
  public static var securitySettingsCrosssigningInfoExists: String { 
    return VectorL10n.tr("Vector", "security_settings_crosssigning_info_exists") 
  }
  /// Cross-signing is not yet set up.
  public static var securitySettingsCrosssigningInfoNotBootstrapped: String { 
    return VectorL10n.tr("Vector", "security_settings_crosssigning_info_not_bootstrapped") 
  }
  /// Cross-signing is ready for use.
  public static var securitySettingsCrosssigningInfoOk: String { 
    return VectorL10n.tr("Vector", "security_settings_crosssigning_info_ok") 
  }
  /// Cross-signing is enabled. You can trust other users and your other sessions based on cross-signing but you cannot cross-sign from this session because it does not have cross-signing private keys. Complete security of this session.
  public static var securitySettingsCrosssigningInfoTrusted: String { 
    return VectorL10n.tr("Vector", "security_settings_crosssigning_info_trusted") 
  }
  /// Reset
  public static var securitySettingsCrosssigningReset: String { 
    return VectorL10n.tr("Vector", "security_settings_crosssigning_reset") 
  }
  /// MY SESSIONS
  public static var securitySettingsCryptoSessions: String { 
    return VectorL10n.tr("Vector", "security_settings_crypto_sessions") 
  }
  /// If you don’t recognise a login, change your password and reset Secure Backup.
  public static var securitySettingsCryptoSessionsDescription2: String { 
    return VectorL10n.tr("Vector", "security_settings_crypto_sessions_description_2") 
  }
  /// Loading sessions…
  public static var securitySettingsCryptoSessionsLoading: String { 
    return VectorL10n.tr("Vector", "security_settings_crypto_sessions_loading") 
  }
  /// CRYPTOGRAPHY
  public static var securitySettingsCryptography: String { 
    return VectorL10n.tr("Vector", "security_settings_cryptography") 
  }
  /// Export keys manually
  public static var securitySettingsExportKeysManually: String { 
    return VectorL10n.tr("Vector", "security_settings_export_keys_manually") 
  }
  /// SECURE BACKUP
  public static var securitySettingsSecureBackup: String { 
    return VectorL10n.tr("Vector", "security_settings_secure_backup") 
  }
  /// Delete Backup
  public static var securitySettingsSecureBackupDelete: String { 
    return VectorL10n.tr("Vector", "security_settings_secure_backup_delete") 
  }
  /// Back up your encryption keys with your account data in case you lose access to your sessions. Your keys will be secured with a unique Security Key.
  public static var securitySettingsSecureBackupDescription: String { 
    return VectorL10n.tr("Vector", "security_settings_secure_backup_description") 
  }
  /// Checking…
  public static var securitySettingsSecureBackupInfoChecking: String { 
    return VectorL10n.tr("Vector", "security_settings_secure_backup_info_checking") 
  }
  /// This session is backing up your keys.
  public static var securitySettingsSecureBackupInfoValid: String { 
    return VectorL10n.tr("Vector", "security_settings_secure_backup_info_valid") 
  }
  /// Reset
  public static var securitySettingsSecureBackupReset: String { 
    return VectorL10n.tr("Vector", "security_settings_secure_backup_reset") 
  }
  /// Restore from Backup
  public static var securitySettingsSecureBackupRestore: String { 
    return VectorL10n.tr("Vector", "security_settings_secure_backup_restore") 
  }
  /// Set up
  public static var securitySettingsSecureBackupSetup: String { 
    return VectorL10n.tr("Vector", "security_settings_secure_backup_setup") 
  }
  /// Security
  public static var securitySettingsTitle: String { 
    return VectorL10n.tr("Vector", "security_settings_title") 
  }
  /// Confirm your identity by entering your account password
  public static var securitySettingsUserPasswordDescription: String { 
    return VectorL10n.tr("Vector", "security_settings_user_password_description") 
  }
  /// Send to %@
  public static func sendTo(_ p1: String) -> String {
    return VectorL10n.tr("Vector", "send_to", p1)
  }
  /// Sending
  public static var sending: String { 
    return VectorL10n.tr("Vector", "sending") 
  }
  /// Accept
  public static var serviceTermsModalAcceptButton: String { 
    return VectorL10n.tr("Vector", "service_terms_modal_accept_button") 
  }
  /// Decline
  public static var serviceTermsModalDeclineButton: String { 
    return VectorL10n.tr("Vector", "service_terms_modal_decline_button") 
  }
  /// This will allow someone to find you if they have your phone number or email saved in their phone contacts.
  public static var serviceTermsModalDescriptionIdentityServer: String { 
    return VectorL10n.tr("Vector", "service_terms_modal_description_identity_server") 
  }
  /// This will allow you to use bots, bridges, widgets and sticker packs.
  public static var serviceTermsModalDescriptionIntegrationManager: String { 
    return VectorL10n.tr("Vector", "service_terms_modal_description_integration_manager") 
  }
  /// This can be disabled anytime in settings.
  public static var serviceTermsModalFooter: String { 
    return VectorL10n.tr("Vector", "service_terms_modal_footer") 
  }
  /// An identity server helps you find your contacts, by looking up their phone number or email address, to see if they already have an account.
  public static var serviceTermsModalInformationDescriptionIdentityServer: String { 
    return VectorL10n.tr("Vector", "service_terms_modal_information_description_identity_server") 
  }
  /// An integration manager lets you add features from third parties.
  public static var serviceTermsModalInformationDescriptionIntegrationManager: String { 
    return VectorL10n.tr("Vector", "service_terms_modal_information_description_integration_manager") 
  }
  /// Identity Server
  public static var serviceTermsModalInformationTitleIdentityServer: String { 
    return VectorL10n.tr("Vector", "service_terms_modal_information_title_identity_server") 
  }
  /// Integration Manager
  public static var serviceTermsModalInformationTitleIntegrationManager: String { 
    return VectorL10n.tr("Vector", "service_terms_modal_information_title_integration_manager") 
  }
  /// Check to accept %@
  public static func serviceTermsModalPolicyCheckboxAccessibilityHint(_ p1: String) -> String {
    return VectorL10n.tr("Vector", "service_terms_modal_policy_checkbox_accessibility_hint", p1)
  }
  /// IDENTITY SERVER TERMS
  public static var serviceTermsModalTableHeaderIdentityServer: String { 
    return VectorL10n.tr("Vector", "service_terms_modal_table_header_identity_server") 
  }
  /// INTEGRATION MANAGER TERMS
  public static var serviceTermsModalTableHeaderIntegrationManager: String { 
    return VectorL10n.tr("Vector", "service_terms_modal_table_header_integration_manager") 
  }
  /// To continue, accept the below terms and conditions
  public static var serviceTermsModalTitleMessage: String { 
    return VectorL10n.tr("Vector", "service_terms_modal_title_message") 
  }
  /// ABOUT
  public static var settingsAbout: String { 
    return VectorL10n.tr("Vector", "settings_about") 
  }
  /// Invalid credentials
  public static var settingsAdd3pidInvalidPasswordMessage: String { 
    return VectorL10n.tr("Vector", "settings_add_3pid_invalid_password_message") 
  }
  /// To continue, please enter your password
  public static var settingsAdd3pidPasswordMessage: String { 
    return VectorL10n.tr("Vector", "settings_add_3pid_password_message") 
  }
  /// Add email address
  public static var settingsAdd3pidPasswordTitleEmail: String { 
    return VectorL10n.tr("Vector", "settings_add_3pid_password_title_email") 
  }
  /// Add phone number
  public static var settingsAdd3pidPasswordTitleMsidsn: String { 
    return VectorL10n.tr("Vector", "settings_add_3pid_password_title_msidsn") 
  }
  /// Add email address
  public static var settingsAddEmailAddress: String { 
    return VectorL10n.tr("Vector", "settings_add_email_address") 
  }
  /// Add phone number
  public static var settingsAddPhoneNumber: String { 
    return VectorL10n.tr("Vector", "settings_add_phone_number") 
  }
  /// ADVANCED
  public static var settingsAdvanced: String { 
    return VectorL10n.tr("Vector", "settings_advanced") 
  }
  /// Call invitations
  public static var settingsCallInvitations: String { 
    return VectorL10n.tr("Vector", "settings_call_invitations") 
  }
  /// Receive incoming calls on your lock screen. See your %@ calls in the system's call history. If iCloud is enabled, this call history will be shared with Apple.
  public static func settingsCallkitInfo(_ p1: String) -> String {
    return VectorL10n.tr("Vector", "settings_callkit_info", p1)
  }
  /// CALLS
  public static var settingsCallsSettings: String { 
    return VectorL10n.tr("Vector", "settings_calls_settings") 
  }
  /// Allow fallback call assist server
  public static var settingsCallsStunServerFallbackButton: String { 
    return VectorL10n.tr("Vector", "settings_calls_stun_server_fallback_button") 
  }
  /// Allow fallback call assist server %@ when your homeserver does not offer one (your IP address would be shared during a call).
  public static func settingsCallsStunServerFallbackDescription(_ p1: String) -> String {
    return VectorL10n.tr("Vector", "settings_calls_stun_server_fallback_description", p1)
  }
  /// Change password
  public static var settingsChangePassword: String { 
    return VectorL10n.tr("Vector", "settings_change_password") 
  }
  /// Clear cache
  public static var settingsClearCache: String { 
    return VectorL10n.tr("Vector", "settings_clear_cache") 
  }
  /// Homeserver is %@
  public static func settingsConfigHomeServer(_ p1: String) -> String {
    return VectorL10n.tr("Vector", "settings_config_home_server", p1)
  }
  /// No build info
  public static var settingsConfigNoBuildInfo: String { 
    return VectorL10n.tr("Vector", "settings_config_no_build_info") 
  }
  /// Logged in as %@
  public static func settingsConfigUserId(_ p1: String) -> String {
    return VectorL10n.tr("Vector", "settings_config_user_id", p1)
  }
  /// Confirm size when sending
  public static var settingsConfirmMediaSize: String { 
    return VectorL10n.tr("Vector", "settings_confirm_media_size") 
  }
  /// When this is on, you’ll be asked to confirm what size images and videos will be sent as.
  public static var settingsConfirmMediaSizeDescription: String { 
    return VectorL10n.tr("Vector", "settings_confirm_media_size_description") 
  }
  /// confirm password
  public static var settingsConfirmPassword: String { 
    return VectorL10n.tr("Vector", "settings_confirm_password") 
  }
  /// DEVICE CONTACTS
  public static var settingsContacts: String { 
    return VectorL10n.tr("Vector", "settings_contacts") 
  }
  /// Find your contacts
  public static var settingsContactsEnableSync: String { 
    return VectorL10n.tr("Vector", "settings_contacts_enable_sync") 
  }
  /// This will use your identity server to connect you with your contacts, and help them find you.
  public static var settingsContactsEnableSyncDescription: String { 
    return VectorL10n.tr("Vector", "settings_contacts_enable_sync_description") 
  }
  /// Phonebook country
  public static var settingsContactsPhonebookCountry: String { 
    return VectorL10n.tr("Vector", "settings_contacts_phonebook_country") 
  }
  /// Copyright
  public static var settingsCopyright: String { 
    return VectorL10n.tr("Vector", "settings_copyright") 
  }
  /// Encrypt to verified sessions only
  public static var settingsCryptoBlacklistUnverifiedDevices: String { 
    return VectorL10n.tr("Vector", "settings_crypto_blacklist_unverified_devices") 
  }
  /// \nSession ID: 
  public static var settingsCryptoDeviceId: String { 
    return VectorL10n.tr("Vector", "settings_crypto_device_id") 
  }
  /// \nSession key:\n
  public static var settingsCryptoDeviceKey: String { 
    return VectorL10n.tr("Vector", "settings_crypto_device_key") 
  }
  /// Session name: 
  public static var settingsCryptoDeviceName: String { 
    return VectorL10n.tr("Vector", "settings_crypto_device_name") 
  }
  /// Export keys
  public static var settingsCryptoExport: String { 
    return VectorL10n.tr("Vector", "settings_crypto_export") 
  }
  /// CRYPTOGRAPHY
  public static var settingsCryptography: String { 
    return VectorL10n.tr("Vector", "settings_cryptography") 
  }
  /// DEACTIVATE ACCOUNT
  public static var settingsDeactivateAccount: String { 
    return VectorL10n.tr("Vector", "settings_deactivate_account") 
  }
  /// Deactivate my account
  public static var settingsDeactivateMyAccount: String { 
    return VectorL10n.tr("Vector", "settings_deactivate_my_account") 
  }
  /// Default Notifications
  public static var settingsDefault: String { 
    return VectorL10n.tr("Vector", "settings_default") 
  }
  /// Device notifications
  public static var settingsDeviceNotifications: String { 
    return VectorL10n.tr("Vector", "settings_device_notifications") 
  }
  /// SESSIONS
  public static var settingsDevices: String { 
    return VectorL10n.tr("Vector", "settings_devices") 
  }
  /// A session's public name is visible to people you communicate with
  public static var settingsDevicesDescription: String { 
    return VectorL10n.tr("Vector", "settings_devices_description") 
  }
  /// Direct messages
  public static var settingsDirectMessages: String { 
    return VectorL10n.tr("Vector", "settings_direct_messages") 
  }
  /// Accept Identity Server Terms
  public static var settingsDiscoveryAcceptTerms: String { 
    return VectorL10n.tr("Vector", "settings_discovery_accept_terms") 
  }
  /// An error occured. Please retry.
  public static var settingsDiscoveryErrorMessage: String { 
    return VectorL10n.tr("Vector", "settings_discovery_error_message") 
  }
  /// You are not currently using an identity server. To be discoverable by existing contacts you known, add one.
  public static var settingsDiscoveryNoIdentityServer: String { 
    return VectorL10n.tr("Vector", "settings_discovery_no_identity_server") 
  }
  /// DISCOVERY
  public static var settingsDiscoverySettings: String { 
    return VectorL10n.tr("Vector", "settings_discovery_settings") 
  }
  /// Agree to the identity server (%@) Terms of Service to allow yourself to be discoverable by email address or phone number.
  public static func settingsDiscoveryTermsNotSigned(_ p1: String) -> String {
    return VectorL10n.tr("Vector", "settings_discovery_terms_not_signed", p1)
  }
  /// Cancel email validation
  public static var settingsDiscoveryThreePidDetailsCancelEmailValidationAction: String { 
    return VectorL10n.tr("Vector", "settings_discovery_three_pid_details_cancel_email_validation_action") 
  }
  /// Enter SMS activation code
  public static var settingsDiscoveryThreePidDetailsEnterSmsCodeAction: String { 
    return VectorL10n.tr("Vector", "settings_discovery_three_pid_details_enter_sms_code_action") 
  }
  /// Manage preferences for this email address, which other users can use to discover you and use to invite you to rooms. Add or remove email addresses in Accounts.
  public static var settingsDiscoveryThreePidDetailsInformationEmail: String { 
    return VectorL10n.tr("Vector", "settings_discovery_three_pid_details_information_email") 
  }
  /// Manage preferences for this phone number, which other users can use to discover you and use to invite you to rooms. Add or remove phone numbers in Accounts.
  public static var settingsDiscoveryThreePidDetailsInformationPhoneNumber: String { 
    return VectorL10n.tr("Vector", "settings_discovery_three_pid_details_information_phone_number") 
  }
  /// Revoke
  public static var settingsDiscoveryThreePidDetailsRevokeAction: String { 
    return VectorL10n.tr("Vector", "settings_discovery_three_pid_details_revoke_action") 
  }
  /// Share
  public static var settingsDiscoveryThreePidDetailsShareAction: String { 
    return VectorL10n.tr("Vector", "settings_discovery_three_pid_details_share_action") 
  }
  /// Manage email
  public static var settingsDiscoveryThreePidDetailsTitleEmail: String { 
    return VectorL10n.tr("Vector", "settings_discovery_three_pid_details_title_email") 
  }
  /// Manage phone number
  public static var settingsDiscoveryThreePidDetailsTitlePhoneNumber: String { 
    return VectorL10n.tr("Vector", "settings_discovery_three_pid_details_title_phone_number") 
  }
  /// Manage which email addresses or phone numbers other users can use to discover you and use to invite you to rooms. Add or remove email addresses or phone numbers from this list in 
  public static var settingsDiscoveryThreePidsManagementInformationPart1: String { 
    return VectorL10n.tr("Vector", "settings_discovery_three_pids_management_information_part1") 
  }
  /// User Settings
  public static var settingsDiscoveryThreePidsManagementInformationPart2: String { 
    return VectorL10n.tr("Vector", "settings_discovery_three_pids_management_information_part2") 
  }
  /// .
  public static var settingsDiscoveryThreePidsManagementInformationPart3: String { 
    return VectorL10n.tr("Vector", "settings_discovery_three_pids_management_information_part3") 
  }
  /// Display Name
  public static var settingsDisplayName: String { 
    return VectorL10n.tr("Vector", "settings_display_name") 
  }
  /// Email
  public static var settingsEmailAddress: String { 
    return VectorL10n.tr("Vector", "settings_email_address") 
  }
  /// Enter your email address
  public static var settingsEmailAddressPlaceholder: String { 
    return VectorL10n.tr("Vector", "settings_email_address_placeholder") 
  }
  /// Integrated calling
  public static var settingsEnableCallkit: String { 
    return VectorL10n.tr("Vector", "settings_enable_callkit") 
  }
  /// Notifications on this device
  public static var settingsEnablePushNotif: String { 
    return VectorL10n.tr("Vector", "settings_enable_push_notif") 
  }
  /// Rage shake to report bug
  public static var settingsEnableRageshake: String { 
    return VectorL10n.tr("Vector", "settings_enable_rageshake") 
  }
  /// Encrypted direct messages
  public static var settingsEncryptedDirectMessages: String { 
    return VectorL10n.tr("Vector", "settings_encrypted_direct_messages") 
  }
  /// Encrypted group messages
  public static var settingsEncryptedGroupMessages: String { 
    return VectorL10n.tr("Vector", "settings_encrypted_group_messages") 
  }
  /// Fail to update password
  public static var settingsFailToUpdatePassword: String { 
    return VectorL10n.tr("Vector", "settings_fail_to_update_password") 
  }
  /// Fail to update profile
  public static var settingsFailToUpdateProfile: String { 
    return VectorL10n.tr("Vector", "settings_fail_to_update_profile") 
  }
  /// First Name
  public static var settingsFirstName: String { 
    return VectorL10n.tr("Vector", "settings_first_name") 
  }
  /// Show flair where allowed
  public static var settingsFlair: String { 
    return VectorL10n.tr("Vector", "settings_flair") 
  }
  /// Global notification settings are available on your %@ web client
  public static func settingsGlobalSettingsInfo(_ p1: String) -> String {
    return VectorL10n.tr("Vector", "settings_global_settings_info", p1)
  }
  /// Group messages
  public static var settingsGroupMessages: String { 
    return VectorL10n.tr("Vector", "settings_group_messages") 
  }
  /// Using the identity server set above, you can discover and be discoverable by existing contacts you know.
  public static var settingsIdentityServerDescription: String { 
    return VectorL10n.tr("Vector", "settings_identity_server_description") 
  }
  /// No identity server configured
  public static var settingsIdentityServerNoIs: String { 
    return VectorL10n.tr("Vector", "settings_identity_server_no_is") 
  }
  /// You are not currently using an identity server. To discover and be discoverable by existing contacts you know, add one above.
  public static var settingsIdentityServerNoIsDescription: String { 
    return VectorL10n.tr("Vector", "settings_identity_server_no_is_description") 
  }
  /// IDENTITY SERVER
  public static var settingsIdentityServerSettings: String { 
    return VectorL10n.tr("Vector", "settings_identity_server_settings") 
  }
  /// IGNORED USERS
  public static var settingsIgnoredUsers: String { 
    return VectorL10n.tr("Vector", "settings_ignored_users") 
  }
  /// INTEGRATIONS
  public static var settingsIntegrations: String { 
    return VectorL10n.tr("Vector", "settings_integrations") 
  }
  /// Manage integrations
  public static var settingsIntegrationsAllowButton: String { 
    return VectorL10n.tr("Vector", "settings_integrations_allow_button") 
  }
  /// Use an integration manager (%@) to manage bots, bridges, widgets and sticker packs.\n\nIntegration managers receive configuration data, and can modify widgets, send room invites and set power levels on your behalf.
  public static func settingsIntegrationsAllowDescription(_ p1: String) -> String {
    return VectorL10n.tr("Vector", "settings_integrations_allow_description", p1)
  }
  /// KEY BACKUP
  public static var settingsKeyBackup: String { 
    return VectorL10n.tr("Vector", "settings_key_backup") 
  }
  /// Connect this session to Key Backup
  public static var settingsKeyBackupButtonConnect: String { 
    return VectorL10n.tr("Vector", "settings_key_backup_button_connect") 
  }
  /// Start using Key Backup
  public static var settingsKeyBackupButtonCreate: String { 
    return VectorL10n.tr("Vector", "settings_key_backup_button_create") 
  }
  /// Delete Backup
  public static var settingsKeyBackupButtonDelete: String { 
    return VectorL10n.tr("Vector", "settings_key_backup_button_delete") 
  }
  /// Restore from Backup
  public static var settingsKeyBackupButtonRestore: String { 
    return VectorL10n.tr("Vector", "settings_key_backup_button_restore") 
  }
  /// Are you sure? You will lose your encrypted messages if your keys are not backed up properly.
  public static var settingsKeyBackupDeleteConfirmationPromptMsg: String { 
    return VectorL10n.tr("Vector", "settings_key_backup_delete_confirmation_prompt_msg") 
  }
  /// Delete Backup
  public static var settingsKeyBackupDeleteConfirmationPromptTitle: String { 
    return VectorL10n.tr("Vector", "settings_key_backup_delete_confirmation_prompt_title") 
  }
  /// Encrypted messages are secured with end-to-end encryption. Only you and the recipient(s) have the keys to read these messages.
  public static var settingsKeyBackupInfo: String { 
    return VectorL10n.tr("Vector", "settings_key_backup_info") 
  }
  /// Algorithm: %@
  public static func settingsKeyBackupInfoAlgorithm(_ p1: String) -> String {
    return VectorL10n.tr("Vector", "settings_key_backup_info_algorithm", p1)
  }
  /// Checking…
  public static var settingsKeyBackupInfoChecking: String { 
    return VectorL10n.tr("Vector", "settings_key_backup_info_checking") 
  }
  /// Your keys are not being backed up from this session.
  public static var settingsKeyBackupInfoNone: String { 
    return VectorL10n.tr("Vector", "settings_key_backup_info_none") 
  }
  /// This session is not backing up your keys, but you do have an existing backup you can restore from and add to going forward.
  public static var settingsKeyBackupInfoNotValid: String { 
    return VectorL10n.tr("Vector", "settings_key_backup_info_not_valid") 
  }
  /// Backing up %@ keys…
  public static func settingsKeyBackupInfoProgress(_ p1: String) -> String {
    return VectorL10n.tr("Vector", "settings_key_backup_info_progress", p1)
  }
  /// All keys backed up
  public static var settingsKeyBackupInfoProgressDone: String { 
    return VectorL10n.tr("Vector", "settings_key_backup_info_progress_done") 
  }
  /// Back up your keys before signing out to avoid losing them.
  public static var settingsKeyBackupInfoSignoutWarning: String { 
    return VectorL10n.tr("Vector", "settings_key_backup_info_signout_warning") 
  }
  /// Backup has an invalid signature from %@
  public static func settingsKeyBackupInfoTrustSignatureInvalidDeviceUnverified(_ p1: String) -> String {
    return VectorL10n.tr("Vector", "settings_key_backup_info_trust_signature_invalid_device_unverified", p1)
  }
  /// Backup has an invalid signature from %@
  public static func settingsKeyBackupInfoTrustSignatureInvalidDeviceVerified(_ p1: String) -> String {
    return VectorL10n.tr("Vector", "settings_key_backup_info_trust_signature_invalid_device_verified", p1)
  }
  /// Backup has a signature from session with ID: %@
  public static func settingsKeyBackupInfoTrustSignatureUnknown(_ p1: String) -> String {
    return VectorL10n.tr("Vector", "settings_key_backup_info_trust_signature_unknown", p1)
  }
  /// Backup has a valid signature from this session
  public static var settingsKeyBackupInfoTrustSignatureValid: String { 
    return VectorL10n.tr("Vector", "settings_key_backup_info_trust_signature_valid") 
  }
  /// Backup has a signature from %@
  public static func settingsKeyBackupInfoTrustSignatureValidDeviceUnverified(_ p1: String) -> String {
    return VectorL10n.tr("Vector", "settings_key_backup_info_trust_signature_valid_device_unverified", p1)
  }
  /// Backup has a valid signature from %@
  public static func settingsKeyBackupInfoTrustSignatureValidDeviceVerified(_ p1: String) -> String {
    return VectorL10n.tr("Vector", "settings_key_backup_info_trust_signature_valid_device_verified", p1)
  }
  /// This session is backing up your keys.
  public static var settingsKeyBackupInfoValid: String { 
    return VectorL10n.tr("Vector", "settings_key_backup_info_valid") 
  }
  /// Key Backup Version: %@
  public static func settingsKeyBackupInfoVersion(_ p1: String) -> String {
    return VectorL10n.tr("Vector", "settings_key_backup_info_version", p1)
  }
  /// LABS
  public static var settingsLabs: String { 
    return VectorL10n.tr("Vector", "settings_labs") 
  }
  /// Create conference calls with jitsi
  public static var settingsLabsCreateConferenceWithJitsi: String { 
    return VectorL10n.tr("Vector", "settings_labs_create_conference_with_jitsi") 
  }
  /// End-to-End Encryption
  public static var settingsLabsE2eEncryption: String { 
    return VectorL10n.tr("Vector", "settings_labs_e2e_encryption") 
  }
  /// To finish setting up encryption you must log in again.
  public static var settingsLabsE2eEncryptionPromptMessage: String { 
    return VectorL10n.tr("Vector", "settings_labs_e2e_encryption_prompt_message") 
  }
  /// Ring for group calls
  public static var settingsLabsEnableRingingForGroupCalls: String { 
    return VectorL10n.tr("Vector", "settings_labs_enable_ringing_for_group_calls") 
  }
  /// Threaded messaging
  public static var settingsLabsEnableThreads: String { 
    return VectorL10n.tr("Vector", "settings_labs_enable_threads") 
  }
  /// React to messages with emoji
  public static var settingsLabsMessageReaction: String { 
    return VectorL10n.tr("Vector", "settings_labs_message_reaction") 
  }
  /// Voice messages
  public static var settingsLabsVoiceMessages: String { 
    return VectorL10n.tr("Vector", "settings_labs_voice_messages") 
  }
  /// LINKS
  public static var settingsLinks: String { 
    return VectorL10n.tr("Vector", "settings_links") 
  }
  /// Mark all messages as read
  public static var settingsMarkAllAsRead: String { 
    return VectorL10n.tr("Vector", "settings_mark_all_as_read") 
  }
  /// Mentions and Keywords
  public static var settingsMentionsAndKeywords: String { 
    return VectorL10n.tr("Vector", "settings_mentions_and_keywords") 
  }
  /// You won’t get notifications for mentions & keywords in encrypted rooms on mobile.
  public static var settingsMentionsAndKeywordsEncryptionNotice: String { 
    return VectorL10n.tr("Vector", "settings_mentions_and_keywords_encryption_notice") 
  }
  /// Messages by a bot
  public static var settingsMessagesByABot: String { 
    return VectorL10n.tr("Vector", "settings_messages_by_a_bot") 
  }
  /// @room
  public static var settingsMessagesContainingAtRoom: String { 
    return VectorL10n.tr("Vector", "settings_messages_containing_at_room") 
  }
  /// My display name
  public static var settingsMessagesContainingDisplayName: String { 
    return VectorL10n.tr("Vector", "settings_messages_containing_display_name") 
  }
  /// Keywords
  public static var settingsMessagesContainingKeywords: String { 
    return VectorL10n.tr("Vector", "settings_messages_containing_keywords") 
  }
  /// My username
  public static var settingsMessagesContainingUserName: String { 
    return VectorL10n.tr("Vector", "settings_messages_containing_user_name") 
  }
  /// Add new Keyword
  public static var settingsNewKeyword: String { 
    return VectorL10n.tr("Vector", "settings_new_keyword") 
  }
  /// new password
  public static var settingsNewPassword: String { 
    return VectorL10n.tr("Vector", "settings_new_password") 
  }
  /// Night Mode
  public static var settingsNightMode: String { 
    return VectorL10n.tr("Vector", "settings_night_mode") 
  }
  /// NOTIFICATIONS
  public static var settingsNotifications: String { 
    return VectorL10n.tr("Vector", "settings_notifications") 
  }
  /// To enable notifications, go to your device settings.
  public static var settingsNotificationsDisabledAlertMessage: String { 
    return VectorL10n.tr("Vector", "settings_notifications_disabled_alert_message") 
  }
  /// Notifications disabled
  public static var settingsNotificationsDisabledAlertTitle: String { 
    return VectorL10n.tr("Vector", "settings_notifications_disabled_alert_title") 
  }
  /// Notify me for
  public static var settingsNotifyMeFor: String { 
    return VectorL10n.tr("Vector", "settings_notify_me_for") 
  }
  /// old password
  public static var settingsOldPassword: String { 
    return VectorL10n.tr("Vector", "settings_old_password") 
  }
  /// Olm Version %@
  public static func settingsOlmVersion(_ p1: String) -> String {
    return VectorL10n.tr("Vector", "settings_olm_version", p1)
  }
  /// Other
  public static var settingsOther: String { 
    return VectorL10n.tr("Vector", "settings_other") 
  }
  /// Your password has been updated
  public static var settingsPasswordUpdated: String { 
    return VectorL10n.tr("Vector", "settings_password_updated") 
  }
  /// PHONE CONTACTS
  public static var settingsPhoneContacts: String { 
    return VectorL10n.tr("Vector", "settings_phone_contacts") 
  }
  /// Phone
  public static var settingsPhoneNumber: String { 
    return VectorL10n.tr("Vector", "settings_phone_number") 
  }
  /// Pin rooms with missed notifications
  public static var settingsPinRoomsWithMissedNotif: String { 
    return VectorL10n.tr("Vector", "settings_pin_rooms_with_missed_notif") 
  }
  /// Pin rooms with unread messages
  public static var settingsPinRoomsWithUnread: String { 
    return VectorL10n.tr("Vector", "settings_pin_rooms_with_unread") 
  }
  /// Privacy Policy
  public static var settingsPrivacyPolicy: String { 
    return VectorL10n.tr("Vector", "settings_privacy_policy") 
  }
  /// Profile Picture
  public static var settingsProfilePicture: String { 
    return VectorL10n.tr("Vector", "settings_profile_picture") 
  }
  /// Are you sure you want to remove the email address %@?
  public static func settingsRemoveEmailPromptMsg(_ p1: String) -> String {
    return VectorL10n.tr("Vector", "settings_remove_email_prompt_msg", p1)
  }
  /// Are you sure you want to remove the phone number %@?
  public static func settingsRemovePhonePromptMsg(_ p1: String) -> String {
    return VectorL10n.tr("Vector", "settings_remove_phone_prompt_msg", p1)
  }
  /// Confirmation
  public static var settingsRemovePromptTitle: String { 
    return VectorL10n.tr("Vector", "settings_remove_prompt_title") 
  }
  /// Report bug
  public static var settingsReportBug: String { 
    return VectorL10n.tr("Vector", "settings_report_bug") 
  }
  /// Room invitations
  public static var settingsRoomInvitations: String { 
    return VectorL10n.tr("Vector", "settings_room_invitations") 
  }
  /// Room upgrades
  public static var settingsRoomUpgrades: String { 
    return VectorL10n.tr("Vector", "settings_room_upgrades") 
  }
  /// SECURITY
  public static var settingsSecurity: String { 
    return VectorL10n.tr("Vector", "settings_security") 
  }
  /// Send anon crash & usage data
  public static var settingsSendCrashReport: String { 
    return VectorL10n.tr("Vector", "settings_send_crash_report") 
  }
  /// SENDING IMAGES AND VIDEOS
  public static var settingsSendingMedia: String { 
    return VectorL10n.tr("Vector", "settings_sending_media") 
  }
  /// Show decrypted content
  public static var settingsShowDecryptedContent: String { 
    return VectorL10n.tr("Vector", "settings_show_decrypted_content") 
  }
  /// Show NSFW public rooms
  public static var settingsShowNSFWPublicRooms: String { 
    return VectorL10n.tr("Vector", "settings_show_NSFW_public_rooms") 
  }
  /// Show website preview
  public static var settingsShowUrlPreviews: String { 
    return VectorL10n.tr("Vector", "settings_show_url_previews") 
  }
  /// Previews will only be shown in unencrypted rooms.
  public static var settingsShowUrlPreviewsDescription: String { 
    return VectorL10n.tr("Vector", "settings_show_url_previews_description") 
  }
  /// Sign Out
  public static var settingsSignOut: String { 
    return VectorL10n.tr("Vector", "settings_sign_out") 
  }
  /// Are you sure?
  public static var settingsSignOutConfirmation: String { 
    return VectorL10n.tr("Vector", "settings_sign_out_confirmation") 
  }
  /// You will lose your end-to-end encryption keys. That means you will no longer be able to read old messages in encrypted rooms on this device.
  public static var settingsSignOutE2eWarn: String { 
    return VectorL10n.tr("Vector", "settings_sign_out_e2e_warn") 
  }
  /// Surname
  public static var settingsSurname: String { 
    return VectorL10n.tr("Vector", "settings_surname") 
  }
  /// Terms & Conditions
  public static var settingsTermConditions: String { 
    return VectorL10n.tr("Vector", "settings_term_conditions") 
  }
  /// Third-party Notices
  public static var settingsThirdPartyNotices: String { 
    return VectorL10n.tr("Vector", "settings_third_party_notices") 
  }
  /// Manage which email addresses or phone numbers you can use to log in or recover your account here. Control who can find you in 
  public static var settingsThreePidsManagementInformationPart1: String { 
    return VectorL10n.tr("Vector", "settings_three_pids_management_information_part1") 
  }
  /// Discovery
  public static var settingsThreePidsManagementInformationPart2: String { 
    return VectorL10n.tr("Vector", "settings_three_pids_management_information_part2") 
  }
  /// .
  public static var settingsThreePidsManagementInformationPart3: String { 
    return VectorL10n.tr("Vector", "settings_three_pids_management_information_part3") 
  }
  /// Settings
  public static var settingsTitle: String { 
    return VectorL10n.tr("Vector", "settings_title") 
  }
  /// Language
  public static var settingsUiLanguage: String { 
    return VectorL10n.tr("Vector", "settings_ui_language") 
  }
  /// Theme
  public static var settingsUiTheme: String { 
    return VectorL10n.tr("Vector", "settings_ui_theme") 
  }
  /// Auto
  public static var settingsUiThemeAuto: String { 
    return VectorL10n.tr("Vector", "settings_ui_theme_auto") 
  }
  /// Black
  public static var settingsUiThemeBlack: String { 
    return VectorL10n.tr("Vector", "settings_ui_theme_black") 
  }
  /// Dark
  public static var settingsUiThemeDark: String { 
    return VectorL10n.tr("Vector", "settings_ui_theme_dark") 
  }
  /// Light
  public static var settingsUiThemeLight: String { 
    return VectorL10n.tr("Vector", "settings_ui_theme_light") 
  }
  /// "Auto" uses your device's "Invert Colours" settings
  public static var settingsUiThemePickerMessageInvertColours: String { 
    return VectorL10n.tr("Vector", "settings_ui_theme_picker_message_invert_colours") 
  }
  /// "Auto" matches your device's system theme
  public static var settingsUiThemePickerMessageMatchSystemTheme: String { 
    return VectorL10n.tr("Vector", "settings_ui_theme_picker_message_match_system_theme") 
  }
  /// Select a theme
  public static var settingsUiThemePickerTitle: String { 
    return VectorL10n.tr("Vector", "settings_ui_theme_picker_title") 
  }
  /// Show all messages from %@?
  public static func settingsUnignoreUser(_ p1: String) -> String {
    return VectorL10n.tr("Vector", "settings_unignore_user", p1)
  }
  /// USER INTERFACE
  public static var settingsUserInterface: String { 
    return VectorL10n.tr("Vector", "settings_user_interface") 
  }
  /// USER SETTINGS
  public static var settingsUserSettings: String { 
    return VectorL10n.tr("Vector", "settings_user_settings") 
  }
  /// Version %@
  public static func settingsVersion(_ p1: String) -> String {
    return VectorL10n.tr("Vector", "settings_version", p1)
  }
  /// Your Keywords
  public static var settingsYourKeywords: String { 
    return VectorL10n.tr("Vector", "settings_your_keywords") 
  }
  /// Login in the main app to share content
  public static var shareExtensionAuthPrompt: String { 
    return VectorL10n.tr("Vector", "share_extension_auth_prompt") 
  }
  /// Failed to send. Check in the main app the encryption settings for this room
  public static var shareExtensionFailedToEncrypt: String { 
    return VectorL10n.tr("Vector", "share_extension_failed_to_encrypt") 
  }
  /// Send in %@ for better quality, or send in low quality below.
  public static func shareExtensionLowQualityVideoMessage(_ p1: String) -> String {
    return VectorL10n.tr("Vector", "share_extension_low_quality_video_message", p1)
  }
  /// Video will be sent in low quality
  public static var shareExtensionLowQualityVideoTitle: String { 
    return VectorL10n.tr("Vector", "share_extension_low_quality_video_title") 
  }
  /// Send now
  public static var shareExtensionSendNow: String { 
    return VectorL10n.tr("Vector", "share_extension_send_now") 
  }
  /// Feedback
  public static var sideMenuActionFeedback: String { 
    return VectorL10n.tr("Vector", "side_menu_action_feedback") 
  }
  /// Help
  public static var sideMenuActionHelp: String { 
    return VectorL10n.tr("Vector", "side_menu_action_help") 
  }
  /// Invite friends
  public static var sideMenuActionInviteFriends: String { 
    return VectorL10n.tr("Vector", "side_menu_action_invite_friends") 
  }
  /// Settings
  public static var sideMenuActionSettings: String { 
    return VectorL10n.tr("Vector", "side_menu_action_settings") 
  }
  /// Version %@
  public static func sideMenuAppVersion(_ p1: String) -> String {
    return VectorL10n.tr("Vector", "side_menu_app_version", p1)
  }
  /// Left panel
  public static var sideMenuRevealActionAccessibilityLabel: String { 
    return VectorL10n.tr("Vector", "side_menu_reveal_action_accessibility_label") 
  }
  /// Sign out
  public static var signOutExistingKeyBackupAlertSignOutAction: String { 
    return VectorL10n.tr("Vector", "sign_out_existing_key_backup_alert_sign_out_action") 
  }
  /// Are you sure you want to sign out?
  public static var signOutExistingKeyBackupAlertTitle: String { 
    return VectorL10n.tr("Vector", "sign_out_existing_key_backup_alert_title") 
  }
  /// I'll wait
  public static var signOutKeyBackupInProgressAlertCancelAction: String { 
    return VectorL10n.tr("Vector", "sign_out_key_backup_in_progress_alert_cancel_action") 
  }
  /// I don't want my encrypted messages
  public static var signOutKeyBackupInProgressAlertDiscardKeyBackupAction: String { 
    return VectorL10n.tr("Vector", "sign_out_key_backup_in_progress_alert_discard_key_backup_action") 
  }
  /// Key backup in progress. If you sign out now you’ll lose access to your encrypted messages.
  public static var signOutKeyBackupInProgressAlertTitle: String { 
    return VectorL10n.tr("Vector", "sign_out_key_backup_in_progress_alert_title") 
  }
  /// I don't want my encrypted messages
  public static var signOutNonExistingKeyBackupAlertDiscardKeyBackupAction: String { 
    return VectorL10n.tr("Vector", "sign_out_non_existing_key_backup_alert_discard_key_backup_action") 
  }
  /// Start using Secure Backup
  public static var signOutNonExistingKeyBackupAlertSetupSecureBackupAction: String { 
    return VectorL10n.tr("Vector", "sign_out_non_existing_key_backup_alert_setup_secure_backup_action") 
  }
  /// You’ll lose access to your encrypted messages if you sign out now
  public static var signOutNonExistingKeyBackupAlertTitle: String { 
    return VectorL10n.tr("Vector", "sign_out_non_existing_key_backup_alert_title") 
  }
  /// Backup
  public static var signOutNonExistingKeyBackupSignOutConfirmationAlertBackupAction: String { 
    return VectorL10n.tr("Vector", "sign_out_non_existing_key_backup_sign_out_confirmation_alert_backup_action") 
  }
  /// You'll lose access to your encrypted messages unless you back up your keys before signing out.
  public static var signOutNonExistingKeyBackupSignOutConfirmationAlertMessage: String { 
    return VectorL10n.tr("Vector", "sign_out_non_existing_key_backup_sign_out_confirmation_alert_message") 
  }
  /// Sign out
  public static var signOutNonExistingKeyBackupSignOutConfirmationAlertSignOutAction: String { 
    return VectorL10n.tr("Vector", "sign_out_non_existing_key_backup_sign_out_confirmation_alert_sign_out_action") 
  }
  /// You'll lose your encrypted messages
  public static var signOutNonExistingKeyBackupSignOutConfirmationAlertTitle: String { 
    return VectorL10n.tr("Vector", "sign_out_non_existing_key_backup_sign_out_confirmation_alert_title") 
  }
  /// Skip
  public static var skip: String { 
    return VectorL10n.tr("Vector", "skip") 
  }
  /// Continue with %@
  public static func socialLoginButtonTitleContinue(_ p1: String) -> String {
    return VectorL10n.tr("Vector", "social_login_button_title_continue", p1)
  }
  /// Sign In with %@
  public static func socialLoginButtonTitleSignIn(_ p1: String) -> String {
    return VectorL10n.tr("Vector", "social_login_button_title_sign_in", p1)
  }
  /// Sign Up with %@
  public static func socialLoginButtonTitleSignUp(_ p1: String) -> String {
    return VectorL10n.tr("Vector", "social_login_button_title_sign_up", p1)
  }
  /// Continue with
  public static var socialLoginListTitleContinue: String { 
    return VectorL10n.tr("Vector", "social_login_list_title_continue") 
  }
  /// Or
  public static var socialLoginListTitleSignIn: String { 
    return VectorL10n.tr("Vector", "social_login_list_title_sign_in") 
  }
  /// Or
  public static var socialLoginListTitleSignUp: String { 
    return VectorL10n.tr("Vector", "social_login_list_title_sign_up") 
  }
  /// Change space avatar
  public static var spaceAvatarViewAccessibilityHint: String { 
    return VectorL10n.tr("Vector", "space_avatar_view_accessibility_hint") 
  }
  /// avatar
  public static var spaceAvatarViewAccessibilityLabel: String { 
    return VectorL10n.tr("Vector", "space_avatar_view_accessibility_label") 
  }
  /// BETA
  public static var spaceBetaAnnounceBadge: String { 
    return VectorL10n.tr("Vector", "space_beta_announce_badge") 
  }
  /// Spaces are a new way to group rooms and people. They’re not on iOS yet, but you can use them now on Web and Desktop.
  public static var spaceBetaAnnounceInformation: String { 
    return VectorL10n.tr("Vector", "space_beta_announce_information") 
  }
  /// The new version of communities
  public static var spaceBetaAnnounceSubtitle: String { 
    return VectorL10n.tr("Vector", "space_beta_announce_subtitle") 
  }
  /// Spaces are coming soon
  public static var spaceBetaAnnounceTitle: String { 
    return VectorL10n.tr("Vector", "space_beta_announce_title") 
  }
  /// Spaces are a new way to group rooms and people.\n\nThey’ll be here soon. For now, if you join one on another platform, you will be able to access any rooms you join here.
  public static var spaceFeatureUnavailableInformation: String { 
    return VectorL10n.tr("Vector", "space_feature_unavailable_information") 
  }
  /// Spaces aren't on iOS yet, but you can use them now on Web and Desktop
  public static var spaceFeatureUnavailableSubtitle: String { 
    return VectorL10n.tr("Vector", "space_feature_unavailable_subtitle") 
  }
  /// Spaces aren’t here yet
  public static var spaceFeatureUnavailableTitle: String { 
    return VectorL10n.tr("Vector", "space_feature_unavailable_title") 
  }
  /// Show all rooms
  public static var spaceHomeShowAllRooms: String { 
    return VectorL10n.tr("Vector", "space_home_show_all_rooms") 
  }
  /// Ban from this space
  public static var spaceParticipantsActionBan: String { 
    return VectorL10n.tr("Vector", "space_participants_action_ban") 
  }
  /// Remove from this space
  public static var spaceParticipantsActionRemove: String { 
    return VectorL10n.tr("Vector", "space_participants_action_remove") 
  }
  /// Private space
  public static var spacePrivateJoinRule: String { 
    return VectorL10n.tr("Vector", "space_private_join_rule") 
  }
  /// Public space
  public static var spacePublicJoinRule: String { 
    return VectorL10n.tr("Vector", "space_public_join_rule") 
  }
  /// space
  public static var spaceTag: String { 
    return VectorL10n.tr("Vector", "space_tag") 
  }
  /// Adding rooms coming soon
  public static var spacesAddRoomsComingSoonTitle: String { 
    return VectorL10n.tr("Vector", "spaces_add_rooms_coming_soon_title") 
  }
  /// This feature hasn’t been implemented here, but it’s on the way. For now, you can do that with Element on your computer.
  public static var spacesComingSoonDetail: String { 
    return VectorL10n.tr("Vector", "spaces_coming_soon_detail") 
  }
  /// Coming soon
  public static var spacesComingSoonTitle: String { 
    return VectorL10n.tr("Vector", "spaces_coming_soon_title") 
  }
  /// Some rooms may be hidden because they’re private and you need an invite.
  public static var spacesEmptySpaceDetail: String { 
    return VectorL10n.tr("Vector", "spaces_empty_space_detail") 
  }
  /// This space has no rooms (yet)
  public static var spacesEmptySpaceTitle: String { 
    return VectorL10n.tr("Vector", "spaces_empty_space_title") 
  }
  /// Explore rooms
  public static var spacesExploreRooms: String { 
    return VectorL10n.tr("Vector", "spaces_explore_rooms") 
  }
  /// Home
  public static var spacesHomeSpaceTitle: String { 
    return VectorL10n.tr("Vector", "spaces_home_space_title") 
  }
  /// Invites coming soon
  public static var spacesInvitesComingSoonTitle: String { 
    return VectorL10n.tr("Vector", "spaces_invites_coming_soon_title") 
  }
  /// Spaces
  public static var spacesLeftPanelTitle: String { 
    return VectorL10n.tr("Vector", "spaces_left_panel_title") 
  }
  /// Looking for someone not in %@? For now, you can invite them on web or desktop.
  public static func spacesNoMemberFoundDetail(_ p1: String) -> String {
    return VectorL10n.tr("Vector", "spaces_no_member_found_detail", p1)
  }
  /// No results found
  public static var spacesNoResultFoundTitle: String { 
    return VectorL10n.tr("Vector", "spaces_no_result_found_title") 
  }
  /// Some results may be hidden because they’re private and you need an invite to join them.
  public static var spacesNoRoomFoundDetail: String { 
    return VectorL10n.tr("Vector", "spaces_no_room_found_detail") 
  }
  /// Suggested
  public static var spacesSuggestedRoom: String { 
    return VectorL10n.tr("Vector", "spaces_suggested_room") 
  }
  /// Start
  public static var start: String { 
    return VectorL10n.tr("Vector", "start") 
  }
  /// Element is a new type of messenger and collaboration app that:\n\n1. Puts you in control to preserve your privacy\n2. Lets you communicate with anyone in the Matrix network, and even beyond by integrating with apps such as Slack\n3. Protects you from advertising, datamining, backdoors and walled gardens\n4. Secures you through end-to-end encryption, with cross-signing to verify others\n\nElement is completely different from other messaging and collaboration apps because it is decentralised and open source.\n\nElement lets you self-host - or choose a host - so that you have privacy, ownership and control of your data and conversations. It gives you access to an open network; so you’re not just stuck speaking to other Element users only. And it is very secure.\n\nElement is able to do all this because it operates on Matrix - the standard for open, decentralised communication. \n\nElement puts you in control by letting you choose who hosts your conversations. From the Element app, you can choose to host in different ways:\n\n1. Get a free account on the matrix.org public server\n2. Self-host your account by running a server on your own hardware\n3. Sign up for an account on a custom server by simply subscribing to the Element Matrix Services hosting platform\n\nWhy choose Element?\n\nOWN YOUR DATA: You decide where to keep your data and messages. You own it and control it, not some MEGACORP that mines your data or gives access to third parties.\n\nOPEN MESSAGING AND COLLABORATION: You can chat with anyone else in the Matrix network, whether they’re using Element or another Matrix app, and even if they are using a different messaging system of the likes of Slack, IRC or XMPP.\n\nSUPER-SECURE: Real end-to-end encryption (only those in the conversation can decrypt messages), and cross-signing to verify the devices of conversation participants.\n\nCOMPLETE COMMUNICATION: Messaging, voice and video calls, file sharing, screen sharing and a whole bunch of integrations, bots and widgets. Build rooms, communities, stay in touch and get things done.\n\nEVERYWHERE YOU ARE: Stay in touch wherever you are with fully synchronised message history across all your devices and on the web at https://element.io/app.
  public static var storeFullDescription: String { 
    return VectorL10n.tr("Vector", "store_full_description") 
  }
  /// Privacy-preserving chat and collaboration app, on an open network. Decentralised to put you in control. No datamining, no backdoors and no third party access.
  public static var storePromotionalText: String { 
    return VectorL10n.tr("Vector", "store_promotional_text") 
  }
  /// Secure decentralised chat/VoIP
  public static var storeShortDescription: String { 
    return VectorL10n.tr("Vector", "store_short_description") 
  }
  /// Switch
  public static var `switch`: String { 
    return VectorL10n.tr("Vector", "switch") 
  }
<<<<<<< HEAD
  /// Copy link to thread
  public static var threadCopyLinkToThread: String { 
    return VectorL10n.tr("Vector", "thread_copy_link_to_thread") 
  }
=======
>>>>>>> 64638d81
  /// All threads
  public static var threadsActionAllThreads: String { 
    return VectorL10n.tr("Vector", "threads_action_all_threads") 
  }
  /// My threads
  public static var threadsActionMyThreads: String { 
    return VectorL10n.tr("Vector", "threads_action_my_threads") 
  }
  /// Threads help keep your conversations on-topic and easy to track.
  public static var threadsEmptyInfoAll: String { 
    return VectorL10n.tr("Vector", "threads_empty_info_all") 
  }
  /// Reply to an ongoing thread or use “Thread” when selecting a message to start a new one.
  public static var threadsEmptyInfoMy: String { 
    return VectorL10n.tr("Vector", "threads_empty_info_my") 
  }
  /// Show all threads
  public static var threadsEmptyShowAllThreads: String { 
    return VectorL10n.tr("Vector", "threads_empty_show_all_threads") 
  }
  /// Tip: Use “Thread” option when selecting a message.
  public static var threadsEmptyTip: String { 
    return VectorL10n.tr("Vector", "threads_empty_tip") 
  }
  /// Keep discussions organised with threads
  public static var threadsEmptyTitle: String { 
    return VectorL10n.tr("Vector", "threads_empty_title") 
  }
  /// Threads
  public static var threadsTitle: String { 
    return VectorL10n.tr("Vector", "threads_title") 
  }
  /// Favourites
  public static var titleFavourites: String { 
    return VectorL10n.tr("Vector", "title_favourites") 
  }
  /// Communities
  public static var titleGroups: String { 
    return VectorL10n.tr("Vector", "title_groups") 
  }
  /// Home
  public static var titleHome: String { 
    return VectorL10n.tr("Vector", "title_home") 
  }
  /// People
  public static var titlePeople: String { 
    return VectorL10n.tr("Vector", "title_people") 
  }
  /// Rooms
  public static var titleRooms: String { 
    return VectorL10n.tr("Vector", "title_rooms") 
  }
  /// Today
  public static var today: String { 
    return VectorL10n.tr("Vector", "today") 
  }
  /// This room contains unknown sessions which have not been verified.\nThis means there is no guarantee that the sessions belong to the users they claim to.\nWe recommend you go through the verification process for each session before continuing, but you can resend the message without verifying if you prefer.
  public static var unknownDevicesAlert: String { 
    return VectorL10n.tr("Vector", "unknown_devices_alert") 
  }
  /// Room contains unknown sessions
  public static var unknownDevicesAlertTitle: String { 
    return VectorL10n.tr("Vector", "unknown_devices_alert_title") 
  }
  /// Answer Anyway
  public static var unknownDevicesAnswerAnyway: String { 
    return VectorL10n.tr("Vector", "unknown_devices_answer_anyway") 
  }
  /// Call Anyway
  public static var unknownDevicesCallAnyway: String { 
    return VectorL10n.tr("Vector", "unknown_devices_call_anyway") 
  }
  /// Send Anyway
  public static var unknownDevicesSendAnyway: String { 
    return VectorL10n.tr("Vector", "unknown_devices_send_anyway") 
  }
  /// Unknown sessions
  public static var unknownDevicesTitle: String { 
    return VectorL10n.tr("Vector", "unknown_devices_title") 
  }
  /// Verify…
  public static var unknownDevicesVerify: String { 
    return VectorL10n.tr("Vector", "unknown_devices_verify") 
  }
  /// Change user avatar
  public static var userAvatarViewAccessibilityHint: String { 
    return VectorL10n.tr("Vector", "user_avatar_view_accessibility_hint") 
  }
  /// avatar
  public static var userAvatarViewAccessibilityLabel: String { 
    return VectorL10n.tr("Vector", "user_avatar_view_accessibility_label") 
  }
  /// If you didn’t sign in to this session, your account may be compromised.
  public static var userVerificationSessionDetailsAdditionalInformationUntrustedCurrentUser: String { 
    return VectorL10n.tr("Vector", "user_verification_session_details_additional_information_untrusted_current_user") 
  }
  /// Until this user trusts this session, messages sent to and from it are labelled with warnings. Alternatively, you can manually verify it.
  public static var userVerificationSessionDetailsAdditionalInformationUntrustedOtherUser: String { 
    return VectorL10n.tr("Vector", "user_verification_session_details_additional_information_untrusted_other_user") 
  }
  /// This session is trusted for secure messaging because you verified it:
  public static var userVerificationSessionDetailsInformationTrustedCurrentUser: String { 
    return VectorL10n.tr("Vector", "user_verification_session_details_information_trusted_current_user") 
  }
  /// This session is trusted for secure messaging because 
  public static var userVerificationSessionDetailsInformationTrustedOtherUserPart1: String { 
    return VectorL10n.tr("Vector", "user_verification_session_details_information_trusted_other_user_part1") 
  }
  ///  verified it:
  public static var userVerificationSessionDetailsInformationTrustedOtherUserPart2: String { 
    return VectorL10n.tr("Vector", "user_verification_session_details_information_trusted_other_user_part2") 
  }
  /// Verify this session to mark it as trusted & grant it access to encrypted messages:
  public static var userVerificationSessionDetailsInformationUntrustedCurrentUser: String { 
    return VectorL10n.tr("Vector", "user_verification_session_details_information_untrusted_current_user") 
  }
  ///  signed in using a new session:
  public static var userVerificationSessionDetailsInformationUntrustedOtherUser: String { 
    return VectorL10n.tr("Vector", "user_verification_session_details_information_untrusted_other_user") 
  }
  /// Trusted
  public static var userVerificationSessionDetailsTrustedTitle: String { 
    return VectorL10n.tr("Vector", "user_verification_session_details_trusted_title") 
  }
  /// Not Trusted
  public static var userVerificationSessionDetailsUntrustedTitle: String { 
    return VectorL10n.tr("Vector", "user_verification_session_details_untrusted_title") 
  }
  /// Interactively Verify
  public static var userVerificationSessionDetailsVerifyActionCurrentUser: String { 
    return VectorL10n.tr("Vector", "user_verification_session_details_verify_action_current_user") 
  }
  /// Manually Verify by Text
  public static var userVerificationSessionDetailsVerifyActionCurrentUserManually: String { 
    return VectorL10n.tr("Vector", "user_verification_session_details_verify_action_current_user_manually") 
  }
  /// Manually verify
  public static var userVerificationSessionDetailsVerifyActionOtherUser: String { 
    return VectorL10n.tr("Vector", "user_verification_session_details_verify_action_other_user") 
  }
  /// Messages with this user in this room are end-to-end encrypted and can’t be read by third parties.
  public static var userVerificationSessionsListInformation: String { 
    return VectorL10n.tr("Vector", "user_verification_sessions_list_information") 
  }
  /// Trusted
  public static var userVerificationSessionsListSessionTrusted: String { 
    return VectorL10n.tr("Vector", "user_verification_sessions_list_session_trusted") 
  }
  /// Not trusted
  public static var userVerificationSessionsListSessionUntrusted: String { 
    return VectorL10n.tr("Vector", "user_verification_sessions_list_session_untrusted") 
  }
  /// Sessions
  public static var userVerificationSessionsListTableTitle: String { 
    return VectorL10n.tr("Vector", "user_verification_sessions_list_table_title") 
  }
  /// Trusted
  public static var userVerificationSessionsListUserTrustLevelTrustedTitle: String { 
    return VectorL10n.tr("Vector", "user_verification_sessions_list_user_trust_level_trusted_title") 
  }
  /// Unknown
  public static var userVerificationSessionsListUserTrustLevelUnknownTitle: String { 
    return VectorL10n.tr("Vector", "user_verification_sessions_list_user_trust_level_unknown_title") 
  }
  /// Warning
  public static var userVerificationSessionsListUserTrustLevelWarningTitle: String { 
    return VectorL10n.tr("Vector", "user_verification_sessions_list_user_trust_level_warning_title") 
  }
  /// To be secure, do this in person or use another way to communicate.
  public static var userVerificationStartAdditionalInformation: String { 
    return VectorL10n.tr("Vector", "user_verification_start_additional_information") 
  }
  /// For extra security, verify 
  public static var userVerificationStartInformationPart1: String { 
    return VectorL10n.tr("Vector", "user_verification_start_information_part1") 
  }
  ///  by checking a one-time code on both your devices.
  public static var userVerificationStartInformationPart2: String { 
    return VectorL10n.tr("Vector", "user_verification_start_information_part2") 
  }
  /// Start verification
  public static var userVerificationStartVerifyAction: String { 
    return VectorL10n.tr("Vector", "user_verification_start_verify_action") 
  }
  /// Waiting for %@…
  public static func userVerificationStartWaitingPartner(_ p1: String) -> String {
    return VectorL10n.tr("Vector", "user_verification_start_waiting_partner", p1)
  }
  /// We are no longer supporting %@ on iOS %@. To continue using %@ to its full potential, we advise you to upgrade your version of iOS.
  public static func versionCheckBannerSubtitleDeprecated(_ p1: String, _ p2: String, _ p3: String) -> String {
    return VectorL10n.tr("Vector", "version_check_banner_subtitle_deprecated", p1, p2, p3)
  }
  /// We will soon be ending support for %@ on iOS %@. To continue using %@ to its full potential, we advise you to upgrade your version of iOS.
  public static func versionCheckBannerSubtitleSupported(_ p1: String, _ p2: String, _ p3: String) -> String {
    return VectorL10n.tr("Vector", "version_check_banner_subtitle_supported", p1, p2, p3)
  }
  /// We’re no longer supporting iOS %@
  public static func versionCheckBannerTitleDeprecated(_ p1: String) -> String {
    return VectorL10n.tr("Vector", "version_check_banner_title_deprecated", p1)
  }
  /// We’re ending support for iOS %@
  public static func versionCheckBannerTitleSupported(_ p1: String) -> String {
    return VectorL10n.tr("Vector", "version_check_banner_title_supported", p1)
  }
  /// Find out how
  public static var versionCheckModalActionTitleDeprecated: String { 
    return VectorL10n.tr("Vector", "version_check_modal_action_title_deprecated") 
  }
  /// Got it
  public static var versionCheckModalActionTitleSupported: String { 
    return VectorL10n.tr("Vector", "version_check_modal_action_title_supported") 
  }
  /// We've been working on enhancing %@ for a faster and more polished experience. Unfortunately your current version of iOS is not  compatible with some of those fixes and is no longer supported.\nWe're advising you to upgrade your operating system to use %@ to its full potential.
  public static func versionCheckModalSubtitleDeprecated(_ p1: String, _ p2: String) -> String {
    return VectorL10n.tr("Vector", "version_check_modal_subtitle_deprecated", p1, p2)
  }
  /// We've been working on enhancing %@ for a faster and more polished experience. Unfortunately your current version of iOS is not compatible with some of those fixes and will no longer be supported.\nWe're advising you to upgrade your operating system to use %@ to its full potential.
  public static func versionCheckModalSubtitleSupported(_ p1: String, _ p2: String) -> String {
    return VectorL10n.tr("Vector", "version_check_modal_subtitle_supported", p1, p2)
  }
  /// We’re no longer supporting iOS %@
  public static func versionCheckModalTitleDeprecated(_ p1: String) -> String {
    return VectorL10n.tr("Vector", "version_check_modal_title_deprecated", p1)
  }
  /// We’re ending support for iOS %@
  public static func versionCheckModalTitleSupported(_ p1: String) -> String {
    return VectorL10n.tr("Vector", "version_check_modal_title_supported", p1)
  }
  /// Video
  public static var video: String { 
    return VectorL10n.tr("Vector", "video") 
  }
  /// View
  public static var view: String { 
    return VectorL10n.tr("Vector", "view") 
  }
  /// Voice
  public static var voice: String { 
    return VectorL10n.tr("Vector", "voice") 
  }
  /// Voice message
  public static var voiceMessageLockScreenPlaceholder: String { 
    return VectorL10n.tr("Vector", "voice_message_lock_screen_placeholder") 
  }
  /// Hold to record, release to send
  public static var voiceMessageReleaseToSend: String { 
    return VectorL10n.tr("Vector", "voice_message_release_to_send") 
  }
  /// %@s left
  public static func voiceMessageRemainingRecordingTime(_ p1: String) -> String {
    return VectorL10n.tr("Vector", "voice_message_remaining_recording_time", p1)
  }
  /// Tap on your recording to stop or listen
  public static var voiceMessageStopLockedModeRecording: String { 
    return VectorL10n.tr("Vector", "voice_message_stop_locked_mode_recording") 
  }
  /// Warning
  public static var warning: String { 
    return VectorL10n.tr("Vector", "warning") 
  }
  /// Widget creation has failed
  public static var widgetCreationFailure: String { 
    return VectorL10n.tr("Vector", "widget_creation_failure") 
  }
  /// Failed to send request.
  public static var widgetIntegrationFailedToSendRequest: String { 
    return VectorL10n.tr("Vector", "widget_integration_failed_to_send_request") 
  }
  /// You need to enable integration manager in settings
  public static var widgetIntegrationManagerDisabled: String { 
    return VectorL10n.tr("Vector", "widget_integration_manager_disabled") 
  }
  /// Missing room_id in request.
  public static var widgetIntegrationMissingRoomId: String { 
    return VectorL10n.tr("Vector", "widget_integration_missing_room_id") 
  }
  /// Missing user_id in request.
  public static var widgetIntegrationMissingUserId: String { 
    return VectorL10n.tr("Vector", "widget_integration_missing_user_id") 
  }
  /// You are not in this room.
  public static var widgetIntegrationMustBeInRoom: String { 
    return VectorL10n.tr("Vector", "widget_integration_must_be_in_room") 
  }
  /// You need to be able to invite users to do that.
  public static var widgetIntegrationNeedToBeAbleToInvite: String { 
    return VectorL10n.tr("Vector", "widget_integration_need_to_be_able_to_invite") 
  }
  /// You do not have permission to do that in this room.
  public static var widgetIntegrationNoPermissionInRoom: String { 
    return VectorL10n.tr("Vector", "widget_integration_no_permission_in_room") 
  }
  /// Power level must be positive integer.
  public static var widgetIntegrationPositivePowerLevel: String { 
    return VectorL10n.tr("Vector", "widget_integration_positive_power_level") 
  }
  /// This room is not recognised.
  public static var widgetIntegrationRoomNotRecognised: String { 
    return VectorL10n.tr("Vector", "widget_integration_room_not_recognised") 
  }
  /// Room %@ is not visible.
  public static func widgetIntegrationRoomNotVisible(_ p1: String) -> String {
    return VectorL10n.tr("Vector", "widget_integration_room_not_visible", p1)
  }
  /// Unable to create widget.
  public static var widgetIntegrationUnableToCreate: String { 
    return VectorL10n.tr("Vector", "widget_integration_unable_to_create") 
  }
  /// Failed to connect to integrations server
  public static var widgetIntegrationsServerFailedToConnect: String { 
    return VectorL10n.tr("Vector", "widget_integrations_server_failed_to_connect") 
  }
  /// Open in browser
  public static var widgetMenuOpenOutside: String { 
    return VectorL10n.tr("Vector", "widget_menu_open_outside") 
  }
  /// Refresh
  public static var widgetMenuRefresh: String { 
    return VectorL10n.tr("Vector", "widget_menu_refresh") 
  }
  /// Remove for everyone
  public static var widgetMenuRemove: String { 
    return VectorL10n.tr("Vector", "widget_menu_remove") 
  }
  /// Revoke access for me
  public static var widgetMenuRevokePermission: String { 
    return VectorL10n.tr("Vector", "widget_menu_revoke_permission") 
  }
  /// No integrations server configured
  public static var widgetNoIntegrationsServerConfigured: String { 
    return VectorL10n.tr("Vector", "widget_no_integrations_server_configured") 
  }
  /// You need permission to manage widgets in this room
  public static var widgetNoPowerToManage: String { 
    return VectorL10n.tr("Vector", "widget_no_power_to_manage") 
  }
  /// Manage integrations…
  public static var widgetPickerManageIntegrations: String { 
    return VectorL10n.tr("Vector", "widget_picker_manage_integrations") 
  }
  /// Integrations
  public static var widgetPickerTitle: String { 
    return VectorL10n.tr("Vector", "widget_picker_title") 
  }
  /// You don't currently have any stickerpacks enabled.
  public static var widgetStickerPickerNoStickerpacksAlert: String { 
    return VectorL10n.tr("Vector", "widget_sticker_picker_no_stickerpacks_alert") 
  }
  /// Add some now?
  public static var widgetStickerPickerNoStickerpacksAlertAddNow: String { 
    return VectorL10n.tr("Vector", "widget_sticker_picker_no_stickerpacks_alert_add_now") 
  }
  /// Yesterday
  public static var yesterday: String { 
    return VectorL10n.tr("Vector", "yesterday") 
  }
  /// You
  public static var you: String { 
    return VectorL10n.tr("Vector", "you") 
  }
}
// swiftlint:enable function_parameter_count identifier_name line_length type_body_length

// MARK: - Implementation Details

extension VectorL10n {
  static func tr(_ table: String, _ key: String, _ args: CVarArg...) -> String {
    let format = NSLocalizedString(key, tableName: table, bundle: Bundle(for: BundleToken.self), comment: "")
    let locale: Locale
    if let providedLocale = LocaleProvider.locale {
      locale = providedLocale
    } else {
      locale = Locale.current
    }        

      return String(format: format, locale: locale, arguments: args)
    }
}

private final class BundleToken {}<|MERGE_RESOLUTION|>--- conflicted
+++ resolved
@@ -5075,13 +5075,10 @@
   public static var `switch`: String { 
     return VectorL10n.tr("Vector", "switch") 
   }
-<<<<<<< HEAD
   /// Copy link to thread
   public static var threadCopyLinkToThread: String { 
     return VectorL10n.tr("Vector", "thread_copy_link_to_thread") 
   }
-=======
->>>>>>> 64638d81
   /// All threads
   public static var threadsActionAllThreads: String { 
     return VectorL10n.tr("Vector", "threads_action_all_threads") 
