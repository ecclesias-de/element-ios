// swiftlint:disable all
// Generated using SwiftGen, by O.Halligon — https://github.com/SwiftGen/SwiftGen

import Foundation

// swiftlint:disable superfluous_disable_command
// swiftlint:disable file_length

// MARK: - Strings

// swiftlint:disable function_parameter_count identifier_name line_length type_body_length
@objcMembers
public class VectorL10n: NSObject {
  /// Abort
  public static var abort: String { 
    return VectorL10n.tr("Vector", "abort") 
  }
  /// Accept
  public static var accept: String { 
    return VectorL10n.tr("Vector", "accept") 
  }
  /// button
  public static var accessibilityButtonLabel: String { 
    return VectorL10n.tr("Vector", "accessibility_button_label") 
  }
  /// checkbox
  public static var accessibilityCheckboxLabel: String { 
    return VectorL10n.tr("Vector", "accessibility_checkbox_label") 
  }
  /// Unable to verify email address. Please check your email and click on the link it contains. Once this is done, click continue
  public static var accountEmailValidationError: String { 
    return VectorL10n.tr("Vector", "account_email_validation_error") 
  }
  /// Please check your email and click on the link it contains. Once this is done, click continue.
  public static var accountEmailValidationMessage: String { 
    return VectorL10n.tr("Vector", "account_email_validation_message") 
  }
  /// Verification Pending
  public static var accountEmailValidationTitle: String { 
    return VectorL10n.tr("Vector", "account_email_validation_title") 
  }
  /// Display name change failed
  public static var accountErrorDisplayNameChangeFailed: String { 
    return VectorL10n.tr("Vector", "account_error_display_name_change_failed") 
  }
  /// This doesn't appear to be a valid email address
  public static var accountErrorEmailWrongDescription: String { 
    return VectorL10n.tr("Vector", "account_error_email_wrong_description") 
  }
  /// Invalid Email Address
  public static var accountErrorEmailWrongTitle: String { 
    return VectorL10n.tr("Vector", "account_error_email_wrong_title") 
  }
  /// Matrix session is not opened
  public static var accountErrorMatrixSessionIsNotOpened: String { 
    return VectorL10n.tr("Vector", "account_error_matrix_session_is_not_opened") 
  }
  /// This doesn't appear to be a valid phone number
  public static var accountErrorMsisdnWrongDescription: String { 
    return VectorL10n.tr("Vector", "account_error_msisdn_wrong_description") 
  }
  /// Invalid Phone Number
  public static var accountErrorMsisdnWrongTitle: String { 
    return VectorL10n.tr("Vector", "account_error_msisdn_wrong_title") 
  }
  /// Picture change failed
  public static var accountErrorPictureChangeFailed: String { 
    return VectorL10n.tr("Vector", "account_error_picture_change_failed") 
  }
  /// Notifications not allowed
  public static var accountErrorPushNotAllowed: String { 
    return VectorL10n.tr("Vector", "account_error_push_not_allowed") 
  }
  /// Link Email
  public static var accountLinkEmail: String { 
    return VectorL10n.tr("Vector", "account_link_email") 
  }
  /// Linked emails
  public static var accountLinkedEmails: String { 
    return VectorL10n.tr("Vector", "account_linked_emails") 
  }
  /// Logout all accounts
  public static var accountLogoutAll: String { 
    return VectorL10n.tr("Vector", "account_logout_all") 
  }
  /// Unable to verify phone number.
  public static var accountMsisdnValidationError: String { 
    return VectorL10n.tr("Vector", "account_msisdn_validation_error") 
  }
  /// We've sent an SMS with an activation code. Please enter this code below.
  public static var accountMsisdnValidationMessage: String { 
    return VectorL10n.tr("Vector", "account_msisdn_validation_message") 
  }
  /// Verification Pending
  public static var accountMsisdnValidationTitle: String { 
    return VectorL10n.tr("Vector", "account_msisdn_validation_title") 
  }
  /// Save changes
  public static var accountSaveChanges: String { 
    return VectorL10n.tr("Vector", "account_save_changes") 
  }
  /// Logout
  public static var actionLogout: String { 
    return VectorL10n.tr("Vector", "action_logout") 
  }
  /// Active Call
  public static var activeCall: String { 
    return VectorL10n.tr("Vector", "active_call") 
  }
  /// Active Call (%@)
  public static func activeCallDetails(_ p1: String) -> String {
    return VectorL10n.tr("Vector", "active_call_details", p1)
  }
  /// Add
  public static var add: String { 
    return VectorL10n.tr("Vector", "add") 
  }
  /// Help us identify issues and improve %@ by sharing anonymous usage data. To understand how people use multiple devices, we’ll generate a random identifier, shared by your devices.
  public static func analyticsPromptMessageNewUser(_ p1: String) -> String {
    return VectorL10n.tr("Vector", "analytics_prompt_message_new_user", p1)
  }
  /// You previously consented to share anonymous usage data with us. Now, to help understand how people use multiple devices, we’ll generate a random identifier, shared by your devices.
  public static var analyticsPromptMessageUpgrade: String { 
    return VectorL10n.tr("Vector", "analytics_prompt_message_upgrade") 
  }
  /// Not now
  public static var analyticsPromptNotNow: String { 
    return VectorL10n.tr("Vector", "analytics_prompt_not_now") 
  }
  /// We <b>don't</b> record or profile any account data
  public static var analyticsPromptPoint1: String { 
    return VectorL10n.tr("Vector", "analytics_prompt_point_1") 
  }
  /// We <b>don't</b> share information with third parties
  public static var analyticsPromptPoint2: String { 
    return VectorL10n.tr("Vector", "analytics_prompt_point_2") 
  }
  /// You can turn this off anytime in settings
  public static var analyticsPromptPoint3: String { 
    return VectorL10n.tr("Vector", "analytics_prompt_point_3") 
  }
  /// Stop sharing
  public static var analyticsPromptStop: String { 
    return VectorL10n.tr("Vector", "analytics_prompt_stop") 
  }
  /// here
  public static var analyticsPromptTermsLinkNewUser: String { 
    return VectorL10n.tr("Vector", "analytics_prompt_terms_link_new_user") 
  }
  /// here
  public static var analyticsPromptTermsLinkUpgrade: String { 
    return VectorL10n.tr("Vector", "analytics_prompt_terms_link_upgrade") 
  }
  /// You can read all our terms %@.
  public static func analyticsPromptTermsNewUser(_ p1: String) -> String {
    return VectorL10n.tr("Vector", "analytics_prompt_terms_new_user", p1)
  }
  /// Read all our terms %@. Is that OK?
  public static func analyticsPromptTermsUpgrade(_ p1: String) -> String {
    return VectorL10n.tr("Vector", "analytics_prompt_terms_upgrade", p1)
  }
  /// Help improve %@
  public static func analyticsPromptTitle(_ p1: String) -> String {
    return VectorL10n.tr("Vector", "analytics_prompt_title", p1)
  }
  /// Yes, that's fine
  public static var analyticsPromptYes: String { 
    return VectorL10n.tr("Vector", "analytics_prompt_yes") 
  }
  /// Answer Call
  public static var answerCall: String { 
    return VectorL10n.tr("Vector", "answer_call") 
  }
  /// Attach Media from Library
  public static var attachMedia: String { 
    return VectorL10n.tr("Vector", "attach_media") 
  }
  /// Cancel the download?
  public static var attachmentCancelDownload: String { 
    return VectorL10n.tr("Vector", "attachment_cancel_download") 
  }
  /// Cancel the upload?
  public static var attachmentCancelUpload: String { 
    return VectorL10n.tr("Vector", "attachment_cancel_upload") 
  }
  /// This file contains encryption keys exported from a Matrix client.\nDo you want to view the file content or import the keys it contains?
  public static var attachmentE2eKeysFilePrompt: String { 
    return VectorL10n.tr("Vector", "attachment_e2e_keys_file_prompt") 
  }
  /// Import...
  public static var attachmentE2eKeysImport: String { 
    return VectorL10n.tr("Vector", "attachment_e2e_keys_import") 
  }
  /// Large (~%@)
  public static func attachmentLarge(_ p1: String) -> String {
    return VectorL10n.tr("Vector", "attachment_large", p1)
  }
  /// Large %@ (~%@)
  public static func attachmentLargeWithResolution(_ p1: String, _ p2: String) -> String {
    return VectorL10n.tr("Vector", "attachment_large_with_resolution", p1, p2)
  }
  /// Medium (~%@)
  public static func attachmentMedium(_ p1: String) -> String {
    return VectorL10n.tr("Vector", "attachment_medium", p1)
  }
  /// Medium %@ (~%@)
  public static func attachmentMediumWithResolution(_ p1: String, _ p2: String) -> String {
    return VectorL10n.tr("Vector", "attachment_medium_with_resolution", p1, p2)
  }
  /// Actual Size
  public static var attachmentMultiselectionOriginal: String { 
    return VectorL10n.tr("Vector", "attachment_multiselection_original") 
  }
  /// Do you want to send images as:
  public static var attachmentMultiselectionSizePrompt: String { 
    return VectorL10n.tr("Vector", "attachment_multiselection_size_prompt") 
  }
  /// Actual Size (%@)
  public static func attachmentOriginal(_ p1: String) -> String {
    return VectorL10n.tr("Vector", "attachment_original", p1)
  }
  /// Do you want to send as:
  public static var attachmentSizePrompt: String { 
    return VectorL10n.tr("Vector", "attachment_size_prompt") 
  }
  /// You can turn this off in settings.
  public static var attachmentSizePromptMessage: String { 
    return VectorL10n.tr("Vector", "attachment_size_prompt_message") 
  }
  /// Confirm size to send
  public static var attachmentSizePromptTitle: String { 
    return VectorL10n.tr("Vector", "attachment_size_prompt_title") 
  }
  /// Small (~%@)
  public static func attachmentSmall(_ p1: String) -> String {
    return VectorL10n.tr("Vector", "attachment_small", p1)
  }
  /// Small %@ (~%@)
  public static func attachmentSmallWithResolution(_ p1: String, _ p2: String) -> String {
    return VectorL10n.tr("Vector", "attachment_small_with_resolution", p1, p2)
  }
  /// This file type is not supported.
  public static var attachmentUnsupportedPreviewMessage: String { 
    return VectorL10n.tr("Vector", "attachment_unsupported_preview_message") 
  }
  /// Unable to preview
  public static var attachmentUnsupportedPreviewTitle: String { 
    return VectorL10n.tr("Vector", "attachment_unsupported_preview_title") 
  }
  /// Please review and accept the policies of this homeserver:
  public static var authAcceptPolicies: String { 
    return VectorL10n.tr("Vector", "auth_accept_policies") 
  }
  /// Registration with email and phone number at once is not supported yet until the api exists. Only the phone number will be taken into account. You may add your email to your profile in settings.
  public static var authAddEmailAndPhoneWarning: String { 
    return VectorL10n.tr("Vector", "auth_add_email_and_phone_warning") 
  }
  /// Set an email for account recovery, and later to be optionally discoverable by people who know you.
  public static var authAddEmailMessage2: String { 
    return VectorL10n.tr("Vector", "auth_add_email_message_2") 
  }
  /// Set an email for account recovery. Use later email or phone to be optionally discoverable by people who know you.
  public static var authAddEmailPhoneMessage2: String { 
    return VectorL10n.tr("Vector", "auth_add_email_phone_message_2") 
  }
  /// Set a phone, and later to be optionally discoverable by people who know you.
  public static var authAddPhoneMessage2: String { 
    return VectorL10n.tr("Vector", "auth_add_phone_message_2") 
  }
  /// Invalid homeserver discovery response
  public static var authAutodiscoverInvalidResponse: String { 
    return VectorL10n.tr("Vector", "auth_autodiscover_invalid_response") 
  }
  /// This email address is already in use
  public static var authEmailInUse: String { 
    return VectorL10n.tr("Vector", "auth_email_in_use") 
  }
  /// No identity server is configured so you cannot add an email address in order to reset your Matrix account password in the future.
  public static var authEmailIsRequired: String { 
    return VectorL10n.tr("Vector", "auth_email_is_required") 
  }
  /// Failed to send email: This email address was not found
  public static var authEmailNotFound: String { 
    return VectorL10n.tr("Vector", "auth_email_not_found") 
  }
  /// Email address
  public static var authEmailPlaceholder: String { 
    return VectorL10n.tr("Vector", "auth_email_placeholder") 
  }
  /// Please check your email to continue registration
  public static var authEmailValidationMessage: String { 
    return VectorL10n.tr("Vector", "auth_email_validation_message") 
  }
  /// Forgot Matrix account password?
  public static var authForgotPassword: String { 
    return VectorL10n.tr("Vector", "auth_forgot_password") 
  }
  /// No identity server is configured: add one to reset your Matrix account password.
  public static var authForgotPasswordErrorNoConfiguredIdentityServer: String { 
    return VectorL10n.tr("Vector", "auth_forgot_password_error_no_configured_identity_server") 
  }
  /// URL (e.g. https://matrix.org)
  public static var authHomeServerPlaceholder: String { 
    return VectorL10n.tr("Vector", "auth_home_server_placeholder") 
  }
  /// URL (e.g. https://vector.im)
  public static var authIdentityServerPlaceholder: String { 
    return VectorL10n.tr("Vector", "auth_identity_server_placeholder") 
  }
  /// This doesn't look like a valid email address
  public static var authInvalidEmail: String { 
    return VectorL10n.tr("Vector", "auth_invalid_email") 
  }
  /// Incorrect username and/or password
  public static var authInvalidLoginParam: String { 
    return VectorL10n.tr("Vector", "auth_invalid_login_param") 
  }
  /// Password too short (min 6)
  public static var authInvalidPassword: String { 
    return VectorL10n.tr("Vector", "auth_invalid_password") 
  }
  /// This doesn't look like a valid phone number
  public static var authInvalidPhone: String { 
    return VectorL10n.tr("Vector", "auth_invalid_phone") 
  }
  /// User names may only contain letters, numbers, dots, hyphens and underscores
  public static var authInvalidUserName: String { 
    return VectorL10n.tr("Vector", "auth_invalid_user_name") 
  }
  /// Log in
  public static var authLogin: String { 
    return VectorL10n.tr("Vector", "auth_login") 
  }
  /// Sign In
  public static var authLoginSingleSignOn: String { 
    return VectorL10n.tr("Vector", "auth_login_single_sign_on") 
  }
  /// Missing email address
  public static var authMissingEmail: String { 
    return VectorL10n.tr("Vector", "auth_missing_email") 
  }
  /// Missing email address or phone number
  public static var authMissingEmailOrPhone: String { 
    return VectorL10n.tr("Vector", "auth_missing_email_or_phone") 
  }
  /// Missing password
  public static var authMissingPassword: String { 
    return VectorL10n.tr("Vector", "auth_missing_password") 
  }
  /// Missing phone number
  public static var authMissingPhone: String { 
    return VectorL10n.tr("Vector", "auth_missing_phone") 
  }
  /// Unable to verify phone number.
  public static var authMsisdnValidationError: String { 
    return VectorL10n.tr("Vector", "auth_msisdn_validation_error") 
  }
  /// We've sent an SMS with an activation code. Please enter this code below.
  public static var authMsisdnValidationMessage: String { 
    return VectorL10n.tr("Vector", "auth_msisdn_validation_message") 
  }
  /// Verification Pending
  public static var authMsisdnValidationTitle: String { 
    return VectorL10n.tr("Vector", "auth_msisdn_validation_title") 
  }
  /// New password
  public static var authNewPasswordPlaceholder: String { 
    return VectorL10n.tr("Vector", "auth_new_password_placeholder") 
  }
  /// Email address (optional)
  public static var authOptionalEmailPlaceholder: String { 
    return VectorL10n.tr("Vector", "auth_optional_email_placeholder") 
  }
  /// Phone number (optional)
  public static var authOptionalPhonePlaceholder: String { 
    return VectorL10n.tr("Vector", "auth_optional_phone_placeholder") 
  }
  /// Passwords don't match
  public static var authPasswordDontMatch: String { 
    return VectorL10n.tr("Vector", "auth_password_dont_match") 
  }
  /// Password
  public static var authPasswordPlaceholder: String { 
    return VectorL10n.tr("Vector", "auth_password_placeholder") 
  }
  /// This phone number is already in use
  public static var authPhoneInUse: String { 
    return VectorL10n.tr("Vector", "auth_phone_in_use") 
  }
  /// No identity server is configured so you cannot add a phone number in order to reset your Matrix account password in the future.
  public static var authPhoneIsRequired: String { 
    return VectorL10n.tr("Vector", "auth_phone_is_required") 
  }
  /// Phone number
  public static var authPhonePlaceholder: String { 
    return VectorL10n.tr("Vector", "auth_phone_placeholder") 
  }
  /// This homeserver would like to make sure you are not a robot
  public static var authRecaptchaMessage: String { 
    return VectorL10n.tr("Vector", "auth_recaptcha_message") 
  }
  /// Register
  public static var authRegister: String { 
    return VectorL10n.tr("Vector", "auth_register") 
  }
  /// Confirm your new Matrix account password
  public static var authRepeatNewPasswordPlaceholder: String { 
    return VectorL10n.tr("Vector", "auth_repeat_new_password_placeholder") 
  }
  /// Repeat password
  public static var authRepeatPasswordPlaceholder: String { 
    return VectorL10n.tr("Vector", "auth_repeat_password_placeholder") 
  }
  /// An email has been sent to %@. Once you've followed the link it contains, click below.
  public static func authResetPasswordEmailValidationMessage(_ p1: String) -> String {
    return VectorL10n.tr("Vector", "auth_reset_password_email_validation_message", p1)
  }
  /// No identity server is configured: add one in server options to reset your Matrix account password.
  public static var authResetPasswordErrorIsRequired: String { 
    return VectorL10n.tr("Vector", "auth_reset_password_error_is_required") 
  }
  /// Your email address does not appear to be associated with a Matrix ID on this homeserver.
  public static var authResetPasswordErrorNotFound: String { 
    return VectorL10n.tr("Vector", "auth_reset_password_error_not_found") 
  }
  /// Failed to verify email address: make sure you clicked the link in the email
  public static var authResetPasswordErrorUnauthorized: String { 
    return VectorL10n.tr("Vector", "auth_reset_password_error_unauthorized") 
  }
  /// To reset your Matrix account password, enter the email address linked to your account:
  public static var authResetPasswordMessage: String { 
    return VectorL10n.tr("Vector", "auth_reset_password_message") 
  }
  /// The email address linked to your account must be entered.
  public static var authResetPasswordMissingEmail: String { 
    return VectorL10n.tr("Vector", "auth_reset_password_missing_email") 
  }
  /// A new password must be entered.
  public static var authResetPasswordMissingPassword: String { 
    return VectorL10n.tr("Vector", "auth_reset_password_missing_password") 
  }
  /// I have verified my email address
  public static var authResetPasswordNextStepButton: String { 
    return VectorL10n.tr("Vector", "auth_reset_password_next_step_button") 
  }
  /// Your Matrix account password has been reset.\n\nYou have been logged out of all sessions and will no longer receive push notifications. To re-enable notifications, re-log in on each device.
  public static var authResetPasswordSuccessMessage: String { 
    return VectorL10n.tr("Vector", "auth_reset_password_success_message") 
  }
  /// Return to login screen
  public static var authReturnToLogin: String { 
    return VectorL10n.tr("Vector", "auth_return_to_login") 
  }
  /// Send Reset Email
  public static var authSendResetEmail: String { 
    return VectorL10n.tr("Vector", "auth_send_reset_email") 
  }
  /// Skip
  public static var authSkip: String { 
    return VectorL10n.tr("Vector", "auth_skip") 
  }
  /// Clear personal data
  public static var authSoftlogoutClearData: String { 
    return VectorL10n.tr("Vector", "auth_softlogout_clear_data") 
  }
  /// Clear all data
  public static var authSoftlogoutClearDataButton: String { 
    return VectorL10n.tr("Vector", "auth_softlogout_clear_data_button") 
  }
  /// Warning: Your personal data (including encryption keys) is still stored on this device.
  public static var authSoftlogoutClearDataMessage1: String { 
    return VectorL10n.tr("Vector", "auth_softlogout_clear_data_message_1") 
  }
  /// Clear it if you're finished using this device, or want to sign in to another account.
  public static var authSoftlogoutClearDataMessage2: String { 
    return VectorL10n.tr("Vector", "auth_softlogout_clear_data_message_2") 
  }
  /// Sign out
  public static var authSoftlogoutClearDataSignOut: String { 
    return VectorL10n.tr("Vector", "auth_softlogout_clear_data_sign_out") 
  }
  /// Are you sure you want to clear all data currently stored on this device? Sign in again to access your account data and messages.
  public static var authSoftlogoutClearDataSignOutMsg: String { 
    return VectorL10n.tr("Vector", "auth_softlogout_clear_data_sign_out_msg") 
  }
  /// Are you sure?
  public static var authSoftlogoutClearDataSignOutTitle: String { 
    return VectorL10n.tr("Vector", "auth_softlogout_clear_data_sign_out_title") 
  }
  /// Your homeserver (%1$@) admin has signed you out of your account %2$@ (%3$@).
  public static func authSoftlogoutReason(_ p1: String, _ p2: String, _ p3: String) -> String {
    return VectorL10n.tr("Vector", "auth_softlogout_reason", p1, p2, p3)
  }
  /// Sign in to recover encryption keys stored exclusively on this device. You need them to read all of your secure messages on any device.
  public static var authSoftlogoutRecoverEncryptionKeys: String { 
    return VectorL10n.tr("Vector", "auth_softlogout_recover_encryption_keys") 
  }
  /// Sign In
  public static var authSoftlogoutSignIn: String { 
    return VectorL10n.tr("Vector", "auth_softlogout_sign_in") 
  }
  /// You’re signed out
  public static var authSoftlogoutSignedOut: String { 
    return VectorL10n.tr("Vector", "auth_softlogout_signed_out") 
  }
  /// Submit
  public static var authSubmit: String { 
    return VectorL10n.tr("Vector", "auth_submit") 
  }
  /// The identity server is not trusted
  public static var authUntrustedIdServer: String { 
    return VectorL10n.tr("Vector", "auth_untrusted_id_server") 
  }
  /// Use custom server options (advanced)
  public static var authUseServerOptions: String { 
    return VectorL10n.tr("Vector", "auth_use_server_options") 
  }
  /// Email or user name
  public static var authUserIdPlaceholder: String { 
    return VectorL10n.tr("Vector", "auth_user_id_placeholder") 
  }
  /// User name
  public static var authUserNamePlaceholder: String { 
    return VectorL10n.tr("Vector", "auth_user_name_placeholder") 
  }
  /// Username in use
  public static var authUsernameInUse: String { 
    return VectorL10n.tr("Vector", "auth_username_in_use") 
  }
  /// This app does not support the authentication mechanism on your homeserver.
  public static var authenticatedSessionFlowNotSupported: String { 
    return VectorL10n.tr("Vector", "authenticated_session_flow_not_supported") 
  }
  /// Back
  public static var back: String { 
    return VectorL10n.tr("Vector", "back") 
  }
  /// Ban
  public static var ban: String { 
    return VectorL10n.tr("Vector", "ban") 
  }
  /// Log back in
  public static var biometricsCantUnlockedAlertMessageLogin: String { 
    return VectorL10n.tr("Vector", "biometrics_cant_unlocked_alert_message_login") 
  }
  /// Retry
  public static var biometricsCantUnlockedAlertMessageRetry: String { 
    return VectorL10n.tr("Vector", "biometrics_cant_unlocked_alert_message_retry") 
  }
  /// To unlock, use %@ or log back in and enable %@ again
  public static func biometricsCantUnlockedAlertMessageX(_ p1: String, _ p2: String) -> String {
    return VectorL10n.tr("Vector", "biometrics_cant_unlocked_alert_message_x", p1, p2)
  }
  /// Can't unlock app
  public static var biometricsCantUnlockedAlertTitle: String { 
    return VectorL10n.tr("Vector", "biometrics_cant_unlocked_alert_title") 
  }
  /// Disable %@
  public static func biometricsDesetupDisableButtonTitleX(_ p1: String) -> String {
    return VectorL10n.tr("Vector", "biometrics_desetup_disable_button_title_x", p1)
  }
  /// Disable %@
  public static func biometricsDesetupTitleX(_ p1: String) -> String {
    return VectorL10n.tr("Vector", "biometrics_desetup_title_x", p1)
  }
  /// Face ID
  public static var biometricsModeFaceId: String { 
    return VectorL10n.tr("Vector", "biometrics_mode_face_id") 
  }
  /// Touch ID
  public static var biometricsModeTouchId: String { 
    return VectorL10n.tr("Vector", "biometrics_mode_touch_id") 
  }
  /// Enable %@
  public static func biometricsSettingsEnableX(_ p1: String) -> String {
    return VectorL10n.tr("Vector", "biometrics_settings_enable_x", p1)
  }
  /// Enable %@
  public static func biometricsSetupEnableButtonTitleX(_ p1: String) -> String {
    return VectorL10n.tr("Vector", "biometrics_setup_enable_button_title_x", p1)
  }
  /// Save yourself time
  public static var biometricsSetupSubtitle: String { 
    return VectorL10n.tr("Vector", "biometrics_setup_subtitle") 
  }
  /// Enable %@
  public static func biometricsSetupTitleX(_ p1: String) -> String {
    return VectorL10n.tr("Vector", "biometrics_setup_title_x", p1)
  }
  /// Authentication is needed to access your app
  public static var biometricsUsageReason: String { 
    return VectorL10n.tr("Vector", "biometrics_usage_reason") 
  }
  /// Please describe what you did before the crash:
  public static var bugCrashReportDescription: String { 
    return VectorL10n.tr("Vector", "bug_crash_report_description") 
  }
  /// Crash Report
  public static var bugCrashReportTitle: String { 
    return VectorL10n.tr("Vector", "bug_crash_report_title") 
  }
  /// Continue in background
  public static var bugReportBackgroundMode: String { 
    return VectorL10n.tr("Vector", "bug_report_background_mode") 
  }
  /// Please describe the bug. What did you do? What did you expect to happen? What actually happened?
  public static var bugReportDescription: String { 
    return VectorL10n.tr("Vector", "bug_report_description") 
  }
  /// In order to diagnose problems, logs from this client will be sent with this bug report. If you would prefer to only send the text above, please untick:
  public static var bugReportLogsDescription: String { 
    return VectorL10n.tr("Vector", "bug_report_logs_description") 
  }
  /// Uploading report
  public static var bugReportProgressUploading: String { 
    return VectorL10n.tr("Vector", "bug_report_progress_uploading") 
  }
  /// Collecting logs
  public static var bugReportProgressZipping: String { 
    return VectorL10n.tr("Vector", "bug_report_progress_zipping") 
  }
  /// The application has crashed last time. Would you like to submit a crash report?
  public static var bugReportPrompt: String { 
    return VectorL10n.tr("Vector", "bug_report_prompt") 
  }
  /// Send
  public static var bugReportSend: String { 
    return VectorL10n.tr("Vector", "bug_report_send") 
  }
  /// Send logs
  public static var bugReportSendLogs: String { 
    return VectorL10n.tr("Vector", "bug_report_send_logs") 
  }
  /// Send screenshot
  public static var bugReportSendScreenshot: String { 
    return VectorL10n.tr("Vector", "bug_report_send_screenshot") 
  }
  /// Bug Report
  public static var bugReportTitle: String { 
    return VectorL10n.tr("Vector", "bug_report_title") 
  }
  /// Resume
  public static var callActionsUnhold: String { 
    return VectorL10n.tr("Vector", "call_actions_unhold") 
  }
  /// There is already a call in progress.
  public static var callAlreadyDisplayed: String { 
    return VectorL10n.tr("Vector", "call_already_displayed") 
  }
  /// Connecting…
  public static var callConnecting: String { 
    return VectorL10n.tr("Vector", "call_connecting") 
  }
  /// Consulting with %@
  public static func callConsultingWithUser(_ p1: String) -> String {
    return VectorL10n.tr("Vector", "call_consulting_with_user", p1)
  }
  /// Call ended
  public static var callEnded: String { 
    return VectorL10n.tr("Vector", "call_ended") 
  }
  /// You held the call
  public static var callHolded: String { 
    return VectorL10n.tr("Vector", "call_holded") 
  }
  /// Incoming video call…
  public static var callIncomingVideo: String { 
    return VectorL10n.tr("Vector", "call_incoming_video") 
  }
  /// Incoming video call from %@
  public static func callIncomingVideoPrompt(_ p1: String) -> String {
    return VectorL10n.tr("Vector", "call_incoming_video_prompt", p1)
  }
  /// Incoming call…
  public static var callIncomingVoice: String { 
    return VectorL10n.tr("Vector", "call_incoming_voice") 
  }
  /// Incoming voice call from %@
  public static func callIncomingVoicePrompt(_ p1: String) -> String {
    return VectorL10n.tr("Vector", "call_incoming_voice_prompt", p1)
  }
  /// Call Invite Expired
  public static var callInviteExpired: String { 
    return VectorL10n.tr("Vector", "call_invite_expired") 
  }
  /// Failed to join the conference call.
  public static var callJitsiError: String { 
    return VectorL10n.tr("Vector", "call_jitsi_error") 
  }
  /// Device Speaker
  public static var callMoreActionsAudioUseDevice: String { 
    return VectorL10n.tr("Vector", "call_more_actions_audio_use_device") 
  }
  /// Change Audio Device
  public static var callMoreActionsChangeAudioDevice: String { 
    return VectorL10n.tr("Vector", "call_more_actions_change_audio_device") 
  }
  /// Dial pad
  public static var callMoreActionsDialpad: String { 
    return VectorL10n.tr("Vector", "call_more_actions_dialpad") 
  }
  /// Hold
  public static var callMoreActionsHold: String { 
    return VectorL10n.tr("Vector", "call_more_actions_hold") 
  }
  /// Transfer
  public static var callMoreActionsTransfer: String { 
    return VectorL10n.tr("Vector", "call_more_actions_transfer") 
  }
  /// Resume
  public static var callMoreActionsUnhold: String { 
    return VectorL10n.tr("Vector", "call_more_actions_unhold") 
  }
  /// Please ask the administrator of your homeserver %@ to configure a TURN server in order for calls to work reliably.
  public static func callNoStunServerErrorMessage1(_ p1: String) -> String {
    return VectorL10n.tr("Vector", "call_no_stun_server_error_message_1", p1)
  }
  /// Alternatively, you can try to use the public server at %@, but this will not be as reliable, and it will share your IP address with that server. You can also manage this in Settings
  public static func callNoStunServerErrorMessage2(_ p1: String) -> String {
    return VectorL10n.tr("Vector", "call_no_stun_server_error_message_2", p1)
  }
  /// Call failed due to misconfigured server
  public static var callNoStunServerErrorTitle: String { 
    return VectorL10n.tr("Vector", "call_no_stun_server_error_title") 
  }
  /// Try using %@
  public static func callNoStunServerErrorUseFallbackButton(_ p1: String) -> String {
    return VectorL10n.tr("Vector", "call_no_stun_server_error_use_fallback_button", p1)
  }
  /// %@ held the call
  public static func callRemoteHolded(_ p1: String) -> String {
    return VectorL10n.tr("Vector", "call_remote_holded", p1)
  }
  /// Ringing…
  public static var callRinging: String { 
    return VectorL10n.tr("Vector", "call_ringing") 
  }
  /// All
  public static var callTransferContactsAll: String { 
    return VectorL10n.tr("Vector", "call_transfer_contacts_all") 
  }
  /// Recent
  public static var callTransferContactsRecent: String { 
    return VectorL10n.tr("Vector", "call_transfer_contacts_recent") 
  }
  /// Dial pad
  public static var callTransferDialpad: String { 
    return VectorL10n.tr("Vector", "call_transfer_dialpad") 
  }
  /// Call transfer failed
  public static var callTransferErrorMessage: String { 
    return VectorL10n.tr("Vector", "call_transfer_error_message") 
  }
  /// Error
  public static var callTransferErrorTitle: String { 
    return VectorL10n.tr("Vector", "call_transfer_error_title") 
  }
  /// Transfer
  public static var callTransferTitle: String { 
    return VectorL10n.tr("Vector", "call_transfer_title") 
  }
  /// Transfer to %@
  public static func callTransferToUser(_ p1: String) -> String {
    return VectorL10n.tr("Vector", "call_transfer_to_user", p1)
  }
  /// Users
  public static var callTransferUsers: String { 
    return VectorL10n.tr("Vector", "call_transfer_users") 
  }
  /// Video call with %@
  public static func callVideoWithUser(_ p1: String) -> String {
    return VectorL10n.tr("Vector", "call_video_with_user", p1)
  }
  /// Voice call with %@
  public static func callVoiceWithUser(_ p1: String) -> String {
    return VectorL10n.tr("Vector", "call_voice_with_user", p1)
  }
  /// 1 active call (%@) · %@ paused calls
  public static func callbarActiveAndMultiplePaused(_ p1: String, _ p2: String) -> String {
    return VectorL10n.tr("Vector", "callbar_active_and_multiple_paused", p1, p2)
  }
  /// 1 active call (%@) · 1 paused call
  public static func callbarActiveAndSinglePaused(_ p1: String) -> String {
    return VectorL10n.tr("Vector", "callbar_active_and_single_paused", p1)
  }
  /// %@ paused calls
  public static func callbarOnlyMultiplePaused(_ p1: String) -> String {
    return VectorL10n.tr("Vector", "callbar_only_multiple_paused", p1)
  }
  /// Tap to return to the call (%@)
  public static func callbarOnlySingleActive(_ p1: String) -> String {
    return VectorL10n.tr("Vector", "callbar_only_single_active", p1)
  }
  /// Tap to Join the group call (%@)
  public static func callbarOnlySingleActiveGroup(_ p1: String) -> String {
    return VectorL10n.tr("Vector", "callbar_only_single_active_group", p1)
  }
  /// Paused call
  public static var callbarOnlySinglePaused: String { 
    return VectorL10n.tr("Vector", "callbar_only_single_paused") 
  }
  /// Return
  public static var callbarReturn: String { 
    return VectorL10n.tr("Vector", "callbar_return") 
  }
  /// Camera
  public static var camera: String { 
    return VectorL10n.tr("Vector", "camera") 
  }
  /// %@ doesn't have permission to use Camera, please change privacy settings
  public static func cameraAccessNotGranted(_ p1: String) -> String {
    return VectorL10n.tr("Vector", "camera_access_not_granted", p1)
  }
  /// Video calls require access to the Camera but %@ doesn't have permission to use it
  public static func cameraAccessNotGrantedForCall(_ p1: String) -> String {
    return VectorL10n.tr("Vector", "camera_access_not_granted_for_call", p1)
  }
  /// The camera is unavailable on your device
  public static var cameraUnavailable: String { 
    return VectorL10n.tr("Vector", "camera_unavailable") 
  }
  /// Cancel
  public static var cancel: String { 
    return VectorL10n.tr("Vector", "cancel") 
  }
  /// Cancel Download
  public static var cancelDownload: String { 
    return VectorL10n.tr("Vector", "cancel_download") 
  }
  /// Cancel Upload
  public static var cancelUpload: String { 
    return VectorL10n.tr("Vector", "cancel_upload") 
  }
  /// Take Photo/Video
  public static var captureMedia: String { 
    return VectorL10n.tr("Vector", "capture_media") 
  }
  /// Close
  public static var close: String { 
    return VectorL10n.tr("Vector", "close") 
  }
  /// collapse
  public static var collapse: String { 
    return VectorL10n.tr("Vector", "collapse") 
  }
  /// Local Contacts
  public static var contactLocalContacts: String { 
    return VectorL10n.tr("Vector", "contact_local_contacts") 
  }
  /// Matrix Users
  public static var contactMxUsers: String { 
    return VectorL10n.tr("Vector", "contact_mx_users") 
  }
  /// Matrix users only
  public static var contactsAddressBookMatrixUsersToggle: String { 
    return VectorL10n.tr("Vector", "contacts_address_book_matrix_users_toggle") 
  }
  /// No local contacts
  public static var contactsAddressBookNoContact: String { 
    return VectorL10n.tr("Vector", "contacts_address_book_no_contact") 
  }
  /// No identity server configured
  public static var contactsAddressBookNoIdentityServer: String { 
    return VectorL10n.tr("Vector", "contacts_address_book_no_identity_server") 
  }
  /// You didn't allow %@ to access your local contacts
  public static func contactsAddressBookPermissionDenied(_ p1: String) -> String {
    return VectorL10n.tr("Vector", "contacts_address_book_permission_denied", p1)
  }
  /// To enable contacts, go to your device settings.
  public static var contactsAddressBookPermissionDeniedAlertMessage: String { 
    return VectorL10n.tr("Vector", "contacts_address_book_permission_denied_alert_message") 
  }
  /// Contacts disabled
  public static var contactsAddressBookPermissionDeniedAlertTitle: String { 
    return VectorL10n.tr("Vector", "contacts_address_book_permission_denied_alert_title") 
  }
  /// Permission required to access local contacts
  public static var contactsAddressBookPermissionRequired: String { 
    return VectorL10n.tr("Vector", "contacts_address_book_permission_required") 
  }
  /// LOCAL CONTACTS
  public static var contactsAddressBookSection: String { 
    return VectorL10n.tr("Vector", "contacts_address_book_section") 
  }
  /// USER DIRECTORY (offline)
  public static var contactsUserDirectoryOfflineSection: String { 
    return VectorL10n.tr("Vector", "contacts_user_directory_offline_section") 
  }
  /// USER DIRECTORY
  public static var contactsUserDirectorySection: String { 
    return VectorL10n.tr("Vector", "contacts_user_directory_section") 
  }
  /// Continue
  public static var `continue`: String { 
    return VectorL10n.tr("Vector", "continue") 
  }
  /// Copy
  public static var copyButtonName: String { 
    return VectorL10n.tr("Vector", "copy_button_name") 
  }
  /// Choose a country
  public static var countryPickerTitle: String { 
    return VectorL10n.tr("Vector", "country_picker_title") 
  }
  /// Create
  public static var create: String { 
    return VectorL10n.tr("Vector", "create") 
  }
  /// Create Account
  public static var createAccount: String { 
    return VectorL10n.tr("Vector", "create_account") 
  }
  /// Create Room
  public static var createRoom: String { 
    return VectorL10n.tr("Vector", "create_room") 
  }
  /// Enable Encryption
  public static var createRoomEnableEncryption: String { 
    return VectorL10n.tr("Vector", "create_room_enable_encryption") 
  }
  /// #testroom:matrix.org
  public static var createRoomPlaceholderAddress: String { 
    return VectorL10n.tr("Vector", "create_room_placeholder_address") 
  }
  /// Name
  public static var createRoomPlaceholderName: String { 
    return VectorL10n.tr("Vector", "create_room_placeholder_name") 
  }
  /// What is this room about?
  public static var createRoomPlaceholderTopic: String { 
    return VectorL10n.tr("Vector", "create_room_placeholder_topic") 
  }
  /// PROMOTION
  public static var createRoomPromotionHeader: String { 
    return VectorL10n.tr("Vector", "create_room_promotion_header") 
  }
  /// Encryption can’t be disabled afterwards.
  public static var createRoomSectionFooterEncryption: String { 
    return VectorL10n.tr("Vector", "create_room_section_footer_encryption") 
  }
  /// Only people invited can find and join.
  public static var createRoomSectionFooterTypePrivate: String { 
    return VectorL10n.tr("Vector", "create_room_section_footer_type_private") 
  }
  /// Only people invited can find and join, not just people in Space name.
  public static var createRoomSectionFooterTypePublic: String { 
    return VectorL10n.tr("Vector", "create_room_section_footer_type_public") 
  }
  /// Anyone in Space name can find and join.
  public static var createRoomSectionFooterTypeRestricted: String { 
    return VectorL10n.tr("Vector", "create_room_section_footer_type_restricted") 
  }
  /// ADDRESS
  public static var createRoomSectionHeaderAddress: String { 
    return VectorL10n.tr("Vector", "create_room_section_header_address") 
  }
  /// ENCRYPTION
  public static var createRoomSectionHeaderEncryption: String { 
    return VectorL10n.tr("Vector", "create_room_section_header_encryption") 
  }
  /// NAME
  public static var createRoomSectionHeaderName: String { 
    return VectorL10n.tr("Vector", "create_room_section_header_name") 
  }
  /// TOPIC (OPTIONAL)
  public static var createRoomSectionHeaderTopic: String { 
    return VectorL10n.tr("Vector", "create_room_section_header_topic") 
  }
  /// WHO CAN ACCESS
  public static var createRoomSectionHeaderType: String { 
    return VectorL10n.tr("Vector", "create_room_section_header_type") 
  }
  /// Show in room directory
  public static var createRoomShowInDirectory: String { 
    return VectorL10n.tr("Vector", "create_room_show_in_directory") 
  }
  /// This will help people find and join.
  public static var createRoomShowInDirectoryFooter: String { 
    return VectorL10n.tr("Vector", "create_room_show_in_directory_footer") 
  }
  /// Suggest to space members
  public static var createRoomSuggestRoom: String { 
    return VectorL10n.tr("Vector", "create_room_suggest_room") 
  }
  /// Suggested rooms are promoted to space members as good to join.
  public static var createRoomSuggestRoomFooter: String { 
    return VectorL10n.tr("Vector", "create_room_suggest_room_footer") 
  }
  /// New Room
  public static var createRoomTitle: String { 
    return VectorL10n.tr("Vector", "create_room_title") 
  }
  /// Private Room (invite only)
  public static var createRoomTypePrivate: String { 
    return VectorL10n.tr("Vector", "create_room_type_private") 
  }
  /// Public Room (anyone)
  public static var createRoomTypePublic: String { 
    return VectorL10n.tr("Vector", "create_room_type_public") 
  }
  /// Space members
  public static var createRoomTypeRestricted: String { 
    return VectorL10n.tr("Vector", "create_room_type_restricted") 
  }
  /// Verify your other devices easier
  public static var crossSigningSetupBannerSubtitle: String { 
    return VectorL10n.tr("Vector", "cross_signing_setup_banner_subtitle") 
  }
  /// Set up encryption
  public static var crossSigningSetupBannerTitle: String { 
    return VectorL10n.tr("Vector", "cross_signing_setup_banner_title") 
  }
  /// Please forget all messages I have sent when my account is deactivated (
  public static var deactivateAccountForgetMessagesInformationPart1: String { 
    return VectorL10n.tr("Vector", "deactivate_account_forget_messages_information_part1") 
  }
  /// Warning
  public static var deactivateAccountForgetMessagesInformationPart2Emphasize: String { 
    return VectorL10n.tr("Vector", "deactivate_account_forget_messages_information_part2_emphasize") 
  }
  /// : this will cause future users to see an incomplete view of conversations)
  public static var deactivateAccountForgetMessagesInformationPart3: String { 
    return VectorL10n.tr("Vector", "deactivate_account_forget_messages_information_part3") 
  }
  /// This will make your account permanently unusable. You will not be able to log in, and no one will be able to re-register the same user ID.  This will cause your account to leave all rooms it is participating in, and it will remove your account details from your identity server. 
  public static var deactivateAccountInformationsPart1: String { 
    return VectorL10n.tr("Vector", "deactivate_account_informations_part1") 
  }
  /// This action is irreversible.
  public static var deactivateAccountInformationsPart2Emphasize: String { 
    return VectorL10n.tr("Vector", "deactivate_account_informations_part2_emphasize") 
  }
  /// \n\nDeactivating your account 
  public static var deactivateAccountInformationsPart3: String { 
    return VectorL10n.tr("Vector", "deactivate_account_informations_part3") 
  }
  /// does not by default cause us to forget messages you have sent. 
  public static var deactivateAccountInformationsPart4Emphasize: String { 
    return VectorL10n.tr("Vector", "deactivate_account_informations_part4_emphasize") 
  }
  /// If you would like us to forget your messages, please tick the box below\n\nMessage visibility in Matrix is similar to email. Our forgetting your messages means that messages you have sent will not be shared with any new or unregistered users, but registered users who already have access to these messages will still have access to their copy.
  public static var deactivateAccountInformationsPart5: String { 
    return VectorL10n.tr("Vector", "deactivate_account_informations_part5") 
  }
  /// To continue, please enter your Matrix account password
  public static var deactivateAccountPasswordAlertMessage: String { 
    return VectorL10n.tr("Vector", "deactivate_account_password_alert_message") 
  }
  /// Deactivate Account
  public static var deactivateAccountPasswordAlertTitle: String { 
    return VectorL10n.tr("Vector", "deactivate_account_password_alert_title") 
  }
  /// Deactivate Account
  public static var deactivateAccountTitle: String { 
    return VectorL10n.tr("Vector", "deactivate_account_title") 
  }
  /// Deactivate account
  public static var deactivateAccountValidateAction: String { 
    return VectorL10n.tr("Vector", "deactivate_account_validate_action") 
  }
  /// Decline
  public static var decline: String { 
    return VectorL10n.tr("Vector", "decline") 
  }
  /// default
  public static var `default`: String { 
    return VectorL10n.tr("Vector", "default") 
  }
  /// Delete
  public static var delete: String { 
    return VectorL10n.tr("Vector", "delete") 
  }
  /// This operation requires additional authentication.\nTo continue, please enter your password.
  public static var deviceDetailsDeletePromptMessage: String { 
    return VectorL10n.tr("Vector", "device_details_delete_prompt_message") 
  }
  /// Authentication
  public static var deviceDetailsDeletePromptTitle: String { 
    return VectorL10n.tr("Vector", "device_details_delete_prompt_title") 
  }
  /// ID\n
  public static var deviceDetailsIdentifier: String { 
    return VectorL10n.tr("Vector", "device_details_identifier") 
  }
  /// Last seen\n
  public static var deviceDetailsLastSeen: String { 
    return VectorL10n.tr("Vector", "device_details_last_seen") 
  }
  /// %@ @ %@\n
  public static func deviceDetailsLastSeenFormat(_ p1: String, _ p2: String) -> String {
    return VectorL10n.tr("Vector", "device_details_last_seen_format", p1, p2)
  }
  /// Public Name\n
  public static var deviceDetailsName: String { 
    return VectorL10n.tr("Vector", "device_details_name") 
  }
  /// A session's public name is visible to people you communicate with
  public static var deviceDetailsRenamePromptMessage: String { 
    return VectorL10n.tr("Vector", "device_details_rename_prompt_message") 
  }
  /// Session Name
  public static var deviceDetailsRenamePromptTitle: String { 
    return VectorL10n.tr("Vector", "device_details_rename_prompt_title") 
  }
  /// Session information\n
  public static var deviceDetailsTitle: String { 
    return VectorL10n.tr("Vector", "device_details_title") 
  }
  /// The other party cancelled the verification.
  public static var deviceVerificationCancelled: String { 
    return VectorL10n.tr("Vector", "device_verification_cancelled") 
  }
  /// The verification has been cancelled. Reason: %@
  public static func deviceVerificationCancelledByMe(_ p1: String) -> String {
    return VectorL10n.tr("Vector", "device_verification_cancelled_by_me", p1)
  }
  /// Aeroplane
  public static var deviceVerificationEmojiAeroplane: String { 
    return VectorL10n.tr("Vector", "device_verification_emoji_aeroplane") 
  }
  /// Anchor
  public static var deviceVerificationEmojiAnchor: String { 
    return VectorL10n.tr("Vector", "device_verification_emoji_anchor") 
  }
  /// Apple
  public static var deviceVerificationEmojiApple: String { 
    return VectorL10n.tr("Vector", "device_verification_emoji_apple") 
  }
  /// Ball
  public static var deviceVerificationEmojiBall: String { 
    return VectorL10n.tr("Vector", "device_verification_emoji_ball") 
  }
  /// Banana
  public static var deviceVerificationEmojiBanana: String { 
    return VectorL10n.tr("Vector", "device_verification_emoji_banana") 
  }
  /// Bell
  public static var deviceVerificationEmojiBell: String { 
    return VectorL10n.tr("Vector", "device_verification_emoji_bell") 
  }
  /// Bicycle
  public static var deviceVerificationEmojiBicycle: String { 
    return VectorL10n.tr("Vector", "device_verification_emoji_bicycle") 
  }
  /// Book
  public static var deviceVerificationEmojiBook: String { 
    return VectorL10n.tr("Vector", "device_verification_emoji_book") 
  }
  /// Butterfly
  public static var deviceVerificationEmojiButterfly: String { 
    return VectorL10n.tr("Vector", "device_verification_emoji_butterfly") 
  }
  /// Cactus
  public static var deviceVerificationEmojiCactus: String { 
    return VectorL10n.tr("Vector", "device_verification_emoji_cactus") 
  }
  /// Cake
  public static var deviceVerificationEmojiCake: String { 
    return VectorL10n.tr("Vector", "device_verification_emoji_cake") 
  }
  /// Cat
  public static var deviceVerificationEmojiCat: String { 
    return VectorL10n.tr("Vector", "device_verification_emoji_cat") 
  }
  /// Clock
  public static var deviceVerificationEmojiClock: String { 
    return VectorL10n.tr("Vector", "device_verification_emoji_clock") 
  }
  /// Cloud
  public static var deviceVerificationEmojiCloud: String { 
    return VectorL10n.tr("Vector", "device_verification_emoji_cloud") 
  }
  /// Corn
  public static var deviceVerificationEmojiCorn: String { 
    return VectorL10n.tr("Vector", "device_verification_emoji_corn") 
  }
  /// Dog
  public static var deviceVerificationEmojiDog: String { 
    return VectorL10n.tr("Vector", "device_verification_emoji_dog") 
  }
  /// Elephant
  public static var deviceVerificationEmojiElephant: String { 
    return VectorL10n.tr("Vector", "device_verification_emoji_elephant") 
  }
  /// Fire
  public static var deviceVerificationEmojiFire: String { 
    return VectorL10n.tr("Vector", "device_verification_emoji_fire") 
  }
  /// Fish
  public static var deviceVerificationEmojiFish: String { 
    return VectorL10n.tr("Vector", "device_verification_emoji_fish") 
  }
  /// Flag
  public static var deviceVerificationEmojiFlag: String { 
    return VectorL10n.tr("Vector", "device_verification_emoji_flag") 
  }
  /// Flower
  public static var deviceVerificationEmojiFlower: String { 
    return VectorL10n.tr("Vector", "device_verification_emoji_flower") 
  }
  /// Folder
  public static var deviceVerificationEmojiFolder: String { 
    return VectorL10n.tr("Vector", "device_verification_emoji_folder") 
  }
  /// Gift
  public static var deviceVerificationEmojiGift: String { 
    return VectorL10n.tr("Vector", "device_verification_emoji_gift") 
  }
  /// Glasses
  public static var deviceVerificationEmojiGlasses: String { 
    return VectorL10n.tr("Vector", "device_verification_emoji_glasses") 
  }
  /// Globe
  public static var deviceVerificationEmojiGlobe: String { 
    return VectorL10n.tr("Vector", "device_verification_emoji_globe") 
  }
  /// Guitar
  public static var deviceVerificationEmojiGuitar: String { 
    return VectorL10n.tr("Vector", "device_verification_emoji_guitar") 
  }
  /// Hammer
  public static var deviceVerificationEmojiHammer: String { 
    return VectorL10n.tr("Vector", "device_verification_emoji_hammer") 
  }
  /// Hat
  public static var deviceVerificationEmojiHat: String { 
    return VectorL10n.tr("Vector", "device_verification_emoji_hat") 
  }
  /// Headphones
  public static var deviceVerificationEmojiHeadphones: String { 
    return VectorL10n.tr("Vector", "device_verification_emoji_headphones") 
  }
  /// Heart
  public static var deviceVerificationEmojiHeart: String { 
    return VectorL10n.tr("Vector", "device_verification_emoji_heart") 
  }
  /// Horse
  public static var deviceVerificationEmojiHorse: String { 
    return VectorL10n.tr("Vector", "device_verification_emoji_horse") 
  }
  /// Hourglass
  public static var deviceVerificationEmojiHourglass: String { 
    return VectorL10n.tr("Vector", "device_verification_emoji_hourglass") 
  }
  /// Key
  public static var deviceVerificationEmojiKey: String { 
    return VectorL10n.tr("Vector", "device_verification_emoji_key") 
  }
  /// Light Bulb
  public static var deviceVerificationEmojiLightBulb: String { 
    return VectorL10n.tr("Vector", "device_verification_emoji_light bulb") 
  }
  /// Lion
  public static var deviceVerificationEmojiLion: String { 
    return VectorL10n.tr("Vector", "device_verification_emoji_lion") 
  }
  /// Lock
  public static var deviceVerificationEmojiLock: String { 
    return VectorL10n.tr("Vector", "device_verification_emoji_lock") 
  }
  /// Moon
  public static var deviceVerificationEmojiMoon: String { 
    return VectorL10n.tr("Vector", "device_verification_emoji_moon") 
  }
  /// Mushroom
  public static var deviceVerificationEmojiMushroom: String { 
    return VectorL10n.tr("Vector", "device_verification_emoji_mushroom") 
  }
  /// Octopus
  public static var deviceVerificationEmojiOctopus: String { 
    return VectorL10n.tr("Vector", "device_verification_emoji_octopus") 
  }
  /// Panda
  public static var deviceVerificationEmojiPanda: String { 
    return VectorL10n.tr("Vector", "device_verification_emoji_panda") 
  }
  /// Paperclip
  public static var deviceVerificationEmojiPaperclip: String { 
    return VectorL10n.tr("Vector", "device_verification_emoji_paperclip") 
  }
  /// Pencil
  public static var deviceVerificationEmojiPencil: String { 
    return VectorL10n.tr("Vector", "device_verification_emoji_pencil") 
  }
  /// Penguin
  public static var deviceVerificationEmojiPenguin: String { 
    return VectorL10n.tr("Vector", "device_verification_emoji_penguin") 
  }
  /// Pig
  public static var deviceVerificationEmojiPig: String { 
    return VectorL10n.tr("Vector", "device_verification_emoji_pig") 
  }
  /// Pin
  public static var deviceVerificationEmojiPin: String { 
    return VectorL10n.tr("Vector", "device_verification_emoji_pin") 
  }
  /// Pizza
  public static var deviceVerificationEmojiPizza: String { 
    return VectorL10n.tr("Vector", "device_verification_emoji_pizza") 
  }
  /// Rabbit
  public static var deviceVerificationEmojiRabbit: String { 
    return VectorL10n.tr("Vector", "device_verification_emoji_rabbit") 
  }
  /// Robot
  public static var deviceVerificationEmojiRobot: String { 
    return VectorL10n.tr("Vector", "device_verification_emoji_robot") 
  }
  /// Rocket
  public static var deviceVerificationEmojiRocket: String { 
    return VectorL10n.tr("Vector", "device_verification_emoji_rocket") 
  }
  /// Rooster
  public static var deviceVerificationEmojiRooster: String { 
    return VectorL10n.tr("Vector", "device_verification_emoji_rooster") 
  }
  /// Santa
  public static var deviceVerificationEmojiSanta: String { 
    return VectorL10n.tr("Vector", "device_verification_emoji_santa") 
  }
  /// Scissors
  public static var deviceVerificationEmojiScissors: String { 
    return VectorL10n.tr("Vector", "device_verification_emoji_scissors") 
  }
  /// Smiley
  public static var deviceVerificationEmojiSmiley: String { 
    return VectorL10n.tr("Vector", "device_verification_emoji_smiley") 
  }
  /// Spanner
  public static var deviceVerificationEmojiSpanner: String { 
    return VectorL10n.tr("Vector", "device_verification_emoji_spanner") 
  }
  /// Strawberry
  public static var deviceVerificationEmojiStrawberry: String { 
    return VectorL10n.tr("Vector", "device_verification_emoji_strawberry") 
  }
  /// Telephone
  public static var deviceVerificationEmojiTelephone: String { 
    return VectorL10n.tr("Vector", "device_verification_emoji_telephone") 
  }
  /// Thumbs up
  public static var deviceVerificationEmojiThumbsUp: String { 
    return VectorL10n.tr("Vector", "device_verification_emoji_thumbs up") 
  }
  /// Train
  public static var deviceVerificationEmojiTrain: String { 
    return VectorL10n.tr("Vector", "device_verification_emoji_train") 
  }
  /// Tree
  public static var deviceVerificationEmojiTree: String { 
    return VectorL10n.tr("Vector", "device_verification_emoji_tree") 
  }
  /// Trophy
  public static var deviceVerificationEmojiTrophy: String { 
    return VectorL10n.tr("Vector", "device_verification_emoji_trophy") 
  }
  /// Trumpet
  public static var deviceVerificationEmojiTrumpet: String { 
    return VectorL10n.tr("Vector", "device_verification_emoji_trumpet") 
  }
  /// Turtle
  public static var deviceVerificationEmojiTurtle: String { 
    return VectorL10n.tr("Vector", "device_verification_emoji_turtle") 
  }
  /// Umbrella
  public static var deviceVerificationEmojiUmbrella: String { 
    return VectorL10n.tr("Vector", "device_verification_emoji_umbrella") 
  }
  /// Unicorn
  public static var deviceVerificationEmojiUnicorn: String { 
    return VectorL10n.tr("Vector", "device_verification_emoji_unicorn") 
  }
  /// Cannot load session information.
  public static var deviceVerificationErrorCannotLoadDevice: String { 
    return VectorL10n.tr("Vector", "device_verification_error_cannot_load_device") 
  }
  /// Verify this session to mark it as trusted. Trusting sessions of partners gives you extra peace of mind when using end-to-end encrypted messages.
  public static var deviceVerificationIncomingDescription1: String { 
    return VectorL10n.tr("Vector", "device_verification_incoming_description_1") 
  }
  /// Verifying this session will mark it as trusted, and also mark your session as trusted to the partner.
  public static var deviceVerificationIncomingDescription2: String { 
    return VectorL10n.tr("Vector", "device_verification_incoming_description_2") 
  }
  /// Incoming Verification Request
  public static var deviceVerificationIncomingTitle: String { 
    return VectorL10n.tr("Vector", "device_verification_incoming_title") 
  }
  /// Compare the unique emoji, ensuring they appear in the same order.
  public static var deviceVerificationSecurityAdviceEmoji: String { 
    return VectorL10n.tr("Vector", "device_verification_security_advice_emoji") 
  }
  /// Compare the numbers, ensuring they appear in the same order.
  public static var deviceVerificationSecurityAdviceNumber: String { 
    return VectorL10n.tr("Vector", "device_verification_security_advice_number") 
  }
  /// Verify the new login accessing your account: %@
  public static func deviceVerificationSelfVerifyAlertMessage(_ p1: String) -> String {
    return VectorL10n.tr("Vector", "device_verification_self_verify_alert_message", p1)
  }
  /// New login. Was this you?
  public static var deviceVerificationSelfVerifyAlertTitle: String { 
    return VectorL10n.tr("Vector", "device_verification_self_verify_alert_title") 
  }
  /// Verify
  public static var deviceVerificationSelfVerifyAlertValidateAction: String { 
    return VectorL10n.tr("Vector", "device_verification_self_verify_alert_validate_action") 
  }
  /// Use this session to verify your new one, granting it access to encrypted messages.
  public static var deviceVerificationSelfVerifyStartInformation: String { 
    return VectorL10n.tr("Vector", "device_verification_self_verify_start_information") 
  }
  /// Start verification
  public static var deviceVerificationSelfVerifyStartVerifyAction: String { 
    return VectorL10n.tr("Vector", "device_verification_self_verify_start_verify_action") 
  }
  /// Waiting…
  public static var deviceVerificationSelfVerifyStartWaiting: String { 
    return VectorL10n.tr("Vector", "device_verification_self_verify_start_waiting") 
  }
  /// This works with %@ and other cross-signing capable Matrix clients.
  public static func deviceVerificationSelfVerifyWaitAdditionalInformation(_ p1: String) -> String {
    return VectorL10n.tr("Vector", "device_verification_self_verify_wait_additional_information", p1)
  }
  /// Verify this session from one of your other sessions, granting it access to encrypted messages.\n\nUse the latest %@ on your other devices:
  public static func deviceVerificationSelfVerifyWaitInformation(_ p1: String) -> String {
    return VectorL10n.tr("Vector", "device_verification_self_verify_wait_information", p1)
  }
  /// Verify this login
  public static var deviceVerificationSelfVerifyWaitNewSignInTitle: String { 
    return VectorL10n.tr("Vector", "device_verification_self_verify_wait_new_sign_in_title") 
  }
  /// If you can't access an existing session
  public static var deviceVerificationSelfVerifyWaitRecoverSecretsAdditionalInformation: String { 
    return VectorL10n.tr("Vector", "device_verification_self_verify_wait_recover_secrets_additional_information") 
  }
  /// Checking for other verification capabilities ...
  public static var deviceVerificationSelfVerifyWaitRecoverSecretsCheckingAvailability: String { 
    return VectorL10n.tr("Vector", "device_verification_self_verify_wait_recover_secrets_checking_availability") 
  }
  /// Use Security Phrase or Key
  public static var deviceVerificationSelfVerifyWaitRecoverSecretsWithPassphrase: String { 
    return VectorL10n.tr("Vector", "device_verification_self_verify_wait_recover_secrets_with_passphrase") 
  }
  /// Use Security Key
  public static var deviceVerificationSelfVerifyWaitRecoverSecretsWithoutPassphrase: String { 
    return VectorL10n.tr("Vector", "device_verification_self_verify_wait_recover_secrets_without_passphrase") 
  }
  /// Complete security
  public static var deviceVerificationSelfVerifyWaitTitle: String { 
    return VectorL10n.tr("Vector", "device_verification_self_verify_wait_title") 
  }
  /// Verify by comparing a short text string
  public static var deviceVerificationStartTitle: String { 
    return VectorL10n.tr("Vector", "device_verification_start_title") 
  }
  /// Nothing appearing? Not all clients support interactive verification yet. Use legacy verification.
  public static var deviceVerificationStartUseLegacy: String { 
    return VectorL10n.tr("Vector", "device_verification_start_use_legacy") 
  }
  /// Use Legacy Verification
  public static var deviceVerificationStartUseLegacyAction: String { 
    return VectorL10n.tr("Vector", "device_verification_start_use_legacy_action") 
  }
  /// Begin Verifying
  public static var deviceVerificationStartVerifyButton: String { 
    return VectorL10n.tr("Vector", "device_verification_start_verify_button") 
  }
  /// Waiting for partner to accept…
  public static var deviceVerificationStartWaitPartner: String { 
    return VectorL10n.tr("Vector", "device_verification_start_wait_partner") 
  }
  /// Got it
  public static var deviceVerificationVerifiedGotItButton: String { 
    return VectorL10n.tr("Vector", "device_verification_verified_got_it_button") 
  }
  /// Verified!
  public static var deviceVerificationVerifiedTitle: String { 
    return VectorL10n.tr("Vector", "device_verification_verified_title") 
  }
  /// Waiting for partner to confirm…
  public static var deviceVerificationVerifyWaitPartner: String { 
    return VectorL10n.tr("Vector", "device_verification_verify_wait_partner") 
  }
  /// Dial pad
  public static var dialpadTitle: String { 
    return VectorL10n.tr("Vector", "dialpad_title") 
  }
  /// %tu rooms
  public static func directoryCellDescription(_ p1: Int) -> String {
    return VectorL10n.tr("Vector", "directory_cell_description", p1)
  }
  /// Browse directory
  public static var directoryCellTitle: String { 
    return VectorL10n.tr("Vector", "directory_cell_title") 
  }
  /// Failed to fetch data
  public static var directorySearchFail: String { 
    return VectorL10n.tr("Vector", "directory_search_fail") 
  }
  /// %tu results found for %@
  public static func directorySearchResults(_ p1: Int, _ p2: String) -> String {
    return VectorL10n.tr("Vector", "directory_search_results", p1, p2)
  }
  /// >%tu results found for %@
  public static func directorySearchResultsMoreThan(_ p1: Int, _ p2: String) -> String {
    return VectorL10n.tr("Vector", "directory_search_results_more_than", p1, p2)
  }
  /// Browse directory results
  public static var directorySearchResultsTitle: String { 
    return VectorL10n.tr("Vector", "directory_search_results_title") 
  }
  /// Searching directory…
  public static var directorySearchingTitle: String { 
    return VectorL10n.tr("Vector", "directory_searching_title") 
  }
  /// All native Matrix rooms
  public static var directoryServerAllNativeRooms: String { 
    return VectorL10n.tr("Vector", "directory_server_all_native_rooms") 
  }
  /// All rooms on %@ server
  public static func directoryServerAllRooms(_ p1: String) -> String {
    return VectorL10n.tr("Vector", "directory_server_all_rooms", p1)
  }
  /// Select a directory
  public static var directoryServerPickerTitle: String { 
    return VectorL10n.tr("Vector", "directory_server_picker_title") 
  }
  /// matrix.org
  public static var directoryServerPlaceholder: String { 
    return VectorL10n.tr("Vector", "directory_server_placeholder") 
  }
  /// Type a homeserver to list public rooms from
  public static var directoryServerTypeHomeserver: String { 
    return VectorL10n.tr("Vector", "directory_server_type_homeserver") 
  }
  /// Directory
  public static var directoryTitle: String { 
    return VectorL10n.tr("Vector", "directory_title") 
  }
  /// Discard
  public static var discard: String { 
    return VectorL10n.tr("Vector", "discard") 
  }
  /// Dismiss
  public static var dismiss: String { 
    return VectorL10n.tr("Vector", "dismiss") 
  }
  /// Do not ask again
  public static var doNotAskAgain: String { 
    return VectorL10n.tr("Vector", "do_not_ask_again") 
  }
  /// Done
  public static var done: String { 
    return VectorL10n.tr("Vector", "done") 
  }
  /// %@ now supports end-to-end encryption but you need to log in again to enable it.\n\nYou can do it now or later from the application settings.
  public static func e2eEnablingOnAppUpdate(_ p1: String) -> String {
    return VectorL10n.tr("Vector", "e2e_enabling_on_app_update", p1)
  }
  /// Export
  public static var e2eExport: String { 
    return VectorL10n.tr("Vector", "e2e_export") 
  }
  /// This process allows you to export the keys for messages you have received in encrypted rooms to a local file. You will then be able to import the file into another Matrix client in the future, so that client will also be able to decrypt these messages.\nThe exported file will allow anyone who can read it to decrypt any encrypted messages that you can see, so you should be careful to keep it secure.
  public static var e2eExportPrompt: String { 
    return VectorL10n.tr("Vector", "e2e_export_prompt") 
  }
  /// Export room keys
  public static var e2eExportRoomKeys: String { 
    return VectorL10n.tr("Vector", "e2e_export_room_keys") 
  }
  /// Import
  public static var e2eImport: String { 
    return VectorL10n.tr("Vector", "e2e_import") 
  }
  /// This process allows you to import encryption keys that you had previously exported from another Matrix client. You will then be able to decrypt any messages that the other client could decrypt.\nThe export file is protected with a passphrase. You should enter the passphrase here, to decrypt the file.
  public static var e2eImportPrompt: String { 
    return VectorL10n.tr("Vector", "e2e_import_prompt") 
  }
  /// Import room keys
  public static var e2eImportRoomKeys: String { 
    return VectorL10n.tr("Vector", "e2e_import_room_keys") 
  }
  /// A new secure message key backup has been detected.\n\nIf this wasn’t you, set a new Security Phrase in Settings.
  public static var e2eKeyBackupWrongVersion: String { 
    return VectorL10n.tr("Vector", "e2e_key_backup_wrong_version") 
  }
  /// Settings
  public static var e2eKeyBackupWrongVersionButtonSettings: String { 
    return VectorL10n.tr("Vector", "e2e_key_backup_wrong_version_button_settings") 
  }
  /// It was me
  public static var e2eKeyBackupWrongVersionButtonWasme: String { 
    return VectorL10n.tr("Vector", "e2e_key_backup_wrong_version_button_wasme") 
  }
  /// New Key Backup
  public static var e2eKeyBackupWrongVersionTitle: String { 
    return VectorL10n.tr("Vector", "e2e_key_backup_wrong_version_title") 
  }
  /// You need to log back in to generate end-to-end encryption keys for this session and submit the public key to your homeserver.\nThis is a once off; sorry for the inconvenience.
  public static var e2eNeedLogInAgain: String { 
    return VectorL10n.tr("Vector", "e2e_need_log_in_again") 
  }
  /// Confirm passphrase
  public static var e2ePassphraseConfirm: String { 
    return VectorL10n.tr("Vector", "e2e_passphrase_confirm") 
  }
  /// Create passphrase
  public static var e2ePassphraseCreate: String { 
    return VectorL10n.tr("Vector", "e2e_passphrase_create") 
  }
  /// Passphrase must not be empty
  public static var e2ePassphraseEmpty: String { 
    return VectorL10n.tr("Vector", "e2e_passphrase_empty") 
  }
  /// Enter passphrase
  public static var e2ePassphraseEnter: String { 
    return VectorL10n.tr("Vector", "e2e_passphrase_enter") 
  }
  /// Passphrases must match
  public static var e2ePassphraseNotMatch: String { 
    return VectorL10n.tr("Vector", "e2e_passphrase_not_match") 
  }
  /// Passphrase too short (It must be at a minimum %d characters in length)
  public static func e2ePassphraseTooShort(_ p1: Int) -> String {
    return VectorL10n.tr("Vector", "e2e_passphrase_too_short", p1)
  }
  /// Ignore request
  public static var e2eRoomKeyRequestIgnoreRequest: String { 
    return VectorL10n.tr("Vector", "e2e_room_key_request_ignore_request") 
  }
  /// Your unverified session '%@' is requesting encryption keys.
  public static func e2eRoomKeyRequestMessage(_ p1: String) -> String {
    return VectorL10n.tr("Vector", "e2e_room_key_request_message", p1)
  }
  /// You added a new session '%@', which is requesting encryption keys.
  public static func e2eRoomKeyRequestMessageNewDevice(_ p1: String) -> String {
    return VectorL10n.tr("Vector", "e2e_room_key_request_message_new_device", p1)
  }
  /// Share without verifying
  public static var e2eRoomKeyRequestShareWithoutVerifying: String { 
    return VectorL10n.tr("Vector", "e2e_room_key_request_share_without_verifying") 
  }
  /// Start verification…
  public static var e2eRoomKeyRequestStartVerification: String { 
    return VectorL10n.tr("Vector", "e2e_room_key_request_start_verification") 
  }
  /// Encryption key request
  public static var e2eRoomKeyRequestTitle: String { 
    return VectorL10n.tr("Vector", "e2e_room_key_request_title") 
  }
  /// Activities
  public static var emojiPickerActivityCategory: String { 
    return VectorL10n.tr("Vector", "emoji_picker_activity_category") 
  }
  /// Flags
  public static var emojiPickerFlagsCategory: String { 
    return VectorL10n.tr("Vector", "emoji_picker_flags_category") 
  }
  /// Food & Drink
  public static var emojiPickerFoodsCategory: String { 
    return VectorL10n.tr("Vector", "emoji_picker_foods_category") 
  }
  /// Animals & Nature
  public static var emojiPickerNatureCategory: String { 
    return VectorL10n.tr("Vector", "emoji_picker_nature_category") 
  }
  /// Objects
  public static var emojiPickerObjectsCategory: String { 
    return VectorL10n.tr("Vector", "emoji_picker_objects_category") 
  }
  /// Smileys & People
  public static var emojiPickerPeopleCategory: String { 
    return VectorL10n.tr("Vector", "emoji_picker_people_category") 
  }
  /// Travel & Places
  public static var emojiPickerPlacesCategory: String { 
    return VectorL10n.tr("Vector", "emoji_picker_places_category") 
  }
  /// Symbols
  public static var emojiPickerSymbolsCategory: String { 
    return VectorL10n.tr("Vector", "emoji_picker_symbols_category") 
  }
  /// Reactions
  public static var emojiPickerTitle: String { 
    return VectorL10n.tr("Vector", "emoji_picker_title") 
  }
  /// Enable
  public static var enable: String { 
    return VectorL10n.tr("Vector", "enable") 
  }
  /// Send an encrypted message…
  public static var encryptedRoomMessagePlaceholder: String { 
    return VectorL10n.tr("Vector", "encrypted_room_message_placeholder") 
  }
  /// Send an encrypted reply…
  public static var encryptedRoomMessageReplyToPlaceholder: String { 
    return VectorL10n.tr("Vector", "encrypted_room_message_reply_to_placeholder") 
  }
<<<<<<< HEAD
=======
  /// End Call
  public static var endCall: String { 
    return VectorL10n.tr("Vector", "end_call") 
  }
>>>>>>> 9bc4520f
  /// Error
  public static var error: String { 
    return VectorL10n.tr("Vector", "error") 
  }
<<<<<<< HEAD
=======
  /// An error occured. Please try again later.
  public static var errorCommonMessage: String { 
    return VectorL10n.tr("Vector", "error_common_message") 
  }
>>>>>>> 9bc4520f
  /// Add an identity server in your settings to invite by email.
  public static var errorInvite3pidWithNoIdentityServer: String { 
    return VectorL10n.tr("Vector", "error_invite_3pid_with_no_identity_server") 
  }
  /// You can't do this from %@ mobile.
  public static func errorNotSupportedOnMobile(_ p1: String) -> String {
    return VectorL10n.tr("Vector", "error_not_supported_on_mobile", p1)
  }
  /// It looks like you’re trying to connect to another homeserver. Do you want to sign out?
  public static var errorUserAlreadyLoggedIn: String { 
    return VectorL10n.tr("Vector", "error_user_already_logged_in") 
  }
  /// Active video call
  public static var eventFormatterCallActiveVideo: String { 
    return VectorL10n.tr("Vector", "event_formatter_call_active_video") 
  }
  /// Active voice call
  public static var eventFormatterCallActiveVoice: String { 
    return VectorL10n.tr("Vector", "event_formatter_call_active_voice") 
  }
  /// Answer
  public static var eventFormatterCallAnswer: String { 
    return VectorL10n.tr("Vector", "event_formatter_call_answer") 
  }
  /// Call back
  public static var eventFormatterCallBack: String { 
    return VectorL10n.tr("Vector", "event_formatter_call_back") 
  }
  /// Connecting…
  public static var eventFormatterCallConnecting: String { 
    return VectorL10n.tr("Vector", "event_formatter_call_connecting") 
  }
  /// Connection failed
  public static var eventFormatterCallConnectionFailed: String { 
    return VectorL10n.tr("Vector", "event_formatter_call_connection_failed") 
  }
  /// Decline
  public static var eventFormatterCallDecline: String { 
    return VectorL10n.tr("Vector", "event_formatter_call_decline") 
  }
  /// End call
  public static var eventFormatterCallEndCall: String { 
    return VectorL10n.tr("Vector", "event_formatter_call_end_call") 
  }
  /// Call ended
  public static var eventFormatterCallHasEnded: String { 
    return VectorL10n.tr("Vector", "event_formatter_call_has_ended") 
  }
  /// Call ended • %@
  public static func eventFormatterCallHasEndedWithTime(_ p1: String) -> String {
    return VectorL10n.tr("Vector", "event_formatter_call_has_ended_with_time", p1)
  }
  /// Incoming video call
  public static var eventFormatterCallIncomingVideo: String { 
    return VectorL10n.tr("Vector", "event_formatter_call_incoming_video") 
  }
  /// Incoming voice call
  public static var eventFormatterCallIncomingVoice: String { 
    return VectorL10n.tr("Vector", "event_formatter_call_incoming_voice") 
  }
  /// Missed video call
  public static var eventFormatterCallMissedVideo: String { 
    return VectorL10n.tr("Vector", "event_formatter_call_missed_video") 
  }
  /// Missed voice call
  public static var eventFormatterCallMissedVoice: String { 
    return VectorL10n.tr("Vector", "event_formatter_call_missed_voice") 
  }
  /// Retry
  public static var eventFormatterCallRetry: String { 
    return VectorL10n.tr("Vector", "event_formatter_call_retry") 
  }
  /// Ringing…
  public static var eventFormatterCallRinging: String { 
    return VectorL10n.tr("Vector", "event_formatter_call_ringing") 
  }
  /// Call declined
  public static var eventFormatterCallYouDeclined: String { 
    return VectorL10n.tr("Vector", "event_formatter_call_you_declined") 
  }
  /// Group call
  public static var eventFormatterGroupCall: String { 
    return VectorL10n.tr("Vector", "event_formatter_group_call") 
  }
  /// %@ in %@
  public static func eventFormatterGroupCallIncoming(_ p1: String, _ p2: String) -> String {
    return VectorL10n.tr("Vector", "event_formatter_group_call_incoming", p1, p2)
  }
  /// Join
  public static var eventFormatterGroupCallJoin: String { 
    return VectorL10n.tr("Vector", "event_formatter_group_call_join") 
  }
  /// Leave
  public static var eventFormatterGroupCallLeave: String { 
    return VectorL10n.tr("Vector", "event_formatter_group_call_leave") 
  }
  /// VoIP conference added by %@
  public static func eventFormatterJitsiWidgetAdded(_ p1: String) -> String {
    return VectorL10n.tr("Vector", "event_formatter_jitsi_widget_added", p1)
  }
  /// You added VoIP conference
  public static var eventFormatterJitsiWidgetAddedByYou: String { 
    return VectorL10n.tr("Vector", "event_formatter_jitsi_widget_added_by_you") 
  }
  /// VoIP conference removed by %@
  public static func eventFormatterJitsiWidgetRemoved(_ p1: String) -> String {
    return VectorL10n.tr("Vector", "event_formatter_jitsi_widget_removed", p1)
  }
  /// You removed VoIP conference
  public static var eventFormatterJitsiWidgetRemovedByYou: String { 
    return VectorL10n.tr("Vector", "event_formatter_jitsi_widget_removed_by_you") 
  }
  /// %tu membership changes
  public static func eventFormatterMemberUpdates(_ p1: Int) -> String {
    return VectorL10n.tr("Vector", "event_formatter_member_updates", p1)
  }
  /// Message deleted
  public static var eventFormatterMessageDeleted: String { 
    return VectorL10n.tr("Vector", "event_formatter_message_deleted") 
  }
  /// (edited)
  public static var eventFormatterMessageEditedMention: String { 
    return VectorL10n.tr("Vector", "event_formatter_message_edited_mention") 
  }
  /// Re-request encryption keys
  public static var eventFormatterRerequestKeysPart1Link: String { 
    return VectorL10n.tr("Vector", "event_formatter_rerequest_keys_part1_link") 
  }
  ///  from your other sessions.
  public static var eventFormatterRerequestKeysPart2: String { 
    return VectorL10n.tr("Vector", "event_formatter_rerequest_keys_part2") 
  }
  /// %@ widget added by %@
  public static func eventFormatterWidgetAdded(_ p1: String, _ p2: String) -> String {
    return VectorL10n.tr("Vector", "event_formatter_widget_added", p1, p2)
  }
  /// You added the widget: %@
  public static func eventFormatterWidgetAddedByYou(_ p1: String) -> String {
    return VectorL10n.tr("Vector", "event_formatter_widget_added_by_you", p1)
  }
  /// %@ widget removed by %@
  public static func eventFormatterWidgetRemoved(_ p1: String, _ p2: String) -> String {
    return VectorL10n.tr("Vector", "event_formatter_widget_removed", p1, p2)
  }
  /// You removed the widget: %@
  public static func eventFormatterWidgetRemovedByYou(_ p1: String) -> String {
    return VectorL10n.tr("Vector", "event_formatter_widget_removed_by_you", p1)
  }
  /// Existing
  public static var existing: String { 
    return VectorL10n.tr("Vector", "existing") 
  }
  /// The link %@ is taking you to another site: %@\n\nAre you sure you want to continue?
  public static func externalLinkConfirmationMessage(_ p1: String, _ p2: String) -> String {
    return VectorL10n.tr("Vector", "external_link_confirmation_message", p1, p2)
  }
  /// Double-check this link
  public static var externalLinkConfirmationTitle: String { 
    return VectorL10n.tr("Vector", "external_link_confirmation_title") 
  }
  /// You can favourite a few ways - the quickest is just to press and hold. Tap the star and they’ll automatically appear here for safe keeping.
  public static var favouritesEmptyViewInformation: String { 
    return VectorL10n.tr("Vector", "favourites_empty_view_information") 
  }
  /// Favourite rooms and people
  public static var favouritesEmptyViewTitle: String { 
    return VectorL10n.tr("Vector", "favourites_empty_view_title") 
  }
  /// File upload
  public static var fileUploadErrorTitle: String { 
    return VectorL10n.tr("Vector", "file_upload_error_title") 
  }
  /// File type not supported.
  public static var fileUploadErrorUnsupportedFileTypeMessage: String { 
    return VectorL10n.tr("Vector", "file_upload_error_unsupported_file_type_message") 
  }
  /// Find your contacts
  public static var findYourContactsButtonTitle: String { 
    return VectorL10n.tr("Vector", "find_your_contacts_button_title") 
  }
  /// This can be disabled anytime from settings.
  public static var findYourContactsFooter: String { 
    return VectorL10n.tr("Vector", "find_your_contacts_footer") 
  }
  /// Unable to connect to the identity server.
  public static var findYourContactsIdentityServiceError: String { 
    return VectorL10n.tr("Vector", "find_your_contacts_identity_service_error") 
  }
  /// Let %@ show your contacts so you can quickly start chatting with those you know best.
  public static func findYourContactsMessage(_ p1: String) -> String {
    return VectorL10n.tr("Vector", "find_your_contacts_message", p1)
  }
  /// Start by listing your contacts
  public static var findYourContactsTitle: String { 
    return VectorL10n.tr("Vector", "find_your_contacts_title") 
  }
  /// d
  public static var formatTimeD: String { 
    return VectorL10n.tr("Vector", "format_time_d") 
  }
  /// h
  public static var formatTimeH: String { 
    return VectorL10n.tr("Vector", "format_time_h") 
  }
  /// m
  public static var formatTimeM: String { 
    return VectorL10n.tr("Vector", "format_time_m") 
  }
  /// s
  public static var formatTimeS: String { 
    return VectorL10n.tr("Vector", "format_time_s") 
  }
  /// To continue using the %@ homeserver you must review and agree to the terms and conditions.
  public static func gdprConsentNotGivenAlertMessage(_ p1: String) -> String {
    return VectorL10n.tr("Vector", "gdpr_consent_not_given_alert_message", p1)
  }
  /// Review now
  public static var gdprConsentNotGivenAlertReviewNowAction: String { 
    return VectorL10n.tr("Vector", "gdpr_consent_not_given_alert_review_now_action") 
  }
  /// Home
  public static var groupDetailsHome: String { 
    return VectorL10n.tr("Vector", "group_details_home") 
  }
  /// People
  public static var groupDetailsPeople: String { 
    return VectorL10n.tr("Vector", "group_details_people") 
  }
  /// Rooms
  public static var groupDetailsRooms: String { 
    return VectorL10n.tr("Vector", "group_details_rooms") 
  }
  /// Community Details
  public static var groupDetailsTitle: String { 
    return VectorL10n.tr("Vector", "group_details_title") 
  }
  /// %tu members
  public static func groupHomeMultiMembersFormat(_ p1: Int) -> String {
    return VectorL10n.tr("Vector", "group_home_multi_members_format", p1)
  }
  /// %tu rooms
  public static func groupHomeMultiRoomsFormat(_ p1: Int) -> String {
    return VectorL10n.tr("Vector", "group_home_multi_rooms_format", p1)
  }
  /// 1 member
  public static var groupHomeOneMemberFormat: String { 
    return VectorL10n.tr("Vector", "group_home_one_member_format") 
  }
  /// 1 room
  public static var groupHomeOneRoomFormat: String { 
    return VectorL10n.tr("Vector", "group_home_one_room_format") 
  }
  /// %@ has invited you to join this community
  public static func groupInvitationFormat(_ p1: String) -> String {
    return VectorL10n.tr("Vector", "group_invitation_format", p1)
  }
  /// INVITES
  public static var groupInviteSection: String { 
    return VectorL10n.tr("Vector", "group_invite_section") 
  }
  /// Add participant
  public static var groupParticipantsAddParticipant: String { 
    return VectorL10n.tr("Vector", "group_participants_add_participant") 
  }
  /// Filter community members
  public static var groupParticipantsFilterMembers: String { 
    return VectorL10n.tr("Vector", "group_participants_filter_members") 
  }
  /// Search / invite by User ID or Name
  public static var groupParticipantsInviteAnotherUser: String { 
    return VectorL10n.tr("Vector", "group_participants_invite_another_user") 
  }
  /// Malformed ID. Should be a Matrix ID like '@localpart:domain'
  public static var groupParticipantsInviteMalformedId: String { 
    return VectorL10n.tr("Vector", "group_participants_invite_malformed_id") 
  }
  /// Invite Error
  public static var groupParticipantsInviteMalformedIdTitle: String { 
    return VectorL10n.tr("Vector", "group_participants_invite_malformed_id_title") 
  }
  /// Are you sure you want to invite %@ to this group?
  public static func groupParticipantsInvitePromptMsg(_ p1: String) -> String {
    return VectorL10n.tr("Vector", "group_participants_invite_prompt_msg", p1)
  }
  /// Confirmation
  public static var groupParticipantsInvitePromptTitle: String { 
    return VectorL10n.tr("Vector", "group_participants_invite_prompt_title") 
  }
  /// INVITED
  public static var groupParticipantsInvitedSection: String { 
    return VectorL10n.tr("Vector", "group_participants_invited_section") 
  }
  /// Are you sure you want to leave the group?
  public static var groupParticipantsLeavePromptMsg: String { 
    return VectorL10n.tr("Vector", "group_participants_leave_prompt_msg") 
  }
  /// Leave group
  public static var groupParticipantsLeavePromptTitle: String { 
    return VectorL10n.tr("Vector", "group_participants_leave_prompt_title") 
  }
  /// Are you sure you want to remove %@ from this group?
  public static func groupParticipantsRemovePromptMsg(_ p1: String) -> String {
    return VectorL10n.tr("Vector", "group_participants_remove_prompt_msg", p1)
  }
  /// Confirmation
  public static var groupParticipantsRemovePromptTitle: String { 
    return VectorL10n.tr("Vector", "group_participants_remove_prompt_title") 
  }
  /// Filter community rooms
  public static var groupRoomsFilterRooms: String { 
    return VectorL10n.tr("Vector", "group_rooms_filter_rooms") 
  }
  /// COMMUNITIES
  public static var groupSection: String { 
    return VectorL10n.tr("Vector", "group_section") 
  }
  /// Favourite
  public static var homeContextMenuFavourite: String { 
    return VectorL10n.tr("Vector", "home_context_menu_favourite") 
  }
  /// Leave
  public static var homeContextMenuLeave: String { 
    return VectorL10n.tr("Vector", "home_context_menu_leave") 
  }
  /// Low priority
  public static var homeContextMenuLowPriority: String { 
    return VectorL10n.tr("Vector", "home_context_menu_low_priority") 
  }
  /// Move to People
  public static var homeContextMenuMakeDm: String { 
    return VectorL10n.tr("Vector", "home_context_menu_make_dm") 
  }
  /// Move to Rooms
  public static var homeContextMenuMakeRoom: String { 
    return VectorL10n.tr("Vector", "home_context_menu_make_room") 
  }
  /// Mute
  public static var homeContextMenuMute: String { 
    return VectorL10n.tr("Vector", "home_context_menu_mute") 
  }
  /// Normal priority
  public static var homeContextMenuNormalPriority: String { 
    return VectorL10n.tr("Vector", "home_context_menu_normal_priority") 
  }
  /// Notifications
  public static var homeContextMenuNotifications: String { 
    return VectorL10n.tr("Vector", "home_context_menu_notifications") 
  }
  /// Remove from Favourites
  public static var homeContextMenuUnfavourite: String { 
    return VectorL10n.tr("Vector", "home_context_menu_unfavourite") 
  }
  /// Unmute
  public static var homeContextMenuUnmute: String { 
    return VectorL10n.tr("Vector", "home_context_menu_unmute") 
  }
  /// The all-in-one secure chat app for teams, friends and organisations. Tap the + button below to add people and rooms.
  public static var homeEmptyViewInformation: String { 
    return VectorL10n.tr("Vector", "home_empty_view_information") 
  }
  /// Welcome to %@,\n%@
  public static func homeEmptyViewTitle(_ p1: String, _ p2: String) -> String {
    return VectorL10n.tr("Vector", "home_empty_view_title", p1, p2)
  }
  /// Syncing
  public static var homeSyncing: String { 
    return VectorL10n.tr("Vector", "home_syncing") 
  }
  /// Could not connect to the homeserver.
  public static var homeserverConnectionLost: String { 
    return VectorL10n.tr("Vector", "homeserver_connection_lost") 
  }
  /// Add
  public static var identityServerSettingsAdd: String { 
    return VectorL10n.tr("Vector", "identity_server_settings_add") 
  }
  /// Disconnect from the identity server %1$@ and connect to %2$@ instead?
  public static func identityServerSettingsAlertChange(_ p1: String, _ p2: String) -> String {
    return VectorL10n.tr("Vector", "identity_server_settings_alert_change", p1, p2)
  }
  /// Change identity server
  public static var identityServerSettingsAlertChangeTitle: String { 
    return VectorL10n.tr("Vector", "identity_server_settings_alert_change_title") 
  }
  /// Disconnect from the identity server %@?
  public static func identityServerSettingsAlertDisconnect(_ p1: String) -> String {
    return VectorL10n.tr("Vector", "identity_server_settings_alert_disconnect", p1)
  }
  /// Disconnect
  public static var identityServerSettingsAlertDisconnectButton: String { 
    return VectorL10n.tr("Vector", "identity_server_settings_alert_disconnect_button") 
  }
  /// You are still sharing your personal data on the identity server %@.\n\nWe recommend that you remove your email addresses and phone numbers from the identity server before disconnecting.
  public static func identityServerSettingsAlertDisconnectStillSharing3pid(_ p1: String) -> String {
    return VectorL10n.tr("Vector", "identity_server_settings_alert_disconnect_still_sharing_3pid", p1)
  }
  /// Disconnect anyway
  public static var identityServerSettingsAlertDisconnectStillSharing3pidButton: String { 
    return VectorL10n.tr("Vector", "identity_server_settings_alert_disconnect_still_sharing_3pid_button") 
  }
  /// Disconnect identity server
  public static var identityServerSettingsAlertDisconnectTitle: String { 
    return VectorL10n.tr("Vector", "identity_server_settings_alert_disconnect_title") 
  }
  /// %@ is not a valid identity server.
  public static func identityServerSettingsAlertErrorInvalidIdentityServer(_ p1: String) -> String {
    return VectorL10n.tr("Vector", "identity_server_settings_alert_error_invalid_identity_server", p1)
  }
  /// You must accept terms of %@ to set it as identity server.
  public static func identityServerSettingsAlertErrorTermsNotAccepted(_ p1: String) -> String {
    return VectorL10n.tr("Vector", "identity_server_settings_alert_error_terms_not_accepted", p1)
  }
  /// The identity server you have chosen does not have any terms of service. Only continue if you trust the owner of the server.
  public static var identityServerSettingsAlertNoTerms: String { 
    return VectorL10n.tr("Vector", "identity_server_settings_alert_no_terms") 
  }
  /// Identity server has no terms of services
  public static var identityServerSettingsAlertNoTermsTitle: String { 
    return VectorL10n.tr("Vector", "identity_server_settings_alert_no_terms_title") 
  }
  /// Change
  public static var identityServerSettingsChange: String { 
    return VectorL10n.tr("Vector", "identity_server_settings_change") 
  }
  /// You are currently using %@ to discover and be discoverable by existing contacts you know.
  public static func identityServerSettingsDescription(_ p1: String) -> String {
    return VectorL10n.tr("Vector", "identity_server_settings_description", p1)
  }
  /// Disconnect
  public static var identityServerSettingsDisconnect: String { 
    return VectorL10n.tr("Vector", "identity_server_settings_disconnect") 
  }
  /// Disconnecting from your identity server will mean you won’t be discoverable by other users and be able to invite others by email or phone.
  public static var identityServerSettingsDisconnectInfo: String { 
    return VectorL10n.tr("Vector", "identity_server_settings_disconnect_info") 
  }
  /// You are not currently using an identity server. To discover and be discoverable by existing contacts, add one above.
  public static var identityServerSettingsNoIsDescription: String { 
    return VectorL10n.tr("Vector", "identity_server_settings_no_is_description") 
  }
  /// Enter an identity server
  public static var identityServerSettingsPlaceHolder: String { 
    return VectorL10n.tr("Vector", "identity_server_settings_place_holder") 
  }
  /// Identity server
  public static var identityServerSettingsTitle: String { 
    return VectorL10n.tr("Vector", "identity_server_settings_title") 
  }
  /// Ignore
  public static var ignore: String { 
    return VectorL10n.tr("Vector", "ignore") 
  }
  /// Take photo
  public static var imagePickerActionCamera: String { 
    return VectorL10n.tr("Vector", "image_picker_action_camera") 
  }
  /// Choose from library
  public static var imagePickerActionLibrary: String { 
    return VectorL10n.tr("Vector", "image_picker_action_library") 
  }
  /// Incoming Video Call
  public static var incomingVideoCall: String { 
    return VectorL10n.tr("Vector", "incoming_video_call") 
  }
  /// Incoming Voice Call
  public static var incomingVoiceCall: String { 
    return VectorL10n.tr("Vector", "incoming_voice_call") 
  }
  /// I'd like to chat with you with matrix. Please, visit the website http://matrix.org to have more information.
  public static var invitationMessage: String { 
    return VectorL10n.tr("Vector", "invitation_message") 
  }
  /// Invite
  public static var invite: String { 
    return VectorL10n.tr("Vector", "invite") 
  }
  /// Invite friends to %@
  public static func inviteFriendsAction(_ p1: String) -> String {
    return VectorL10n.tr("Vector", "invite_friends_action", p1)
  }
  /// Hey, talk to me on %@: %@
  public static func inviteFriendsShareText(_ p1: String, _ p2: String) -> String {
    return VectorL10n.tr("Vector", "invite_friends_share_text", p1, p2)
  }
  /// Invite matrix User
  public static var inviteUser: String { 
    return VectorL10n.tr("Vector", "invite_user") 
  }
  /// Join
  public static var join: String { 
    return VectorL10n.tr("Vector", "join") 
  }
  /// Joined
  public static var joined: String { 
    return VectorL10n.tr("Vector", "joined") 
  }
  /// Done
  public static var keyBackupRecoverDoneAction: String { 
    return VectorL10n.tr("Vector", "key_backup_recover_done_action") 
  }
  /// Use your Security Phrase to unlock your secure message history
  public static var keyBackupRecoverFromPassphraseInfo: String { 
    return VectorL10n.tr("Vector", "key_backup_recover_from_passphrase_info") 
  }
  /// Don’t know your Security Phrase? You can 
  public static var keyBackupRecoverFromPassphraseLostPassphraseActionPart1: String { 
    return VectorL10n.tr("Vector", "key_backup_recover_from_passphrase_lost_passphrase_action_part1") 
  }
  /// use your Security Key
  public static var keyBackupRecoverFromPassphraseLostPassphraseActionPart2: String { 
    return VectorL10n.tr("Vector", "key_backup_recover_from_passphrase_lost_passphrase_action_part2") 
  }
  /// .
  public static var keyBackupRecoverFromPassphraseLostPassphraseActionPart3: String { 
    return VectorL10n.tr("Vector", "key_backup_recover_from_passphrase_lost_passphrase_action_part3") 
  }
  /// Enter Phrase
  public static var keyBackupRecoverFromPassphrasePassphrasePlaceholder: String { 
    return VectorL10n.tr("Vector", "key_backup_recover_from_passphrase_passphrase_placeholder") 
  }
  /// Enter
  public static var keyBackupRecoverFromPassphrasePassphraseTitle: String { 
    return VectorL10n.tr("Vector", "key_backup_recover_from_passphrase_passphrase_title") 
  }
  /// Unlock History
  public static var keyBackupRecoverFromPassphraseRecoverAction: String { 
    return VectorL10n.tr("Vector", "key_backup_recover_from_passphrase_recover_action") 
  }
  /// Restoring backup…
  public static var keyBackupRecoverFromPrivateKeyInfo: String { 
    return VectorL10n.tr("Vector", "key_backup_recover_from_private_key_info") 
  }
  /// Use your Security Key to unlock your secure message history
  public static var keyBackupRecoverFromRecoveryKeyInfo: String { 
    return VectorL10n.tr("Vector", "key_backup_recover_from_recovery_key_info") 
  }
  /// Lost your Security Key You can set up a new one in settings.
  public static var keyBackupRecoverFromRecoveryKeyLostRecoveryKeyAction: String { 
    return VectorL10n.tr("Vector", "key_backup_recover_from_recovery_key_lost_recovery_key_action") 
  }
  /// Unlock History
  public static var keyBackupRecoverFromRecoveryKeyRecoverAction: String { 
    return VectorL10n.tr("Vector", "key_backup_recover_from_recovery_key_recover_action") 
  }
  /// Enter Security Key
  public static var keyBackupRecoverFromRecoveryKeyRecoveryKeyPlaceholder: String { 
    return VectorL10n.tr("Vector", "key_backup_recover_from_recovery_key_recovery_key_placeholder") 
  }
  /// Enter
  public static var keyBackupRecoverFromRecoveryKeyRecoveryKeyTitle: String { 
    return VectorL10n.tr("Vector", "key_backup_recover_from_recovery_key_recovery_key_title") 
  }
  /// Backup could not be decrypted with this phrase: please verify that you entered the correct Security Phrase.
  public static var keyBackupRecoverInvalidPassphrase: String { 
    return VectorL10n.tr("Vector", "key_backup_recover_invalid_passphrase") 
  }
  /// Incorrect Security Phrase
  public static var keyBackupRecoverInvalidPassphraseTitle: String { 
    return VectorL10n.tr("Vector", "key_backup_recover_invalid_passphrase_title") 
  }
  /// Backup could not be decrypted with this key: please verify that you entered the correct Security Key.
  public static var keyBackupRecoverInvalidRecoveryKey: String { 
    return VectorL10n.tr("Vector", "key_backup_recover_invalid_recovery_key") 
  }
  /// Security Key Mismatch
  public static var keyBackupRecoverInvalidRecoveryKeyTitle: String { 
    return VectorL10n.tr("Vector", "key_backup_recover_invalid_recovery_key_title") 
  }
  /// Backup Restored!
  public static var keyBackupRecoverSuccessInfo: String { 
    return VectorL10n.tr("Vector", "key_backup_recover_success_info") 
  }
  /// Secure Messages
  public static var keyBackupRecoverTitle: String { 
    return VectorL10n.tr("Vector", "key_backup_recover_title") 
  }
  /// Messages in encrypted rooms are secured with end-to-end encryption. Only you and the recipient(s) have the keys to read these messages.\n\nSecurely back up your keys to avoid losing them.
  public static var keyBackupSetupIntroInfo: String { 
    return VectorL10n.tr("Vector", "key_backup_setup_intro_info") 
  }
  /// Manually export keys
  public static var keyBackupSetupIntroManualExportAction: String { 
    return VectorL10n.tr("Vector", "key_backup_setup_intro_manual_export_action") 
  }
  /// (Advanced)
  public static var keyBackupSetupIntroManualExportInfo: String { 
    return VectorL10n.tr("Vector", "key_backup_setup_intro_manual_export_info") 
  }
  /// Start using Key Backup
  public static var keyBackupSetupIntroSetupActionWithoutExistingBackup: String { 
    return VectorL10n.tr("Vector", "key_backup_setup_intro_setup_action_without_existing_backup") 
  }
  /// Connect this device to Key Backup
  public static var keyBackupSetupIntroSetupConnectActionWithExistingBackup: String { 
    return VectorL10n.tr("Vector", "key_backup_setup_intro_setup_connect_action_with_existing_backup") 
  }
  /// Never lose encrypted messages
  public static var keyBackupSetupIntroTitle: String { 
    return VectorL10n.tr("Vector", "key_backup_setup_intro_title") 
  }
  /// phrase doesn’t match
  public static var keyBackupSetupPassphraseConfirmPassphraseInvalid: String { 
    return VectorL10n.tr("Vector", "key_backup_setup_passphrase_confirm_passphrase_invalid") 
  }
  /// Confirm phrase
  public static var keyBackupSetupPassphraseConfirmPassphrasePlaceholder: String { 
    return VectorL10n.tr("Vector", "key_backup_setup_passphrase_confirm_passphrase_placeholder") 
  }
  /// Confirm
  public static var keyBackupSetupPassphraseConfirmPassphraseTitle: String { 
    return VectorL10n.tr("Vector", "key_backup_setup_passphrase_confirm_passphrase_title") 
  }
  /// Great!
  public static var keyBackupSetupPassphraseConfirmPassphraseValid: String { 
    return VectorL10n.tr("Vector", "key_backup_setup_passphrase_confirm_passphrase_valid") 
  }
  /// We'll store an encrypted copy of your keys on our server. Protect your backup with a phrase to keep it secure.\n\nFor maximum security, this should be different from your Matrix account password.
  public static var keyBackupSetupPassphraseInfo: String { 
    return VectorL10n.tr("Vector", "key_backup_setup_passphrase_info") 
  }
  /// Try adding a word
  public static var keyBackupSetupPassphrasePassphraseInvalid: String { 
    return VectorL10n.tr("Vector", "key_backup_setup_passphrase_passphrase_invalid") 
  }
  /// Enter phrase
  public static var keyBackupSetupPassphrasePassphrasePlaceholder: String { 
    return VectorL10n.tr("Vector", "key_backup_setup_passphrase_passphrase_placeholder") 
  }
  /// Enter
  public static var keyBackupSetupPassphrasePassphraseTitle: String { 
    return VectorL10n.tr("Vector", "key_backup_setup_passphrase_passphrase_title") 
  }
  /// Great!
  public static var keyBackupSetupPassphrasePassphraseValid: String { 
    return VectorL10n.tr("Vector", "key_backup_setup_passphrase_passphrase_valid") 
  }
  /// Set Phrase
  public static var keyBackupSetupPassphraseSetPassphraseAction: String { 
    return VectorL10n.tr("Vector", "key_backup_setup_passphrase_set_passphrase_action") 
  }
  /// (Advanced) Set up with Security Key
  public static var keyBackupSetupPassphraseSetupRecoveryKeyAction: String { 
    return VectorL10n.tr("Vector", "key_backup_setup_passphrase_setup_recovery_key_action") 
  }
  /// Or, secure your backup with a Security Key, saving it somewhere safe.
  public static var keyBackupSetupPassphraseSetupRecoveryKeyInfo: String { 
    return VectorL10n.tr("Vector", "key_backup_setup_passphrase_setup_recovery_key_info") 
  }
  /// Secure your backup with a Security Phrase
  public static var keyBackupSetupPassphraseTitle: String { 
    return VectorL10n.tr("Vector", "key_backup_setup_passphrase_title") 
  }
  /// You may lose secure messages if you log out or lose your device.
  public static var keyBackupSetupSkipAlertMessage: String { 
    return VectorL10n.tr("Vector", "key_backup_setup_skip_alert_message") 
  }
  /// Skip
  public static var keyBackupSetupSkipAlertSkipAction: String { 
    return VectorL10n.tr("Vector", "key_backup_setup_skip_alert_skip_action") 
  }
  /// Are you sure?
  public static var keyBackupSetupSkipAlertTitle: String { 
    return VectorL10n.tr("Vector", "key_backup_setup_skip_alert_title") 
  }
  /// Done
  public static var keyBackupSetupSuccessFromPassphraseDoneAction: String { 
    return VectorL10n.tr("Vector", "key_backup_setup_success_from_passphrase_done_action") 
  }
  /// Your keys are being backed up.\n\nYour Security Key is a safety net - you can use it to restore access to your encrypted messages if you forget your passphrase.\n\nKeep your Security Key somewhere very secure, like a password manager (or a safe).
  public static var keyBackupSetupSuccessFromPassphraseInfo: String { 
    return VectorL10n.tr("Vector", "key_backup_setup_success_from_passphrase_info") 
  }
  /// Save Security Key
  public static var keyBackupSetupSuccessFromPassphraseSaveRecoveryKeyAction: String { 
    return VectorL10n.tr("Vector", "key_backup_setup_success_from_passphrase_save_recovery_key_action") 
  }
  /// Your keys are being backed up.\n\nMake a copy of this Security Key and keep it safe.
  public static var keyBackupSetupSuccessFromRecoveryKeyInfo: String { 
    return VectorL10n.tr("Vector", "key_backup_setup_success_from_recovery_key_info") 
  }
  /// I've made a copy
  public static var keyBackupSetupSuccessFromRecoveryKeyMadeCopyAction: String { 
    return VectorL10n.tr("Vector", "key_backup_setup_success_from_recovery_key_made_copy_action") 
  }
  /// Make a Copy
  public static var keyBackupSetupSuccessFromRecoveryKeyMakeCopyAction: String { 
    return VectorL10n.tr("Vector", "key_backup_setup_success_from_recovery_key_make_copy_action") 
  }
  /// Security Key
  public static var keyBackupSetupSuccessFromRecoveryKeyRecoveryKeyTitle: String { 
    return VectorL10n.tr("Vector", "key_backup_setup_success_from_recovery_key_recovery_key_title") 
  }
  /// Your keys are being backed up.
  public static var keyBackupSetupSuccessFromSecureBackupInfo: String { 
    return VectorL10n.tr("Vector", "key_backup_setup_success_from_secure_backup_info") 
  }
  /// Success!
  public static var keyBackupSetupSuccessTitle: String { 
    return VectorL10n.tr("Vector", "key_backup_setup_success_title") 
  }
  /// Key Backup
  public static var keyBackupSetupTitle: String { 
    return VectorL10n.tr("Vector", "key_backup_setup_title") 
  }
  /// You need to bootstrap cross-signing first.
  public static var keyVerificationBootstrapNotSetupMessage: String { 
    return VectorL10n.tr("Vector", "key_verification_bootstrap_not_setup_message") 
  }
  /// Error
  public static var keyVerificationBootstrapNotSetupTitle: String { 
    return VectorL10n.tr("Vector", "key_verification_bootstrap_not_setup_title") 
  }
  /// %@ wants to verify
  public static func keyVerificationIncomingRequestIncomingAlertMessage(_ p1: String) -> String {
    return VectorL10n.tr("Vector", "key_verification_incoming_request_incoming_alert_message", p1)
  }
  /// If they don't match, the security of your communication may be compromised.
  public static var keyVerificationManuallyVerifyDeviceAdditionalInformation: String { 
    return VectorL10n.tr("Vector", "key_verification_manually_verify_device_additional_information") 
  }
  /// Session ID
  public static var keyVerificationManuallyVerifyDeviceIdTitle: String { 
    return VectorL10n.tr("Vector", "key_verification_manually_verify_device_id_title") 
  }
  /// Confirm by comparing the following with the User Settings in your other session:
  public static var keyVerificationManuallyVerifyDeviceInstruction: String { 
    return VectorL10n.tr("Vector", "key_verification_manually_verify_device_instruction") 
  }
  /// Session key
  public static var keyVerificationManuallyVerifyDeviceKeyTitle: String { 
    return VectorL10n.tr("Vector", "key_verification_manually_verify_device_key_title") 
  }
  /// Session name
  public static var keyVerificationManuallyVerifyDeviceNameTitle: String { 
    return VectorL10n.tr("Vector", "key_verification_manually_verify_device_name_title") 
  }
  /// Manually Verify by Text
  public static var keyVerificationManuallyVerifyDeviceTitle: String { 
    return VectorL10n.tr("Vector", "key_verification_manually_verify_device_title") 
  }
  /// Verify
  public static var keyVerificationManuallyVerifyDeviceValidateAction: String { 
    return VectorL10n.tr("Vector", "key_verification_manually_verify_device_validate_action") 
  }
  /// Verify your new session
  public static var keyVerificationNewSessionTitle: String { 
    return VectorL10n.tr("Vector", "key_verification_new_session_title") 
  }
  /// Verify session
  public static var keyVerificationOtherSessionTitle: String { 
    return VectorL10n.tr("Vector", "key_verification_other_session_title") 
  }
  /// Is the other device showing the same shield?
  public static var keyVerificationScanConfirmationScannedDeviceInformation: String { 
    return VectorL10n.tr("Vector", "key_verification_scan_confirmation_scanned_device_information") 
  }
  /// Almost there!
  public static var keyVerificationScanConfirmationScannedTitle: String { 
    return VectorL10n.tr("Vector", "key_verification_scan_confirmation_scanned_title") 
  }
  /// Is %@ showing the same shield?
  public static func keyVerificationScanConfirmationScannedUserInformation(_ p1: String) -> String {
    return VectorL10n.tr("Vector", "key_verification_scan_confirmation_scanned_user_information", p1)
  }
  /// Waiting for other device…
  public static var keyVerificationScanConfirmationScanningDeviceWaitingOther: String { 
    return VectorL10n.tr("Vector", "key_verification_scan_confirmation_scanning_device_waiting_other") 
  }
  /// Almost there! Waiting for confirmation…
  public static var keyVerificationScanConfirmationScanningTitle: String { 
    return VectorL10n.tr("Vector", "key_verification_scan_confirmation_scanning_title") 
  }
  /// Waiting for %@…
  public static func keyVerificationScanConfirmationScanningUserWaitingOther(_ p1: String) -> String {
    return VectorL10n.tr("Vector", "key_verification_scan_confirmation_scanning_user_waiting_other", p1)
  }
  /// Other users may not trust it.
  public static var keyVerificationSelfVerifyCurrentSessionAlertMessage: String { 
    return VectorL10n.tr("Vector", "key_verification_self_verify_current_session_alert_message") 
  }
  /// Verify this session
  public static var keyVerificationSelfVerifyCurrentSessionAlertTitle: String { 
    return VectorL10n.tr("Vector", "key_verification_self_verify_current_session_alert_title") 
  }
  /// Verify
  public static var keyVerificationSelfVerifyCurrentSessionAlertValidateAction: String { 
    return VectorL10n.tr("Vector", "key_verification_self_verify_current_session_alert_validate_action") 
  }
  /// Verify all your sessions to ensure your account & messages are safe.
  public static var keyVerificationSelfVerifyUnverifiedSessionsAlertMessage: String { 
    return VectorL10n.tr("Vector", "key_verification_self_verify_unverified_sessions_alert_message") 
  }
  /// Review where you're logged in
  public static var keyVerificationSelfVerifyUnverifiedSessionsAlertTitle: String { 
    return VectorL10n.tr("Vector", "key_verification_self_verify_unverified_sessions_alert_title") 
  }
  /// Review
  public static var keyVerificationSelfVerifyUnverifiedSessionsAlertValidateAction: String { 
    return VectorL10n.tr("Vector", "key_verification_self_verify_unverified_sessions_alert_validate_action") 
  }
  /// Verify this session
  public static var keyVerificationThisSessionTitle: String { 
    return VectorL10n.tr("Vector", "key_verification_this_session_title") 
  }
  /// Verified
  public static var keyVerificationTileConclusionDoneTitle: String { 
    return VectorL10n.tr("Vector", "key_verification_tile_conclusion_done_title") 
  }
  /// Unstrusted sign in
  public static var keyVerificationTileConclusionWarningTitle: String { 
    return VectorL10n.tr("Vector", "key_verification_tile_conclusion_warning_title") 
  }
  /// Accept
  public static var keyVerificationTileRequestIncomingApprovalAccept: String { 
    return VectorL10n.tr("Vector", "key_verification_tile_request_incoming_approval_accept") 
  }
  /// Decline
  public static var keyVerificationTileRequestIncomingApprovalDecline: String { 
    return VectorL10n.tr("Vector", "key_verification_tile_request_incoming_approval_decline") 
  }
  /// Verification request
  public static var keyVerificationTileRequestIncomingTitle: String { 
    return VectorL10n.tr("Vector", "key_verification_tile_request_incoming_title") 
  }
  /// Verification sent
  public static var keyVerificationTileRequestOutgoingTitle: String { 
    return VectorL10n.tr("Vector", "key_verification_tile_request_outgoing_title") 
  }
  /// You accepted
  public static var keyVerificationTileRequestStatusAccepted: String { 
    return VectorL10n.tr("Vector", "key_verification_tile_request_status_accepted") 
  }
  /// %@ cancelled
  public static func keyVerificationTileRequestStatusCancelled(_ p1: String) -> String {
    return VectorL10n.tr("Vector", "key_verification_tile_request_status_cancelled", p1)
  }
  /// You cancelled
  public static var keyVerificationTileRequestStatusCancelledByMe: String { 
    return VectorL10n.tr("Vector", "key_verification_tile_request_status_cancelled_by_me") 
  }
  /// Data loading…
  public static var keyVerificationTileRequestStatusDataLoading: String { 
    return VectorL10n.tr("Vector", "key_verification_tile_request_status_data_loading") 
  }
  /// Expired
  public static var keyVerificationTileRequestStatusExpired: String { 
    return VectorL10n.tr("Vector", "key_verification_tile_request_status_expired") 
  }
  /// Waiting…
  public static var keyVerificationTileRequestStatusWaiting: String { 
    return VectorL10n.tr("Vector", "key_verification_tile_request_status_waiting") 
  }
  /// Verify them
  public static var keyVerificationUserTitle: String { 
    return VectorL10n.tr("Vector", "key_verification_user_title") 
  }
  /// You can now read secure messages on your new device, and other users will know they can trust it.
  public static var keyVerificationVerifiedNewSessionInformation: String { 
    return VectorL10n.tr("Vector", "key_verification_verified_new_session_information") 
  }
  /// New session verified!
  public static var keyVerificationVerifiedNewSessionTitle: String { 
    return VectorL10n.tr("Vector", "key_verification_verified_new_session_title") 
  }
  /// You can now read secure messages on your other session, and other users will know they can trust it.
  public static var keyVerificationVerifiedOtherSessionInformation: String { 
    return VectorL10n.tr("Vector", "key_verification_verified_other_session_information") 
  }
  /// You can now read secure messages on this device, and other users will know they can trust it.
  public static var keyVerificationVerifiedThisSessionInformation: String { 
    return VectorL10n.tr("Vector", "key_verification_verified_this_session_information") 
  }
  /// Messages with this user are end-to-end encrypted and can't be read by third parties.
  public static var keyVerificationVerifiedUserInformation: String { 
    return VectorL10n.tr("Vector", "key_verification_verified_user_information") 
  }
  /// Can't scan?
  public static var keyVerificationVerifyQrCodeCannotScanAction: String { 
    return VectorL10n.tr("Vector", "key_verification_verify_qr_code_cannot_scan_action") 
  }
  /// Verify by comparing unique emoji.
  public static var keyVerificationVerifyQrCodeEmojiInformation: String { 
    return VectorL10n.tr("Vector", "key_verification_verify_qr_code_emoji_information") 
  }
  /// Scan the code to securely verify each other.
  public static var keyVerificationVerifyQrCodeInformation: String { 
    return VectorL10n.tr("Vector", "key_verification_verify_qr_code_information") 
  }
  /// Scan the code below to verify:
  public static var keyVerificationVerifyQrCodeInformationOtherDevice: String { 
    return VectorL10n.tr("Vector", "key_verification_verify_qr_code_information_other_device") 
  }
  /// Did the other user successfully scan the QR code?
  public static var keyVerificationVerifyQrCodeOtherScanMyCodeTitle: String { 
    return VectorL10n.tr("Vector", "key_verification_verify_qr_code_other_scan_my_code_title") 
  }
  /// Scan their code
  public static var keyVerificationVerifyQrCodeScanCodeAction: String { 
    return VectorL10n.tr("Vector", "key_verification_verify_qr_code_scan_code_action") 
  }
  /// Scan with this device
  public static var keyVerificationVerifyQrCodeScanCodeOtherDeviceAction: String { 
    return VectorL10n.tr("Vector", "key_verification_verify_qr_code_scan_code_other_device_action") 
  }
  /// QR code has been successfully validated.
  public static var keyVerificationVerifyQrCodeScanOtherCodeSuccessMessage: String { 
    return VectorL10n.tr("Vector", "key_verification_verify_qr_code_scan_other_code_success_message") 
  }
  /// Code validated!
  public static var keyVerificationVerifyQrCodeScanOtherCodeSuccessTitle: String { 
    return VectorL10n.tr("Vector", "key_verification_verify_qr_code_scan_other_code_success_title") 
  }
  /// Verify by emoji
  public static var keyVerificationVerifyQrCodeStartEmojiAction: String { 
    return VectorL10n.tr("Vector", "key_verification_verify_qr_code_start_emoji_action") 
  }
  /// Verify by scanning
  public static var keyVerificationVerifyQrCodeTitle: String { 
    return VectorL10n.tr("Vector", "key_verification_verify_qr_code_title") 
  }
  /// For ultimate security, use another trusted means of communication or do this in person.
  public static var keyVerificationVerifySasAdditionalInformation: String { 
    return VectorL10n.tr("Vector", "key_verification_verify_sas_additional_information") 
  }
  /// They don't match
  public static var keyVerificationVerifySasCancelAction: String { 
    return VectorL10n.tr("Vector", "key_verification_verify_sas_cancel_action") 
  }
  /// Compare emoji
  public static var keyVerificationVerifySasTitleEmoji: String { 
    return VectorL10n.tr("Vector", "key_verification_verify_sas_title_emoji") 
  }
  /// Compare numbers
  public static var keyVerificationVerifySasTitleNumber: String { 
    return VectorL10n.tr("Vector", "key_verification_verify_sas_title_number") 
  }
  /// They match
  public static var keyVerificationVerifySasValidateAction: String { 
    return VectorL10n.tr("Vector", "key_verification_verify_sas_validate_action") 
  }
  /// Remove from chat
  public static var kick: String { 
    return VectorL10n.tr("Vector", "kick") 
  }
  /// Default (%@)
  public static func languagePickerDefaultLanguage(_ p1: String) -> String {
    return VectorL10n.tr("Vector", "language_picker_default_language", p1)
  }
  /// Choose a language
  public static var languagePickerTitle: String { 
    return VectorL10n.tr("Vector", "language_picker_title") 
  }
  /// %.1fK
  public static func largeBadgeValueKFormat(_ p1: Float) -> String {
    return VectorL10n.tr("Vector", "large_badge_value_k_format", p1)
  }
  /// Later
  public static var later: String { 
    return VectorL10n.tr("Vector", "later") 
  }
  /// Leave
  public static var leave: String { 
    return VectorL10n.tr("Vector", "leave") 
  }
  /// Leave all rooms and spaces
  public static var leaveSpaceAndAllRoomsAction: String { 
    return VectorL10n.tr("Vector", "leave_space_and_all_rooms_action") 
  }
  /// Are you sure you want to leave %@? Do you also want to leave all rooms and spaces of this space?
  public static func leaveSpaceMessage(_ p1: String) -> String {
    return VectorL10n.tr("Vector", "leave_space_message", p1)
  }
  /// You are admin of this space, ensure that you have transferred admin right to another member before leaving.
  public static var leaveSpaceMessageAdminWarning: String { 
    return VectorL10n.tr("Vector", "leave_space_message_admin_warning") 
  }
  /// Don't leave any rooms
  public static var leaveSpaceOnlyAction: String { 
    return VectorL10n.tr("Vector", "leave_space_only_action") 
  }
  /// Leave %@
  public static func leaveSpaceTitle(_ p1: String) -> String {
    return VectorL10n.tr("Vector", "leave_space_title", p1)
  }
  /// Less
  public static var less: String { 
    return VectorL10n.tr("Vector", "less") 
  }
  /// To discover contacts already using Matrix, %@ can send email addresses and phone numbers in your address book to your chosen Matrix identity server. Where supported, personal data is hashed before sending - please check your identity server's privacy policy for more details.
  public static func localContactsAccessDiscoveryWarning(_ p1: String) -> String {
    return VectorL10n.tr("Vector", "local_contacts_access_discovery_warning", p1)
  }
  /// Users discovery
  public static var localContactsAccessDiscoveryWarningTitle: String { 
    return VectorL10n.tr("Vector", "local_contacts_access_discovery_warning_title") 
  }
  /// Users discovery from local contacts requires access to you contacts but %@ doesn't have permission to use it
  public static func localContactsAccessNotGranted(_ p1: String) -> String {
    return VectorL10n.tr("Vector", "local_contacts_access_not_granted", p1)
  }
  /// Close
  public static var locationSharingCloseAction: String { 
    return VectorL10n.tr("Vector", "location_sharing_close_action") 
  }
  /// %@ does not have permission to access your location. You can enable access in Settings > Location
  public static func locationSharingInvalidAuthorizationErrorTitle(_ p1: String) -> String {
    return VectorL10n.tr("Vector", "location_sharing_invalid_authorization_error_title", p1)
  }
  /// Not now
  public static var locationSharingInvalidAuthorizationNotNow: String { 
    return VectorL10n.tr("Vector", "location_sharing_invalid_authorization_not_now") 
  }
  /// Settings
  public static var locationSharingInvalidAuthorizationSettings: String { 
    return VectorL10n.tr("Vector", "location_sharing_invalid_authorization_settings") 
  }
  /// %@ could not load the map. Please try again later.
  public static func locationSharingLoadingMapErrorTitle(_ p1: String) -> String {
    return VectorL10n.tr("Vector", "location_sharing_loading_map_error_title", p1)
  }
  /// %@ could not access your location. Please try again later.
  public static func locationSharingLocatingUserErrorTitle(_ p1: String) -> String {
    return VectorL10n.tr("Vector", "location_sharing_locating_user_error_title", p1)
  }
  /// Open in Apple Maps
  public static var locationSharingOpenAppleMaps: String { 
    return VectorL10n.tr("Vector", "location_sharing_open_apple_maps") 
  }
  /// Open in Google Maps
  public static var locationSharingOpenGoogleMaps: String { 
    return VectorL10n.tr("Vector", "location_sharing_open_google_maps") 
  }
  /// Open in OpenStreetMap
  public static var locationSharingOpenOpenStreetMaps: String { 
    return VectorL10n.tr("Vector", "location_sharing_open_open_street_maps") 
  }
  /// %@ could not send your location. Please try again later.
  public static func locationSharingPostFailureSubtitle(_ p1: String) -> String {
    return VectorL10n.tr("Vector", "location_sharing_post_failure_subtitle", p1)
  }
  /// We couldn’t send your location
  public static var locationSharingPostFailureTitle: String { 
    return VectorL10n.tr("Vector", "location_sharing_post_failure_title") 
  }
  /// Location sharing
  public static var locationSharingSettingsHeader: String { 
    return VectorL10n.tr("Vector", "location_sharing_settings_header") 
  }
  /// Enable location sharing
  public static var locationSharingSettingsToggleTitle: String { 
    return VectorL10n.tr("Vector", "location_sharing_settings_toggle_title") 
  }
  /// Share
  public static var locationSharingShareAction: String { 
    return VectorL10n.tr("Vector", "location_sharing_share_action") 
  }
  /// Location
  public static var locationSharingTitle: String { 
    return VectorL10n.tr("Vector", "location_sharing_title") 
  }
  /// Login
  public static var login: String { 
    return VectorL10n.tr("Vector", "login") 
  }
  /// Create account:
  public static var loginCreateAccount: String { 
    return VectorL10n.tr("Vector", "login_create_account") 
  }
  /// Desktop
  public static var loginDesktopDevice: String { 
    return VectorL10n.tr("Vector", "login_desktop_device") 
  }
  /// Display name (e.g. Bob Obson)
  public static var loginDisplayNamePlaceholder: String { 
    return VectorL10n.tr("Vector", "login_display_name_placeholder") 
  }
  /// Specify an email address lets other users find you on Matrix more easily, and will give you a way to reset your password in the future.
  public static var loginEmailInfo: String { 
    return VectorL10n.tr("Vector", "login_email_info") 
  }
  /// Email address
  public static var loginEmailPlaceholder: String { 
    return VectorL10n.tr("Vector", "login_email_placeholder") 
  }
  /// Already logged in
  public static var loginErrorAlreadyLoggedIn: String { 
    return VectorL10n.tr("Vector", "login_error_already_logged_in") 
  }
  /// Malformed JSON
  public static var loginErrorBadJson: String { 
    return VectorL10n.tr("Vector", "login_error_bad_json") 
  }
  /// Currently we do not support any or all login flows defined by this homeserver
  public static var loginErrorDoNotSupportLoginFlows: String { 
    return VectorL10n.tr("Vector", "login_error_do_not_support_login_flows") 
  }
  /// Invalid username/password
  public static var loginErrorForbidden: String { 
    return VectorL10n.tr("Vector", "login_error_forbidden") 
  }
  /// Forgot password is not currently supported
  public static var loginErrorForgotPasswordIsNotSupported: String { 
    return VectorL10n.tr("Vector", "login_error_forgot_password_is_not_supported") 
  }
  /// Too many requests have been sent
  public static var loginErrorLimitExceeded: String { 
    return VectorL10n.tr("Vector", "login_error_limit_exceeded") 
  }
  /// The email link which has not been clicked yet
  public static var loginErrorLoginEmailNotYet: String { 
    return VectorL10n.tr("Vector", "login_error_login_email_not_yet") 
  }
  /// URL must start with http[s]://
  public static var loginErrorMustStartHttp: String { 
    return VectorL10n.tr("Vector", "login_error_must_start_http") 
  }
  /// We failed to retrieve authentication information from this homeserver
  public static var loginErrorNoLoginFlow: String { 
    return VectorL10n.tr("Vector", "login_error_no_login_flow") 
  }
  /// Did not contain valid JSON
  public static var loginErrorNotJson: String { 
    return VectorL10n.tr("Vector", "login_error_not_json") 
  }
  /// Registration is not currently supported
  public static var loginErrorRegistrationIsNotSupported: String { 
    return VectorL10n.tr("Vector", "login_error_registration_is_not_supported") 
  }
  /// Contact Administrator
  public static var loginErrorResourceLimitExceededContactButton: String { 
    return VectorL10n.tr("Vector", "login_error_resource_limit_exceeded_contact_button") 
  }
  /// \n\nPlease contact your service administrator to continue using this service.
  public static var loginErrorResourceLimitExceededMessageContact: String { 
    return VectorL10n.tr("Vector", "login_error_resource_limit_exceeded_message_contact") 
  }
  /// This homeserver has exceeded one of its resource limits.
  public static var loginErrorResourceLimitExceededMessageDefault: String { 
    return VectorL10n.tr("Vector", "login_error_resource_limit_exceeded_message_default") 
  }
  /// This homeserver has hit its Monthly Active User limit.
  public static var loginErrorResourceLimitExceededMessageMonthlyActiveUser: String { 
    return VectorL10n.tr("Vector", "login_error_resource_limit_exceeded_message_monthly_active_user") 
  }
  /// Resource Limit Exceeded
  public static var loginErrorResourceLimitExceededTitle: String { 
    return VectorL10n.tr("Vector", "login_error_resource_limit_exceeded_title") 
  }
  /// Login Failed
  public static var loginErrorTitle: String { 
    return VectorL10n.tr("Vector", "login_error_title") 
  }
  /// The access token specified was not recognised
  public static var loginErrorUnknownToken: String { 
    return VectorL10n.tr("Vector", "login_error_unknown_token") 
  }
  /// This user name is already used
  public static var loginErrorUserInUse: String { 
    return VectorL10n.tr("Vector", "login_error_user_in_use") 
  }
  /// Your homeserver stores all your conversations and account data
  public static var loginHomeServerInfo: String { 
    return VectorL10n.tr("Vector", "login_home_server_info") 
  }
  /// Homeserver URL:
  public static var loginHomeServerTitle: String { 
    return VectorL10n.tr("Vector", "login_home_server_title") 
  }
  /// Matrix provides identity servers to track which emails etc. belong to which Matrix IDs. Only https://matrix.org currently exists.
  public static var loginIdentityServerInfo: String { 
    return VectorL10n.tr("Vector", "login_identity_server_info") 
  }
  /// Identity server URL:
  public static var loginIdentityServerTitle: String { 
    return VectorL10n.tr("Vector", "login_identity_server_title") 
  }
  /// Invalid parameter
  public static var loginInvalidParam: String { 
    return VectorL10n.tr("Vector", "login_invalid_param") 
  }
  /// Cancel
  public static var loginLeaveFallback: String { 
    return VectorL10n.tr("Vector", "login_leave_fallback") 
  }
  /// Mobile
  public static var loginMobileDevice: String { 
    return VectorL10n.tr("Vector", "login_mobile_device") 
  }
  /// optional
  public static var loginOptionalField: String { 
    return VectorL10n.tr("Vector", "login_optional_field") 
  }
  /// Password
  public static var loginPasswordPlaceholder: String { 
    return VectorL10n.tr("Vector", "login_password_placeholder") 
  }
  /// Please enter your email validation token:
  public static var loginPromptEmailToken: String { 
    return VectorL10n.tr("Vector", "login_prompt_email_token") 
  }
  /// URL (e.g. https://matrix.org)
  public static var loginServerUrlPlaceholder: String { 
    return VectorL10n.tr("Vector", "login_server_url_placeholder") 
  }
  /// Tablet
  public static var loginTabletDevice: String { 
    return VectorL10n.tr("Vector", "login_tablet_device") 
  }
  /// Use fallback page
  public static var loginUseFallback: String { 
    return VectorL10n.tr("Vector", "login_use_fallback") 
  }
  /// Matrix ID (e.g. @bob:matrix.org or bob)
  public static var loginUserIdPlaceholder: String { 
    return VectorL10n.tr("Vector", "login_user_id_placeholder") 
  }
  /// Got it
  public static var majorUpdateDoneAction: String { 
    return VectorL10n.tr("Vector", "major_update_done_action") 
  }
  /// We're excited to announce we've changed name! Your app is up to date and you're signed in to your account.
  public static var majorUpdateInformation: String { 
    return VectorL10n.tr("Vector", "major_update_information") 
  }
  /// Learn more
  public static var majorUpdateLearnMoreAction: String { 
    return VectorL10n.tr("Vector", "major_update_learn_more_action") 
  }
  /// Riot is now %@
  public static func majorUpdateTitle(_ p1: String) -> String {
    return VectorL10n.tr("Vector", "major_update_title", p1)
  }
  /// SESSION INFO
  public static var manageSessionInfo: String { 
    return VectorL10n.tr("Vector", "manage_session_info") 
  }
  /// Session name
  public static var manageSessionName: String { 
    return VectorL10n.tr("Vector", "manage_session_name") 
  }
  /// Not trusted
  public static var manageSessionNotTrusted: String { 
    return VectorL10n.tr("Vector", "manage_session_not_trusted") 
  }
  /// Sign out of this session
  public static var manageSessionSignOut: String { 
    return VectorL10n.tr("Vector", "manage_session_sign_out") 
  }
  /// Manage session
  public static var manageSessionTitle: String { 
    return VectorL10n.tr("Vector", "manage_session_title") 
  }
  /// Trusted by you
  public static var manageSessionTrusted: String { 
    return VectorL10n.tr("Vector", "manage_session_trusted") 
  }
  /// Matrix
  public static var matrix: String { 
    return VectorL10n.tr("Vector", "matrix") 
  }
  /// Library
  public static var mediaPickerLibrary: String { 
    return VectorL10n.tr("Vector", "media_picker_library") 
  }
  /// Select
  public static var mediaPickerSelect: String { 
    return VectorL10n.tr("Vector", "media_picker_select") 
  }
  /// Media library
  public static var mediaPickerTitle: String { 
    return VectorL10n.tr("Vector", "media_picker_title") 
  }
  /// Audio
  public static var mediaTypeAccessibilityAudio: String { 
    return VectorL10n.tr("Vector", "media_type_accessibility_audio") 
  }
  /// File
  public static var mediaTypeAccessibilityFile: String { 
    return VectorL10n.tr("Vector", "media_type_accessibility_file") 
  }
  /// Image
  public static var mediaTypeAccessibilityImage: String { 
    return VectorL10n.tr("Vector", "media_type_accessibility_image") 
  }
  /// Location
  public static var mediaTypeAccessibilityLocation: String { 
    return VectorL10n.tr("Vector", "media_type_accessibility_location") 
  }
  /// Sticker
  public static var mediaTypeAccessibilitySticker: String { 
    return VectorL10n.tr("Vector", "media_type_accessibility_sticker") 
  }
  /// Video
  public static var mediaTypeAccessibilityVideo: String { 
    return VectorL10n.tr("Vector", "media_type_accessibility_video") 
  }
  /// Banned
  public static var membershipBan: String { 
    return VectorL10n.tr("Vector", "membership_ban") 
  }
  /// Invited
  public static var membershipInvite: String { 
    return VectorL10n.tr("Vector", "membership_invite") 
  }
  /// Left
  public static var membershipLeave: String { 
    return VectorL10n.tr("Vector", "membership_leave") 
  }
  /// Mention
  public static var mention: String { 
    return VectorL10n.tr("Vector", "mention") 
  }
  /// From a thread
  public static var messageFromAThread: String { 
    return VectorL10n.tr("Vector", "message_from_a_thread") 
  }
  /// In reply to
  public static var messageReplyToMessageToReplyToPrefix: String { 
    return VectorL10n.tr("Vector", "message_reply_to_message_to_reply_to_prefix") 
  }
  /// sent a file.
  public static var messageReplyToSenderSentAFile: String { 
    return VectorL10n.tr("Vector", "message_reply_to_sender_sent_a_file") 
  }
  /// sent a video.
  public static var messageReplyToSenderSentAVideo: String { 
    return VectorL10n.tr("Vector", "message_reply_to_sender_sent_a_video") 
  }
  /// sent a voice message.
  public static var messageReplyToSenderSentAVoiceMessage: String { 
    return VectorL10n.tr("Vector", "message_reply_to_sender_sent_a_voice_message") 
  }
  /// sent an audio file.
  public static var messageReplyToSenderSentAnAudioFile: String { 
    return VectorL10n.tr("Vector", "message_reply_to_sender_sent_an_audio_file") 
  }
  /// sent an image.
  public static var messageReplyToSenderSentAnImage: String { 
    return VectorL10n.tr("Vector", "message_reply_to_sender_sent_an_image") 
  }
  /// has shared their location.
  public static var messageReplyToSenderSentTheirLocation: String { 
    return VectorL10n.tr("Vector", "message_reply_to_sender_sent_their_location") 
  }
  /// There are unsaved changes. Leaving will discard them.
  public static var messageUnsavedChanges: String { 
    return VectorL10n.tr("Vector", "message_unsaved_changes") 
  }
  /// Calls require access to the Microphone but %@ doesn't have permission to use it
  public static func microphoneAccessNotGrantedForCall(_ p1: String) -> String {
    return VectorL10n.tr("Vector", "microphone_access_not_granted_for_call", p1)
  }
  /// Voice messages require access to the Microphone but %@ doesn't have permission to use it
  public static func microphoneAccessNotGrantedForVoiceMessage(_ p1: String) -> String {
    return VectorL10n.tr("Vector", "microphone_access_not_granted_for_voice_message", p1)
  }
  /// More
  public static var more: String { 
    return VectorL10n.tr("Vector", "more") 
  }
  /// Please check your network connectivity
  public static var networkErrorNotReachable: String { 
    return VectorL10n.tr("Vector", "network_error_not_reachable") 
  }
  /// The Internet connection appears to be offline.
  public static var networkOfflinePrompt: String { 
    return VectorL10n.tr("Vector", "network_offline_prompt") 
  }
  /// New
  public static var newWord: String { 
    return VectorL10n.tr("Vector", "new_word") 
  }
  /// Next
  public static var next: String { 
    return VectorL10n.tr("Vector", "next") 
  }
  /// No
  public static var no: String { 
    return VectorL10n.tr("Vector", "no") 
  }
  /// %@ is calling you but %@ does not support calls yet.\nYou can ignore this notification and answer the call from another device or you can reject it.
  public static func noVoip(_ p1: String, _ p2: String) -> String {
    return VectorL10n.tr("Vector", "no_voip", p1, p2)
  }
  /// Incoming call
  public static var noVoipTitle: String { 
    return VectorL10n.tr("Vector", "no_voip_title") 
  }
  /// Not supported yet
  public static var notSupportedYet: String { 
    return VectorL10n.tr("Vector", "not_supported_yet") 
  }
  /// %@ answered the call
  public static func noticeAnsweredVideoCall(_ p1: String) -> String {
    return VectorL10n.tr("Vector", "notice_answered_video_call", p1)
  }
  /// You answered the call
  public static var noticeAnsweredVideoCallByYou: String { 
    return VectorL10n.tr("Vector", "notice_answered_video_call_by_you") 
  }
  /// audio attachment
  public static var noticeAudioAttachment: String { 
    return VectorL10n.tr("Vector", "notice_audio_attachment") 
  }
  /// (avatar was changed too)
  public static var noticeAvatarChangedToo: String { 
    return VectorL10n.tr("Vector", "notice_avatar_changed_too") 
  }
  /// %@ changed their avatar
  public static func noticeAvatarUrlChanged(_ p1: String) -> String {
    return VectorL10n.tr("Vector", "notice_avatar_url_changed", p1)
  }
  /// You changed your avatar
  public static var noticeAvatarUrlChangedByYou: String { 
    return VectorL10n.tr("Vector", "notice_avatar_url_changed_by_you") 
  }
  /// VoIP conference finished
  public static var noticeConferenceCallFinished: String { 
    return VectorL10n.tr("Vector", "notice_conference_call_finished") 
  }
  /// %@ requested a VoIP conference
  public static func noticeConferenceCallRequest(_ p1: String) -> String {
    return VectorL10n.tr("Vector", "notice_conference_call_request", p1)
  }
  /// You requested a VoIP conference
  public static var noticeConferenceCallRequestByYou: String { 
    return VectorL10n.tr("Vector", "notice_conference_call_request_by_you") 
  }
  /// VoIP conference started
  public static var noticeConferenceCallStarted: String { 
    return VectorL10n.tr("Vector", "notice_conference_call_started") 
  }
  /// The sender's session has not sent us the keys for this message.
  public static var noticeCryptoErrorUnknownInboundSessionId: String { 
    return VectorL10n.tr("Vector", "notice_crypto_error_unknown_inbound_session_id") 
  }
  /// ** Unable to decrypt: %@ **
  public static func noticeCryptoUnableToDecrypt(_ p1: String) -> String {
    return VectorL10n.tr("Vector", "notice_crypto_unable_to_decrypt", p1)
  }
  /// %@ declined the call
  public static func noticeDeclinedVideoCall(_ p1: String) -> String {
    return VectorL10n.tr("Vector", "notice_declined_video_call", p1)
  }
  /// You declined the call
  public static var noticeDeclinedVideoCallByYou: String { 
    return VectorL10n.tr("Vector", "notice_declined_video_call_by_you") 
  }
  /// %@ changed their display name from %@ to %@
  public static func noticeDisplayNameChangedFrom(_ p1: String, _ p2: String, _ p3: String) -> String {
    return VectorL10n.tr("Vector", "notice_display_name_changed_from", p1, p2, p3)
  }
  /// You changed your display name from %@ to %@
  public static func noticeDisplayNameChangedFromByYou(_ p1: String, _ p2: String) -> String {
    return VectorL10n.tr("Vector", "notice_display_name_changed_from_by_you", p1, p2)
  }
  /// %@ removed their display name
  public static func noticeDisplayNameRemoved(_ p1: String) -> String {
    return VectorL10n.tr("Vector", "notice_display_name_removed", p1)
  }
  /// You removed your display name
  public static var noticeDisplayNameRemovedByYou: String { 
    return VectorL10n.tr("Vector", "notice_display_name_removed_by_you") 
  }
  /// %@ set their display name to %@
  public static func noticeDisplayNameSet(_ p1: String, _ p2: String) -> String {
    return VectorL10n.tr("Vector", "notice_display_name_set", p1, p2)
  }
  /// You set your display name to %@
  public static func noticeDisplayNameSetByYou(_ p1: String) -> String {
    return VectorL10n.tr("Vector", "notice_display_name_set_by_you", p1)
  }
  /// Encrypted message
  public static var noticeEncryptedMessage: String { 
    return VectorL10n.tr("Vector", "notice_encrypted_message") 
  }
  /// %@ turned on end-to-end encryption.
  public static func noticeEncryptionEnabledOk(_ p1: String) -> String {
    return VectorL10n.tr("Vector", "notice_encryption_enabled_ok", p1)
  }
  /// You turned on end-to-end encryption.
  public static var noticeEncryptionEnabledOkByYou: String { 
    return VectorL10n.tr("Vector", "notice_encryption_enabled_ok_by_you") 
  }
  /// %1$@ turned on end-to-end encryption (unrecognised algorithm %2$@).
  public static func noticeEncryptionEnabledUnknownAlgorithm(_ p1: String, _ p2: String) -> String {
    return VectorL10n.tr("Vector", "notice_encryption_enabled_unknown_algorithm", p1, p2)
  }
  /// You turned on end-to-end encryption (unrecognised algorithm %@).
  public static func noticeEncryptionEnabledUnknownAlgorithmByYou(_ p1: String) -> String {
    return VectorL10n.tr("Vector", "notice_encryption_enabled_unknown_algorithm_by_you", p1)
  }
  /// %@ ended the call
  public static func noticeEndedVideoCall(_ p1: String) -> String {
    return VectorL10n.tr("Vector", "notice_ended_video_call", p1)
  }
  /// You ended the call
  public static var noticeEndedVideoCallByYou: String { 
    return VectorL10n.tr("Vector", "notice_ended_video_call_by_you") 
  }
  /// Unexpected event
  public static var noticeErrorUnexpectedEvent: String { 
    return VectorL10n.tr("Vector", "notice_error_unexpected_event") 
  }
  /// ** Unable to render message. Please report a bug
  public static var noticeErrorUnformattableEvent: String { 
    return VectorL10n.tr("Vector", "notice_error_unformattable_event") 
  }
  /// Unknown event type
  public static var noticeErrorUnknownEventType: String { 
    return VectorL10n.tr("Vector", "notice_error_unknown_event_type") 
  }
  /// Unsupported event
  public static var noticeErrorUnsupportedEvent: String { 
    return VectorL10n.tr("Vector", "notice_error_unsupported_event") 
  }
  /// <redacted%@>
  public static func noticeEventRedacted(_ p1: String) -> String {
    return VectorL10n.tr("Vector", "notice_event_redacted", p1)
  }
  ///  by %@
  public static func noticeEventRedactedBy(_ p1: String) -> String {
    return VectorL10n.tr("Vector", "notice_event_redacted_by", p1)
  }
  ///  by you
  public static var noticeEventRedactedByYou: String { 
    return VectorL10n.tr("Vector", "notice_event_redacted_by_you") 
  }
  ///  [reason: %@]
  public static func noticeEventRedactedReason(_ p1: String) -> String {
    return VectorL10n.tr("Vector", "notice_event_redacted_reason", p1)
  }
  /// Feedback event (id: %@): %@
  public static func noticeFeedback(_ p1: String, _ p2: String) -> String {
    return VectorL10n.tr("Vector", "notice_feedback", p1, p2)
  }
  /// file attachment
  public static var noticeFileAttachment: String { 
    return VectorL10n.tr("Vector", "notice_file_attachment") 
  }
  /// image attachment
  public static var noticeImageAttachment: String { 
    return VectorL10n.tr("Vector", "notice_image_attachment") 
  }
  /// In reply to
  public static var noticeInReplyTo: String { 
    return VectorL10n.tr("Vector", "notice_in_reply_to") 
  }
  /// invalid attachment
  public static var noticeInvalidAttachment: String { 
    return VectorL10n.tr("Vector", "notice_invalid_attachment") 
  }
  /// location attachment
  public static var noticeLocationAttachment: String { 
    return VectorL10n.tr("Vector", "notice_location_attachment") 
  }
  /// %@ placed a video call
  public static func noticePlacedVideoCall(_ p1: String) -> String {
    return VectorL10n.tr("Vector", "notice_placed_video_call", p1)
  }
  /// You placed a video call
  public static var noticePlacedVideoCallByYou: String { 
    return VectorL10n.tr("Vector", "notice_placed_video_call_by_you") 
  }
  /// %@ placed a voice call
  public static func noticePlacedVoiceCall(_ p1: String) -> String {
    return VectorL10n.tr("Vector", "notice_placed_voice_call", p1)
  }
  /// You placed a voice call
  public static var noticePlacedVoiceCallByYou: String { 
    return VectorL10n.tr("Vector", "notice_placed_voice_call_by_you") 
  }
  /// %@ updated their profile %@
  public static func noticeProfileChangeRedacted(_ p1: String, _ p2: String) -> String {
    return VectorL10n.tr("Vector", "notice_profile_change_redacted", p1, p2)
  }
  /// You updated your profile %@
  public static func noticeProfileChangeRedactedByYou(_ p1: String) -> String {
    return VectorL10n.tr("Vector", "notice_profile_change_redacted_by_you", p1)
  }
  /// %@ redacted an event (id: %@)
  public static func noticeRedaction(_ p1: String, _ p2: String) -> String {
    return VectorL10n.tr("Vector", "notice_redaction", p1, p2)
  }
  /// You redacted an event (id: %@)
  public static func noticeRedactionByYou(_ p1: String) -> String {
    return VectorL10n.tr("Vector", "notice_redaction_by_you", p1)
  }
  /// The room aliases are: %@
  public static func noticeRoomAliases(_ p1: String) -> String {
    return VectorL10n.tr("Vector", "notice_room_aliases", p1)
  }
  /// The aliases are: %@
  public static func noticeRoomAliasesForDm(_ p1: String) -> String {
    return VectorL10n.tr("Vector", "notice_room_aliases_for_dm", p1)
  }
  /// %@ banned %@
  public static func noticeRoomBan(_ p1: String, _ p2: String) -> String {
    return VectorL10n.tr("Vector", "notice_room_ban", p1, p2)
  }
  /// You banned %@
  public static func noticeRoomBanByYou(_ p1: String) -> String {
    return VectorL10n.tr("Vector", "notice_room_ban_by_you", p1)
  }
  /// %@ created and configured the room.
  public static func noticeRoomCreated(_ p1: String) -> String {
    return VectorL10n.tr("Vector", "notice_room_created", p1)
  }
  /// You created and configured the room.
  public static var noticeRoomCreatedByYou: String { 
    return VectorL10n.tr("Vector", "notice_room_created_by_you") 
  }
  /// You joined.
  public static var noticeRoomCreatedByYouForDm: String { 
    return VectorL10n.tr("Vector", "notice_room_created_by_you_for_dm") 
  }
  /// %@ joined.
  public static func noticeRoomCreatedForDm(_ p1: String) -> String {
    return VectorL10n.tr("Vector", "notice_room_created_for_dm", p1)
  }
  /// %@ made future room history visible to anyone.
  public static func noticeRoomHistoryVisibleToAnyone(_ p1: String) -> String {
    return VectorL10n.tr("Vector", "notice_room_history_visible_to_anyone", p1)
  }
  /// You made future room history visible to anyone.
  public static var noticeRoomHistoryVisibleToAnyoneByYou: String { 
    return VectorL10n.tr("Vector", "notice_room_history_visible_to_anyone_by_you") 
  }
  /// %@ made future room history visible to all room members.
  public static func noticeRoomHistoryVisibleToMembers(_ p1: String) -> String {
    return VectorL10n.tr("Vector", "notice_room_history_visible_to_members", p1)
  }
  /// You made future room history visible to all room members.
  public static var noticeRoomHistoryVisibleToMembersByYou: String { 
    return VectorL10n.tr("Vector", "notice_room_history_visible_to_members_by_you") 
  }
  /// You made future messages visible to all room members.
  public static var noticeRoomHistoryVisibleToMembersByYouForDm: String { 
    return VectorL10n.tr("Vector", "notice_room_history_visible_to_members_by_you_for_dm") 
  }
  /// %@ made future messages visible to all room members.
  public static func noticeRoomHistoryVisibleToMembersForDm(_ p1: String) -> String {
    return VectorL10n.tr("Vector", "notice_room_history_visible_to_members_for_dm", p1)
  }
  /// %@ made future room history visible to all room members, from the point they are invited.
  public static func noticeRoomHistoryVisibleToMembersFromInvitedPoint(_ p1: String) -> String {
    return VectorL10n.tr("Vector", "notice_room_history_visible_to_members_from_invited_point", p1)
  }
  /// You made future room history visible to all room members, from the point they are invited.
  public static var noticeRoomHistoryVisibleToMembersFromInvitedPointByYou: String { 
    return VectorL10n.tr("Vector", "notice_room_history_visible_to_members_from_invited_point_by_you") 
  }
  /// You made future messages visible to everyone, from when they get invited.
  public static var noticeRoomHistoryVisibleToMembersFromInvitedPointByYouForDm: String { 
    return VectorL10n.tr("Vector", "notice_room_history_visible_to_members_from_invited_point_by_you_for_dm") 
  }
  /// %@ made future messages visible to everyone, from when they get invited.
  public static func noticeRoomHistoryVisibleToMembersFromInvitedPointForDm(_ p1: String) -> String {
    return VectorL10n.tr("Vector", "notice_room_history_visible_to_members_from_invited_point_for_dm", p1)
  }
  /// %@ made future room history visible to all room members, from the point they joined.
  public static func noticeRoomHistoryVisibleToMembersFromJoinedPoint(_ p1: String) -> String {
    return VectorL10n.tr("Vector", "notice_room_history_visible_to_members_from_joined_point", p1)
  }
  /// You made future room history visible to all room members, from the point they joined.
  public static var noticeRoomHistoryVisibleToMembersFromJoinedPointByYou: String { 
    return VectorL10n.tr("Vector", "notice_room_history_visible_to_members_from_joined_point_by_you") 
  }
  /// You made future messages visible to everyone, from when they joined.
  public static var noticeRoomHistoryVisibleToMembersFromJoinedPointByYouForDm: String { 
    return VectorL10n.tr("Vector", "notice_room_history_visible_to_members_from_joined_point_by_you_for_dm") 
  }
  /// %@ made future messages visible to everyone, from when they joined.
  public static func noticeRoomHistoryVisibleToMembersFromJoinedPointForDm(_ p1: String) -> String {
    return VectorL10n.tr("Vector", "notice_room_history_visible_to_members_from_joined_point_for_dm", p1)
  }
  /// %@ invited %@
  public static func noticeRoomInvite(_ p1: String, _ p2: String) -> String {
    return VectorL10n.tr("Vector", "notice_room_invite", p1, p2)
  }
  /// You invited %@
  public static func noticeRoomInviteByYou(_ p1: String) -> String {
    return VectorL10n.tr("Vector", "notice_room_invite_by_you", p1)
  }
  /// %@ invited you
  public static func noticeRoomInviteYou(_ p1: String) -> String {
    return VectorL10n.tr("Vector", "notice_room_invite_you", p1)
  }
  /// %@ joined
  public static func noticeRoomJoin(_ p1: String) -> String {
    return VectorL10n.tr("Vector", "notice_room_join", p1)
  }
  /// You joined
  public static var noticeRoomJoinByYou: String { 
    return VectorL10n.tr("Vector", "notice_room_join_by_you") 
  }
  /// The join rule is: %@
  public static func noticeRoomJoinRule(_ p1: String) -> String {
    return VectorL10n.tr("Vector", "notice_room_join_rule", p1)
  }
  /// %@ made the room invite only.
  public static func noticeRoomJoinRuleInvite(_ p1: String) -> String {
    return VectorL10n.tr("Vector", "notice_room_join_rule_invite", p1)
  }
  /// You made the room invite only.
  public static var noticeRoomJoinRuleInviteByYou: String { 
    return VectorL10n.tr("Vector", "notice_room_join_rule_invite_by_you") 
  }
  /// You made this invite only.
  public static var noticeRoomJoinRuleInviteByYouForDm: String { 
    return VectorL10n.tr("Vector", "notice_room_join_rule_invite_by_you_for_dm") 
  }
  /// %@ made this invite only.
  public static func noticeRoomJoinRuleInviteForDm(_ p1: String) -> String {
    return VectorL10n.tr("Vector", "notice_room_join_rule_invite_for_dm", p1)
  }
  /// %@ made the room public.
  public static func noticeRoomJoinRulePublic(_ p1: String) -> String {
    return VectorL10n.tr("Vector", "notice_room_join_rule_public", p1)
  }
  /// You made the room public.
  public static var noticeRoomJoinRulePublicByYou: String { 
    return VectorL10n.tr("Vector", "notice_room_join_rule_public_by_you") 
  }
  /// You made this public.
  public static var noticeRoomJoinRulePublicByYouForDm: String { 
    return VectorL10n.tr("Vector", "notice_room_join_rule_public_by_you_for_dm") 
  }
  /// %@ made this public.
  public static func noticeRoomJoinRulePublicForDm(_ p1: String) -> String {
    return VectorL10n.tr("Vector", "notice_room_join_rule_public_for_dm", p1)
  }
  /// %@ removed %@
  public static func noticeRoomKick(_ p1: String, _ p2: String) -> String {
    return VectorL10n.tr("Vector", "notice_room_kick", p1, p2)
  }
  /// You removed %@
  public static func noticeRoomKickByYou(_ p1: String) -> String {
    return VectorL10n.tr("Vector", "notice_room_kick_by_you", p1)
  }
  /// %@ left
  public static func noticeRoomLeave(_ p1: String) -> String {
    return VectorL10n.tr("Vector", "notice_room_leave", p1)
  }
  /// You left
  public static var noticeRoomLeaveByYou: String { 
    return VectorL10n.tr("Vector", "notice_room_leave_by_you") 
  }
  /// %@ changed the room name to %@.
  public static func noticeRoomNameChanged(_ p1: String, _ p2: String) -> String {
    return VectorL10n.tr("Vector", "notice_room_name_changed", p1, p2)
  }
  /// You changed the room name to %@.
  public static func noticeRoomNameChangedByYou(_ p1: String) -> String {
    return VectorL10n.tr("Vector", "notice_room_name_changed_by_you", p1)
  }
  /// You changed the name to %@.
  public static func noticeRoomNameChangedByYouForDm(_ p1: String) -> String {
    return VectorL10n.tr("Vector", "notice_room_name_changed_by_you_for_dm", p1)
  }
  /// %@ changed the name to %@.
  public static func noticeRoomNameChangedForDm(_ p1: String, _ p2: String) -> String {
    return VectorL10n.tr("Vector", "notice_room_name_changed_for_dm", p1, p2)
  }
  /// %@ removed the room name
  public static func noticeRoomNameRemoved(_ p1: String) -> String {
    return VectorL10n.tr("Vector", "notice_room_name_removed", p1)
  }
  /// You removed the room name
  public static var noticeRoomNameRemovedByYou: String { 
    return VectorL10n.tr("Vector", "notice_room_name_removed_by_you") 
  }
  /// You removed the name
  public static var noticeRoomNameRemovedByYouForDm: String { 
    return VectorL10n.tr("Vector", "notice_room_name_removed_by_you_for_dm") 
  }
  /// %@ removed the name
  public static func noticeRoomNameRemovedForDm(_ p1: String) -> String {
    return VectorL10n.tr("Vector", "notice_room_name_removed_for_dm", p1)
  }
  /// The minimum power levels that a user must have before acting are:
  public static var noticeRoomPowerLevelActingRequirement: String { 
    return VectorL10n.tr("Vector", "notice_room_power_level_acting_requirement") 
  }
  /// The minimum power levels related to events are:
  public static var noticeRoomPowerLevelEventRequirement: String { 
    return VectorL10n.tr("Vector", "notice_room_power_level_event_requirement") 
  }
  /// The power level of room members are:
  public static var noticeRoomPowerLevelIntro: String { 
    return VectorL10n.tr("Vector", "notice_room_power_level_intro") 
  }
  /// The power level of members are:
  public static var noticeRoomPowerLevelIntroForDm: String { 
    return VectorL10n.tr("Vector", "notice_room_power_level_intro_for_dm") 
  }
  /// . Reason: %@
  public static func noticeRoomReason(_ p1: String) -> String {
    return VectorL10n.tr("Vector", "notice_room_reason", p1)
  }
  /// %@ rejected the invitation
  public static func noticeRoomReject(_ p1: String) -> String {
    return VectorL10n.tr("Vector", "notice_room_reject", p1)
  }
  /// You rejected the invitation
  public static var noticeRoomRejectByYou: String { 
    return VectorL10n.tr("Vector", "notice_room_reject_by_you") 
  }
  /// The groups associated with this room are: %@
  public static func noticeRoomRelatedGroups(_ p1: String) -> String {
    return VectorL10n.tr("Vector", "notice_room_related_groups", p1)
  }
  /// %@ sent an invitation to %@ to join the room
  public static func noticeRoomThirdPartyInvite(_ p1: String, _ p2: String) -> String {
    return VectorL10n.tr("Vector", "notice_room_third_party_invite", p1, p2)
  }
  /// You sent an invitation to %@ to join the room
  public static func noticeRoomThirdPartyInviteByYou(_ p1: String) -> String {
    return VectorL10n.tr("Vector", "notice_room_third_party_invite_by_you", p1)
  }
  /// You invited %@
  public static func noticeRoomThirdPartyInviteByYouForDm(_ p1: String) -> String {
    return VectorL10n.tr("Vector", "notice_room_third_party_invite_by_you_for_dm", p1)
  }
  /// %@ invited %@
  public static func noticeRoomThirdPartyInviteForDm(_ p1: String, _ p2: String) -> String {
    return VectorL10n.tr("Vector", "notice_room_third_party_invite_for_dm", p1, p2)
  }
  /// %@ accepted the invitation for %@
  public static func noticeRoomThirdPartyRegisteredInvite(_ p1: String, _ p2: String) -> String {
    return VectorL10n.tr("Vector", "notice_room_third_party_registered_invite", p1, p2)
  }
  /// You accepted the invitation for %@
  public static func noticeRoomThirdPartyRegisteredInviteByYou(_ p1: String) -> String {
    return VectorL10n.tr("Vector", "notice_room_third_party_registered_invite_by_you", p1)
  }
  /// %@ revoked the invitation for %@ to join the room
  public static func noticeRoomThirdPartyRevokedInvite(_ p1: String, _ p2: String) -> String {
    return VectorL10n.tr("Vector", "notice_room_third_party_revoked_invite", p1, p2)
  }
  /// You revoked the invitation for %@ to join the room
  public static func noticeRoomThirdPartyRevokedInviteByYou(_ p1: String) -> String {
    return VectorL10n.tr("Vector", "notice_room_third_party_revoked_invite_by_you", p1)
  }
  /// You revoked %@'s invitation
  public static func noticeRoomThirdPartyRevokedInviteByYouForDm(_ p1: String) -> String {
    return VectorL10n.tr("Vector", "notice_room_third_party_revoked_invite_by_you_for_dm", p1)
  }
  /// %@ revoked %@'s invitation
  public static func noticeRoomThirdPartyRevokedInviteForDm(_ p1: String, _ p2: String) -> String {
    return VectorL10n.tr("Vector", "notice_room_third_party_revoked_invite_for_dm", p1, p2)
  }
  /// %@ removed the topic
  public static func noticeRoomTopicRemoved(_ p1: String) -> String {
    return VectorL10n.tr("Vector", "notice_room_topic_removed", p1)
  }
  /// You removed the topic
  public static var noticeRoomTopicRemovedByYou: String { 
    return VectorL10n.tr("Vector", "notice_room_topic_removed_by_you") 
  }
  /// %@ unbanned %@
  public static func noticeRoomUnban(_ p1: String, _ p2: String) -> String {
    return VectorL10n.tr("Vector", "notice_room_unban", p1, p2)
  }
  /// You unbanned %@
  public static func noticeRoomUnbanByYou(_ p1: String) -> String {
    return VectorL10n.tr("Vector", "notice_room_unban_by_you", p1)
  }
  /// %@ withdrew %@'s invitation
  public static func noticeRoomWithdraw(_ p1: String, _ p2: String) -> String {
    return VectorL10n.tr("Vector", "notice_room_withdraw", p1, p2)
  }
  /// You withdrew %@'s invitation
  public static func noticeRoomWithdrawByYou(_ p1: String) -> String {
    return VectorL10n.tr("Vector", "notice_room_withdraw_by_you", p1)
  }
  /// sticker
  public static var noticeSticker: String { 
    return VectorL10n.tr("Vector", "notice_sticker") 
  }
  /// %@ changed the topic to "%@".
  public static func noticeTopicChanged(_ p1: String, _ p2: String) -> String {
    return VectorL10n.tr("Vector", "notice_topic_changed", p1, p2)
  }
  /// You changed the topic to "%@".
  public static func noticeTopicChangedByYou(_ p1: String) -> String {
    return VectorL10n.tr("Vector", "notice_topic_changed_by_you", p1)
  }
  /// Unsupported attachment: %@
  public static func noticeUnsupportedAttachment(_ p1: String) -> String {
    return VectorL10n.tr("Vector", "notice_unsupported_attachment", p1)
  }
  /// video attachment
  public static var noticeVideoAttachment: String { 
    return VectorL10n.tr("Vector", "notice_video_attachment") 
  }
  /// Always notify
  public static var notificationSettingsAlwaysNotify: String { 
    return VectorL10n.tr("Vector", "notification_settings_always_notify") 
  }
  /// By default...
  public static var notificationSettingsByDefault: String { 
    return VectorL10n.tr("Vector", "notification_settings_by_default") 
  }
  /// Notify me with sound about messages that contain my display name
  public static var notificationSettingsContainMyDisplayName: String { 
    return VectorL10n.tr("Vector", "notification_settings_contain_my_display_name") 
  }
  /// Notify me with sound about messages that contain my user name
  public static var notificationSettingsContainMyUserName: String { 
    return VectorL10n.tr("Vector", "notification_settings_contain_my_user_name") 
  }
  /// Custom sound
  public static var notificationSettingsCustomSound: String { 
    return VectorL10n.tr("Vector", "notification_settings_custom_sound") 
  }
  /// Disable all notifications
  public static var notificationSettingsDisableAll: String { 
    return VectorL10n.tr("Vector", "notification_settings_disable_all") 
  }
  /// Enable notifications
  public static var notificationSettingsEnableNotifications: String { 
    return VectorL10n.tr("Vector", "notification_settings_enable_notifications") 
  }
  /// All notifications are currently disabled for all devices.
  public static var notificationSettingsEnableNotificationsWarning: String { 
    return VectorL10n.tr("Vector", "notification_settings_enable_notifications_warning") 
  }
  /// Notification settings are saved to your user account and are shared between all clients which support them (including desktop notifications).\n\nRules are applied in order; the first rule which matches defines the outcome for the message.\nSo: Per-word notifications are more important than per-room notifications which are more important than per-sender notifications.\nFor multiple rules of the same kind, the first one in the list that matches takes priority.
  public static var notificationSettingsGlobalInfo: String { 
    return VectorL10n.tr("Vector", "notification_settings_global_info") 
  }
  /// Highlight
  public static var notificationSettingsHighlight: String { 
    return VectorL10n.tr("Vector", "notification_settings_highlight") 
  }
  /// Notify me when I am invited to a new room
  public static var notificationSettingsInviteToANewRoom: String { 
    return VectorL10n.tr("Vector", "notification_settings_invite_to_a_new_room") 
  }
  /// Notify me with sound about messages sent just to me
  public static var notificationSettingsJustSentToMe: String { 
    return VectorL10n.tr("Vector", "notification_settings_just_sent_to_me") 
  }
  /// Never notify
  public static var notificationSettingsNeverNotify: String { 
    return VectorL10n.tr("Vector", "notification_settings_never_notify") 
  }
  /// Notify for all other messages/rooms
  public static var notificationSettingsNotifyAllOther: String { 
    return VectorL10n.tr("Vector", "notification_settings_notify_all_other") 
  }
  /// Other Alerts
  public static var notificationSettingsOtherAlerts: String { 
    return VectorL10n.tr("Vector", "notification_settings_other_alerts") 
  }
  /// Notify me when people join or leave rooms
  public static var notificationSettingsPeopleJoinLeaveRooms: String { 
    return VectorL10n.tr("Vector", "notification_settings_people_join_leave_rooms") 
  }
  /// Per-room notifications
  public static var notificationSettingsPerRoomNotifications: String { 
    return VectorL10n.tr("Vector", "notification_settings_per_room_notifications") 
  }
  /// Per-sender notifications
  public static var notificationSettingsPerSenderNotifications: String { 
    return VectorL10n.tr("Vector", "notification_settings_per_sender_notifications") 
  }
  /// Words match case insensitively, and may include a * wildcard. So:\nfoo matches the string foo surrounded by word delimiters (e.g. punctuation and whitespace or start/end of line).\nfoo* matches any such word that begins foo.\n*foo* matches any such word which includes the 3 letters foo.
  public static var notificationSettingsPerWordInfo: String { 
    return VectorL10n.tr("Vector", "notification_settings_per_word_info") 
  }
  /// Per-word notifications
  public static var notificationSettingsPerWordNotifications: String { 
    return VectorL10n.tr("Vector", "notification_settings_per_word_notifications") 
  }
  /// Notify me when I receive a call
  public static var notificationSettingsReceiveACall: String { 
    return VectorL10n.tr("Vector", "notification_settings_receive_a_call") 
  }
  /// Room: '%@'
  public static func notificationSettingsRoomRuleTitle(_ p1: String) -> String {
    return VectorL10n.tr("Vector", "notification_settings_room_rule_title", p1)
  }
  /// Select a room
  public static var notificationSettingsSelectRoom: String { 
    return VectorL10n.tr("Vector", "notification_settings_select_room") 
  }
  /// @user:domain.com
  public static var notificationSettingsSenderHint: String { 
    return VectorL10n.tr("Vector", "notification_settings_sender_hint") 
  }
  /// Suppress notifications from bots
  public static var notificationSettingsSuppressFromBots: String { 
    return VectorL10n.tr("Vector", "notification_settings_suppress_from_bots") 
  }
  /// word to match
  public static var notificationSettingsWordToMatch: String { 
    return VectorL10n.tr("Vector", "notification_settings_word_to_match") 
  }
  /// %@ user
  public static func numMembersOne(_ p1: String) -> String {
    return VectorL10n.tr("Vector", "num_members_one", p1)
  }
  /// %@ users
  public static func numMembersOther(_ p1: String) -> String {
    return VectorL10n.tr("Vector", "num_members_other", p1)
  }
  /// Off
  public static var off: String { 
    return VectorL10n.tr("Vector", "off") 
  }
  /// offline
  public static var offline: String { 
    return VectorL10n.tr("Vector", "offline") 
  }
  /// OK
  public static var ok: String { 
    return VectorL10n.tr("Vector", "ok") 
  }
  /// On
  public static var on: String { 
    return VectorL10n.tr("Vector", "on") 
  }
  /// I already have an account
  public static var onboardingSplashLoginButtonTitle: String { 
    return VectorL10n.tr("Vector", "onboarding_splash_login_button_title") 
  }
  /// Secure and independent communication that gives you the same level of privacy as a face-to-face conversation in your own home.
  public static var onboardingSplashPage1Message: String { 
    return VectorL10n.tr("Vector", "onboarding_splash_page_1_message") 
  }
  /// Own your conversations.
  public static var onboardingSplashPage1Title: String { 
    return VectorL10n.tr("Vector", "onboarding_splash_page_1_title") 
  }
  /// Choose where your conversations are kept, giving you control and independence. Connected via Matrix.
  public static var onboardingSplashPage2Message: String { 
    return VectorL10n.tr("Vector", "onboarding_splash_page_2_message") 
  }
  /// You’re in control.
  public static var onboardingSplashPage2Title: String { 
    return VectorL10n.tr("Vector", "onboarding_splash_page_2_title") 
  }
  /// End-to-end encrypted and no phone number required. No ads or datamining.
  public static var onboardingSplashPage3Message: String { 
    return VectorL10n.tr("Vector", "onboarding_splash_page_3_message") 
  }
  /// Secure messaging.
  public static var onboardingSplashPage3Title: String { 
    return VectorL10n.tr("Vector", "onboarding_splash_page_3_title") 
  }
  /// Element is also great for the workplace. It’s trusted by the world’s most secure organisations.
  public static var onboardingSplashPage4Message: String { 
    return VectorL10n.tr("Vector", "onboarding_splash_page_4_message") 
  }
  /// Messaging for your team.
  public static var onboardingSplashPage4TitleNoPun: String { 
    return VectorL10n.tr("Vector", "onboarding_splash_page_4_title_no_pun") 
  }
  /// Create account
  public static var onboardingSplashRegisterButtonTitle: String { 
    return VectorL10n.tr("Vector", "onboarding_splash_register_button_title") 
  }
  /// Communities
  public static var onboardingUseCaseCommunityMessaging: String { 
    return VectorL10n.tr("Vector", "onboarding_use_case_community_messaging") 
  }
  /// Connect to server
  public static var onboardingUseCaseExistingServerButton: String { 
    return VectorL10n.tr("Vector", "onboarding_use_case_existing_server_button") 
  }
  /// Looking to join an existing server?
  public static var onboardingUseCaseExistingServerMessage: String { 
    return VectorL10n.tr("Vector", "onboarding_use_case_existing_server_message") 
  }
  /// We’ll help you get connected.
  public static var onboardingUseCaseMessage: String { 
    return VectorL10n.tr("Vector", "onboarding_use_case_message") 
  }
  /// Not sure yet? You can %@
  public static func onboardingUseCaseNotSureYet(_ p1: String) -> String {
    return VectorL10n.tr("Vector", "onboarding_use_case_not_sure_yet", p1)
  }
  /// Friends and family
  public static var onboardingUseCasePersonalMessaging: String { 
    return VectorL10n.tr("Vector", "onboarding_use_case_personal_messaging") 
  }
  /// skip this question
  public static var onboardingUseCaseSkipButton: String { 
    return VectorL10n.tr("Vector", "onboarding_use_case_skip_button") 
  }
  /// Who will you chat to the most?
  public static var onboardingUseCaseTitle: String { 
    return VectorL10n.tr("Vector", "onboarding_use_case_title") 
  }
  /// Teams
  public static var onboardingUseCaseWorkMessaging: String { 
    return VectorL10n.tr("Vector", "onboarding_use_case_work_messaging") 
  }
  /// Open
  public static var `open`: String { 
    return VectorL10n.tr("Vector", "open") 
  }
  /// or
  public static var or: String { 
    return VectorL10n.tr("Vector", "or") 
  }
  /// CONVERSATIONS
  public static var peopleConversationSection: String { 
    return VectorL10n.tr("Vector", "people_conversation_section") 
  }
  /// Chat securely with anyone.\nTap the + to start adding people.
  public static var peopleEmptyViewInformation: String { 
    return VectorL10n.tr("Vector", "people_empty_view_information") 
  }
  /// People
  public static var peopleEmptyViewTitle: String { 
    return VectorL10n.tr("Vector", "people_empty_view_title") 
  }
  /// INVITES
  public static var peopleInvitesSection: String { 
    return VectorL10n.tr("Vector", "people_invites_section") 
  }
  /// No conversations
  public static var peopleNoConversation: String { 
    return VectorL10n.tr("Vector", "people_no_conversation") 
  }
  /// %@ doesn't have permission to access photo library, please change privacy settings
  public static func photoLibraryAccessNotGranted(_ p1: String) -> String {
    return VectorL10n.tr("Vector", "photo_library_access_not_granted", p1)
  }
  /// Create a PIN for security
  public static var pinProtectionChoosePin: String { 
    return VectorL10n.tr("Vector", "pin_protection_choose_pin") 
  }
  /// Welcome back.
  public static var pinProtectionChoosePinWelcomeAfterLogin: String { 
    return VectorL10n.tr("Vector", "pin_protection_choose_pin_welcome_after_login") 
  }
  /// Welcome.
  public static var pinProtectionChoosePinWelcomeAfterRegister: String { 
    return VectorL10n.tr("Vector", "pin_protection_choose_pin_welcome_after_register") 
  }
  /// Confirm your PIN
  public static var pinProtectionConfirmPin: String { 
    return VectorL10n.tr("Vector", "pin_protection_confirm_pin") 
  }
  /// Confirm PIN to change PIN
  public static var pinProtectionConfirmPinToChange: String { 
    return VectorL10n.tr("Vector", "pin_protection_confirm_pin_to_change") 
  }
  /// Confirm PIN to disable PIN
  public static var pinProtectionConfirmPinToDisable: String { 
    return VectorL10n.tr("Vector", "pin_protection_confirm_pin_to_disable") 
  }
  /// Enter your PIN
  public static var pinProtectionEnterPin: String { 
    return VectorL10n.tr("Vector", "pin_protection_enter_pin") 
  }
  /// Setting up a PIN lets you protect data like messages and contacts, so only you can access them by entering the PIN at the start of the app.
  public static var pinProtectionExplanatory: String { 
    return VectorL10n.tr("Vector", "pin_protection_explanatory") 
  }
  /// Forgot PIN
  public static var pinProtectionForgotPin: String { 
    return VectorL10n.tr("Vector", "pin_protection_forgot_pin") 
  }
  /// Too many errors, you've been logged out
  public static var pinProtectionKickUserAlertMessage: String { 
    return VectorL10n.tr("Vector", "pin_protection_kick_user_alert_message") 
  }
  /// Please try again
  public static var pinProtectionMismatchErrorMessage: String { 
    return VectorL10n.tr("Vector", "pin_protection_mismatch_error_message") 
  }
  /// PINs don't match
  public static var pinProtectionMismatchErrorTitle: String { 
    return VectorL10n.tr("Vector", "pin_protection_mismatch_error_title") 
  }
  /// If you can't remember your PIN, tap the forgot PIN button.
  public static var pinProtectionMismatchTooManyTimesErrorMessage: String { 
    return VectorL10n.tr("Vector", "pin_protection_mismatch_too_many_times_error_message") 
  }
  /// For security reasons, this PIN isn’t available. Please try another PIN
  public static var pinProtectionNotAllowedPin: String { 
    return VectorL10n.tr("Vector", "pin_protection_not_allowed_pin") 
  }
  /// Reset
  public static var pinProtectionResetAlertActionReset: String { 
    return VectorL10n.tr("Vector", "pin_protection_reset_alert_action_reset") 
  }
  /// To reset your PIN, you'll need to re-login and create a new one
  public static var pinProtectionResetAlertMessage: String { 
    return VectorL10n.tr("Vector", "pin_protection_reset_alert_message") 
  }
  /// Reset PIN
  public static var pinProtectionResetAlertTitle: String { 
    return VectorL10n.tr("Vector", "pin_protection_reset_alert_title") 
  }
  /// Change PIN
  public static var pinProtectionSettingsChangePin: String { 
    return VectorL10n.tr("Vector", "pin_protection_settings_change_pin") 
  }
  /// Enable PIN
  public static var pinProtectionSettingsEnablePin: String { 
    return VectorL10n.tr("Vector", "pin_protection_settings_enable_pin") 
  }
  /// PIN enabled
  public static var pinProtectionSettingsEnabledForced: String { 
    return VectorL10n.tr("Vector", "pin_protection_settings_enabled_forced") 
  }
  /// To reset your PIN, you'll need to re-login and create a new one.
  public static var pinProtectionSettingsSectionFooter: String { 
    return VectorL10n.tr("Vector", "pin_protection_settings_section_footer") 
  }
  /// PIN
  public static var pinProtectionSettingsSectionHeader: String { 
    return VectorL10n.tr("Vector", "pin_protection_settings_section_header") 
  }
  /// PIN & %@
  public static func pinProtectionSettingsSectionHeaderWithBiometrics(_ p1: String) -> String {
    return VectorL10n.tr("Vector", "pin_protection_settings_section_header_with_biometrics", p1)
  }
  /// Add option
  public static var pollEditFormAddOption: String { 
    return VectorL10n.tr("Vector", "poll_edit_form_add_option") 
  }
  /// Create options
  public static var pollEditFormCreateOptions: String { 
    return VectorL10n.tr("Vector", "poll_edit_form_create_options") 
  }
  /// Create poll
  public static var pollEditFormCreatePoll: String { 
    return VectorL10n.tr("Vector", "poll_edit_form_create_poll") 
  }
  /// Write something
  public static var pollEditFormInputPlaceholder: String { 
    return VectorL10n.tr("Vector", "poll_edit_form_input_placeholder") 
  }
  /// Option %lu
  public static func pollEditFormOptionNumber(_ p1: Int) -> String {
    return VectorL10n.tr("Vector", "poll_edit_form_option_number", p1)
  }
  /// Poll question or topic
  public static var pollEditFormPollQuestionOrTopic: String { 
    return VectorL10n.tr("Vector", "poll_edit_form_poll_question_or_topic") 
  }
  /// Poll type
  public static var pollEditFormPollType: String { 
    return VectorL10n.tr("Vector", "poll_edit_form_poll_type") 
  }
  /// Closed poll
  public static var pollEditFormPollTypeClosed: String { 
    return VectorL10n.tr("Vector", "poll_edit_form_poll_type_closed") 
  }
  /// Results are only revealed when you end the poll
  public static var pollEditFormPollTypeClosedDescription: String { 
    return VectorL10n.tr("Vector", "poll_edit_form_poll_type_closed_description") 
  }
  /// Open poll
  public static var pollEditFormPollTypeOpen: String { 
    return VectorL10n.tr("Vector", "poll_edit_form_poll_type_open") 
  }
  /// Voters see results as soon as they have voted
  public static var pollEditFormPollTypeOpenDescription: String { 
    return VectorL10n.tr("Vector", "poll_edit_form_poll_type_open_description") 
  }
  /// Please try again
  public static var pollEditFormPostFailureSubtitle: String { 
    return VectorL10n.tr("Vector", "poll_edit_form_post_failure_subtitle") 
  }
  /// Failed to post poll
  public static var pollEditFormPostFailureTitle: String { 
    return VectorL10n.tr("Vector", "poll_edit_form_post_failure_title") 
  }
  /// Question or topic
  public static var pollEditFormQuestionOrTopic: String { 
    return VectorL10n.tr("Vector", "poll_edit_form_question_or_topic") 
  }
  /// Please try again
  public static var pollEditFormUpdateFailureSubtitle: String { 
    return VectorL10n.tr("Vector", "poll_edit_form_update_failure_subtitle") 
  }
  /// Failed to update poll
  public static var pollEditFormUpdateFailureTitle: String { 
    return VectorL10n.tr("Vector", "poll_edit_form_update_failure_title") 
  }
  /// Please try again
  public static var pollTimelineNotClosedSubtitle: String { 
    return VectorL10n.tr("Vector", "poll_timeline_not_closed_subtitle") 
  }
  /// Failed to end poll
  public static var pollTimelineNotClosedTitle: String { 
    return VectorL10n.tr("Vector", "poll_timeline_not_closed_title") 
  }
  /// 1 vote
  public static var pollTimelineOneVote: String { 
    return VectorL10n.tr("Vector", "poll_timeline_one_vote") 
  }
  /// Final results based on %lu votes
  public static func pollTimelineTotalFinalResults(_ p1: Int) -> String {
    return VectorL10n.tr("Vector", "poll_timeline_total_final_results", p1)
  }
  /// Final results based on 1 vote
  public static var pollTimelineTotalFinalResultsOneVote: String { 
    return VectorL10n.tr("Vector", "poll_timeline_total_final_results_one_vote") 
  }
  /// No votes cast
  public static var pollTimelineTotalNoVotes: String { 
    return VectorL10n.tr("Vector", "poll_timeline_total_no_votes") 
  }
  /// 1 vote cast
  public static var pollTimelineTotalOneVote: String { 
    return VectorL10n.tr("Vector", "poll_timeline_total_one_vote") 
  }
  /// 1 vote cast. Vote to the see the results
  public static var pollTimelineTotalOneVoteNotVoted: String { 
    return VectorL10n.tr("Vector", "poll_timeline_total_one_vote_not_voted") 
  }
  /// %lu votes cast
  public static func pollTimelineTotalVotes(_ p1: Int) -> String {
    return VectorL10n.tr("Vector", "poll_timeline_total_votes", p1)
  }
  /// %lu votes cast. Vote to the see the results
  public static func pollTimelineTotalVotesNotVoted(_ p1: Int) -> String {
    return VectorL10n.tr("Vector", "poll_timeline_total_votes_not_voted", p1)
  }
  /// Sorry, your vote was not registered, please try again
  public static var pollTimelineVoteNotRegisteredSubtitle: String { 
    return VectorL10n.tr("Vector", "poll_timeline_vote_not_registered_subtitle") 
  }
  /// Vote not registered
  public static var pollTimelineVoteNotRegisteredTitle: String { 
    return VectorL10n.tr("Vector", "poll_timeline_vote_not_registered_title") 
  }
  /// %lu votes
  public static func pollTimelineVotesCount(_ p1: Int) -> String {
    return VectorL10n.tr("Vector", "poll_timeline_votes_count", p1)
  }
  /// Power Level
  public static var powerLevel: String { 
    return VectorL10n.tr("Vector", "power_level") 
  }
  /// Preview
  public static var preview: String { 
    return VectorL10n.tr("Vector", "preview") 
  }
  /// Private
  public static var `private`: String { 
    return VectorL10n.tr("Vector", "private") 
  }
  /// Public
  public static var `public`: String { 
    return VectorL10n.tr("Vector", "public") 
  }
  /// Public Rooms (at %@):
  public static func publicRoomSectionTitle(_ p1: String) -> String {
    return VectorL10n.tr("Vector", "public_room_section_title", p1)
  }
  /// You seem to be shaking the phone in frustration. Would you like to submit a bug report?
  public static var rageShakePrompt: String { 
    return VectorL10n.tr("Vector", "rage_shake_prompt") 
  }
  /// Reactions
  public static var reactionHistoryTitle: String { 
    return VectorL10n.tr("Vector", "reaction_history_title") 
  }
  /// Read Receipts List
  public static var readReceiptsList: String { 
    return VectorL10n.tr("Vector", "read_receipts_list") 
  }
  /// Read: 
  public static var receiptStatusRead: String { 
    return VectorL10n.tr("Vector", "receipt_status_read") 
  }
  /// Remove
  public static var redact: String { 
    return VectorL10n.tr("Vector", "redact") 
  }
  /// Registration Failed
  public static var registerErrorTitle: String { 
    return VectorL10n.tr("Vector", "register_error_title") 
  }
  /// Reject Call
  public static var rejectCall: String { 
    return VectorL10n.tr("Vector", "reject_call") 
  }
  /// Remove
  public static var remove: String { 
    return VectorL10n.tr("Vector", "remove") 
  }
  /// Rename
  public static var rename: String { 
    return VectorL10n.tr("Vector", "rename") 
  }
  /// Please launch %@ on another device that can decrypt the message so it can send the keys to this session.
  public static func rerequestKeysAlertMessage(_ p1: String) -> String {
    return VectorL10n.tr("Vector", "rerequest_keys_alert_message", p1)
  }
  /// Request Sent
  public static var rerequestKeysAlertTitle: String { 
    return VectorL10n.tr("Vector", "rerequest_keys_alert_title") 
  }
  /// Resend
  public static var resend: String { 
    return VectorL10n.tr("Vector", "resend") 
  }
  /// Resend the message
  public static var resendMessage: String { 
    return VectorL10n.tr("Vector", "resend_message") 
  }
  /// Reset to default
  public static var resetToDefault: String { 
    return VectorL10n.tr("Vector", "reset_to_default") 
  }
  /// Resume
  public static var resumeCall: String { 
    return VectorL10n.tr("Vector", "resume_call") 
  }
  /// Retry
  public static var retry: String { 
    return VectorL10n.tr("Vector", "retry") 
  }
  /// Edit spaces
  public static var roomAccessSettingsScreenEditSpaces: String { 
    return VectorL10n.tr("Vector", "room_access_settings_screen_edit_spaces") 
  }
  /// Decide who can find and join %@.
  public static func roomAccessSettingsScreenMessage(_ p1: String) -> String {
    return VectorL10n.tr("Vector", "room_access_settings_screen_message", p1)
  }
  /// Room access
  public static var roomAccessSettingsScreenNavTitle: String { 
    return VectorL10n.tr("Vector", "room_access_settings_screen_nav_title") 
  }
  /// Only invited people can find and join.
  public static var roomAccessSettingsScreenPrivateMessage: String { 
    return VectorL10n.tr("Vector", "room_access_settings_screen_private_message") 
  }
  /// Anyone can find and join.
  public static var roomAccessSettingsScreenPublicMessage: String { 
    return VectorL10n.tr("Vector", "room_access_settings_screen_public_message") 
  }
  /// Let anyone in a space find and join.\nYou’ll be asked to confirm which spaces.
  public static var roomAccessSettingsScreenRestrictedMessage: String { 
    return VectorL10n.tr("Vector", "room_access_settings_screen_restricted_message") 
  }
  /// Setting room access
  public static var roomAccessSettingsScreenSettingRoomAccess: String { 
    return VectorL10n.tr("Vector", "room_access_settings_screen_setting_room_access") 
  }
  /// Who can access this room?
  public static var roomAccessSettingsScreenTitle: String { 
    return VectorL10n.tr("Vector", "room_access_settings_screen_title") 
  }
  /// Automatically invite members to new room
  public static var roomAccessSettingsScreenUpgradeAlertAutoInviteSwitch: String { 
    return VectorL10n.tr("Vector", "room_access_settings_screen_upgrade_alert_auto_invite_switch") 
  }
  /// Anyone in Space name will be able to find and join this room - no need to manually invite everyone. You’ll be able to change this in room settings anytime.\n\nPlease note upgrading will make a new version of the room.  All current messages will stay in this archived room.
  public static var roomAccessSettingsScreenUpgradeAlertMessage: String { 
    return VectorL10n.tr("Vector", "room_access_settings_screen_upgrade_alert_message") 
  }
  /// Upgrade room
  public static var roomAccessSettingsScreenUpgradeAlertTitle: String { 
    return VectorL10n.tr("Vector", "room_access_settings_screen_upgrade_alert_title") 
  }
  /// Upgrade
  public static var roomAccessSettingsScreenUpgradeAlertUpgradeButton: String { 
    return VectorL10n.tr("Vector", "room_access_settings_screen_upgrade_alert_upgrade_button") 
  }
  /// Upgrading room
  public static var roomAccessSettingsScreenUpgradeAlertUpgrading: String { 
    return VectorL10n.tr("Vector", "room_access_settings_screen_upgrade_alert_upgrading") 
  }
  /// Upgrade required
  public static var roomAccessSettingsScreenUpgradeRequired: String { 
    return VectorL10n.tr("Vector", "room_access_settings_screen_upgrade_required") 
  }
  /// Spaces you know containing %@
  public static func roomAccessSpaceChooserKnownSpacesSection(_ p1: String) -> String {
    return VectorL10n.tr("Vector", "room_access_space_chooser_known_spaces_section", p1)
  }
  /// Other spaces or rooms
  public static var roomAccessSpaceChooserOtherSpacesSection: String { 
    return VectorL10n.tr("Vector", "room_access_space_chooser_other_spaces_section") 
  }
  /// These are likely things other admins of %@ are a part of.
  public static func roomAccessSpaceChooserOtherSpacesSectionInfo(_ p1: String) -> String {
    return VectorL10n.tr("Vector", "room_access_space_chooser_other_spaces_section_info", p1)
  }
  /// Call
  public static var roomAccessibilityCall: String { 
    return VectorL10n.tr("Vector", "room_accessibility_call") 
  }
  /// Hang up
  public static var roomAccessibilityHangup: String { 
    return VectorL10n.tr("Vector", "room_accessibility_hangup") 
  }
  /// Integrations
  public static var roomAccessibilityIntegrations: String { 
    return VectorL10n.tr("Vector", "room_accessibility_integrations") 
  }
  /// Search
  public static var roomAccessibilitySearch: String { 
    return VectorL10n.tr("Vector", "room_accessibility_search") 
  }
  /// More
  public static var roomAccessibilityThreadMore: String { 
    return VectorL10n.tr("Vector", "room_accessibility_thread_more") 
  }
  /// Threads
  public static var roomAccessibilityThreads: String { 
    return VectorL10n.tr("Vector", "room_accessibility_threads") 
  }
  /// Upload
  public static var roomAccessibilityUpload: String { 
    return VectorL10n.tr("Vector", "room_accessibility_upload") 
  }
  /// Video Call
  public static var roomAccessibilityVideoCall: String { 
    return VectorL10n.tr("Vector", "room_accessibility_video_call") 
  }
  /// Scroll to bottom
  public static var roomAccessiblityScrollToBottom: String { 
    return VectorL10n.tr("Vector", "room_accessiblity_scroll_to_bottom") 
  }
  /// Take photo or video
  public static var roomActionCamera: String { 
    return VectorL10n.tr("Vector", "room_action_camera") 
  }
  /// Reply
  public static var roomActionReply: String { 
    return VectorL10n.tr("Vector", "room_action_reply") 
  }
  /// Send file
  public static var roomActionSendFile: String { 
    return VectorL10n.tr("Vector", "room_action_send_file") 
  }
  /// Send photo or video
  public static var roomActionSendPhotoOrVideo: String { 
    return VectorL10n.tr("Vector", "room_action_send_photo_or_video") 
  }
  /// Send sticker
  public static var roomActionSendSticker: String { 
    return VectorL10n.tr("Vector", "room_action_send_sticker") 
  }
  /// Change room avatar
  public static var roomAvatarViewAccessibilityHint: String { 
    return VectorL10n.tr("Vector", "room_avatar_view_accessibility_hint") 
  }
  /// avatar
  public static var roomAvatarViewAccessibilityLabel: String { 
    return VectorL10n.tr("Vector", "room_avatar_view_accessibility_label") 
  }
  /// You need permission to manage conference call in this room
  public static var roomConferenceCallNoPower: String { 
    return VectorL10n.tr("Vector", "room_conference_call_no_power") 
  }
  /// Account
  public static var roomCreationAccount: String { 
    return VectorL10n.tr("Vector", "room_creation_account") 
  }
  /// (e.g. #foo:example.org)
  public static var roomCreationAliasPlaceholder: String { 
    return VectorL10n.tr("Vector", "room_creation_alias_placeholder") 
  }
  /// (e.g. #foo%@)
  public static func roomCreationAliasPlaceholderWithHomeserver(_ p1: String) -> String {
    return VectorL10n.tr("Vector", "room_creation_alias_placeholder_with_homeserver", p1)
  }
  /// Room alias:
  public static var roomCreationAliasTitle: String { 
    return VectorL10n.tr("Vector", "room_creation_alias_title") 
  }
  /// Appearance
  public static var roomCreationAppearance: String { 
    return VectorL10n.tr("Vector", "room_creation_appearance") 
  }
  /// Name
  public static var roomCreationAppearanceName: String { 
    return VectorL10n.tr("Vector", "room_creation_appearance_name") 
  }
  /// Chat picture (optional)
  public static var roomCreationAppearancePicture: String { 
    return VectorL10n.tr("Vector", "room_creation_appearance_picture") 
  }
  /// We couldn't create your DM. Please check the users you want to invite and try again.
  public static var roomCreationDmError: String { 
    return VectorL10n.tr("Vector", "room_creation_dm_error") 
  }
  /// No identity server is configured so you cannot add a participant with an email.
  public static var roomCreationErrorInviteUserByEmailWithoutIdentityServer: String { 
    return VectorL10n.tr("Vector", "room_creation_error_invite_user_by_email_without_identity_server") 
  }
  /// User ID, name or email
  public static var roomCreationInviteAnotherUser: String { 
    return VectorL10n.tr("Vector", "room_creation_invite_another_user") 
  }
  /// Keep private
  public static var roomCreationKeepPrivate: String { 
    return VectorL10n.tr("Vector", "room_creation_keep_private") 
  }
  /// Make private
  public static var roomCreationMakePrivate: String { 
    return VectorL10n.tr("Vector", "room_creation_make_private") 
  }
  /// Make public
  public static var roomCreationMakePublic: String { 
    return VectorL10n.tr("Vector", "room_creation_make_public") 
  }
  /// Are you sure you want to make this chat public? Anyone can read your messages and join the chat.
  public static var roomCreationMakePublicPromptMsg: String { 
    return VectorL10n.tr("Vector", "room_creation_make_public_prompt_msg") 
  }
  /// Make this chat public?
  public static var roomCreationMakePublicPromptTitle: String { 
    return VectorL10n.tr("Vector", "room_creation_make_public_prompt_title") 
  }
  /// (e.g. lunchGroup)
  public static var roomCreationNamePlaceholder: String { 
    return VectorL10n.tr("Vector", "room_creation_name_placeholder") 
  }
  /// Room name:
  public static var roomCreationNameTitle: String { 
    return VectorL10n.tr("Vector", "room_creation_name_title") 
  }
  /// (e.g. @bob:homeserver1; @john:homeserver2...)
  public static var roomCreationParticipantsPlaceholder: String { 
    return VectorL10n.tr("Vector", "room_creation_participants_placeholder") 
  }
  /// Participants:
  public static var roomCreationParticipantsTitle: String { 
    return VectorL10n.tr("Vector", "room_creation_participants_title") 
  }
  /// Privacy
  public static var roomCreationPrivacy: String { 
    return VectorL10n.tr("Vector", "room_creation_privacy") 
  }
  /// This chat is private
  public static var roomCreationPrivateRoom: String { 
    return VectorL10n.tr("Vector", "room_creation_private_room") 
  }
  /// This chat is public
  public static var roomCreationPublicRoom: String { 
    return VectorL10n.tr("Vector", "room_creation_public_room") 
  }
  /// New Chat
  public static var roomCreationTitle: String { 
    return VectorL10n.tr("Vector", "room_creation_title") 
  }
  /// A room is already being created. Please wait.
  public static var roomCreationWaitForCreation: String { 
    return VectorL10n.tr("Vector", "room_creation_wait_for_creation") 
  }
  /// Delete unsent messages
  public static var roomDeleteUnsentMessages: String { 
    return VectorL10n.tr("Vector", "room_delete_unsent_messages") 
  }
  /// Access
  public static var roomDetailsAccessRowTitle: String { 
    return VectorL10n.tr("Vector", "room_details_access_row_title") 
  }
  /// Who can access this room?
  public static var roomDetailsAccessSection: String { 
    return VectorL10n.tr("Vector", "room_details_access_section") 
  }
  /// Anyone who knows the room's link, including guests
  public static var roomDetailsAccessSectionAnyone: String { 
    return VectorL10n.tr("Vector", "room_details_access_section_anyone") 
  }
  /// Anyone who knows the room's link, apart from guests
  public static var roomDetailsAccessSectionAnyoneApartFromGuest: String { 
    return VectorL10n.tr("Vector", "room_details_access_section_anyone_apart_from_guest") 
  }
  /// Anyone who knows the link, apart from guests
  public static var roomDetailsAccessSectionAnyoneApartFromGuestForDm: String { 
    return VectorL10n.tr("Vector", "room_details_access_section_anyone_apart_from_guest_for_dm") 
  }
  /// Anyone who knows the link, including guests
  public static var roomDetailsAccessSectionAnyoneForDm: String { 
    return VectorL10n.tr("Vector", "room_details_access_section_anyone_for_dm") 
  }
  /// List this room in room directory
  public static var roomDetailsAccessSectionDirectoryToggle: String { 
    return VectorL10n.tr("Vector", "room_details_access_section_directory_toggle") 
  }
  /// List in room directory
  public static var roomDetailsAccessSectionDirectoryToggleForDm: String { 
    return VectorL10n.tr("Vector", "room_details_access_section_directory_toggle_for_dm") 
  }
  /// Who can access this?
  public static var roomDetailsAccessSectionForDm: String { 
    return VectorL10n.tr("Vector", "room_details_access_section_for_dm") 
  }
  /// Only people who have been invited
  public static var roomDetailsAccessSectionInvitedOnly: String { 
    return VectorL10n.tr("Vector", "room_details_access_section_invited_only") 
  }
  /// To link to a room it must have an address
  public static var roomDetailsAccessSectionNoAddressWarning: String { 
    return VectorL10n.tr("Vector", "room_details_access_section_no_address_warning") 
  }
  /// You will have no main address specified. The default main address for this room will be picked randomly
  public static var roomDetailsAddressesDisableMainAddressPromptMsg: String { 
    return VectorL10n.tr("Vector", "room_details_addresses_disable_main_address_prompt_msg") 
  }
  /// Main address warning
  public static var roomDetailsAddressesDisableMainAddressPromptTitle: String { 
    return VectorL10n.tr("Vector", "room_details_addresses_disable_main_address_prompt_title") 
  }
  /// %@ is not a valid format for an alias
  public static func roomDetailsAddressesInvalidAddressPromptMsg(_ p1: String) -> String {
    return VectorL10n.tr("Vector", "room_details_addresses_invalid_address_prompt_msg", p1)
  }
  /// Invalid alias format
  public static var roomDetailsAddressesInvalidAddressPromptTitle: String { 
    return VectorL10n.tr("Vector", "room_details_addresses_invalid_address_prompt_title") 
  }
  /// Addresses
  public static var roomDetailsAddressesSection: String { 
    return VectorL10n.tr("Vector", "room_details_addresses_section") 
  }
  /// Encrypt to verified sessions only
  public static var roomDetailsAdvancedE2eEncryptionBlacklistUnverifiedDevices: String { 
    return VectorL10n.tr("Vector", "room_details_advanced_e2e_encryption_blacklist_unverified_devices") 
  }
  /// Encryption is not enabled in this room.
  public static var roomDetailsAdvancedE2eEncryptionDisabled: String { 
    return VectorL10n.tr("Vector", "room_details_advanced_e2e_encryption_disabled") 
  }
  /// Encryption is not enabled here.
  public static var roomDetailsAdvancedE2eEncryptionDisabledForDm: String { 
    return VectorL10n.tr("Vector", "room_details_advanced_e2e_encryption_disabled_for_dm") 
  }
  /// Encryption is enabled in this room
  public static var roomDetailsAdvancedE2eEncryptionEnabled: String { 
    return VectorL10n.tr("Vector", "room_details_advanced_e2e_encryption_enabled") 
  }
  /// Encryption is enabled here
  public static var roomDetailsAdvancedE2eEncryptionEnabledForDm: String { 
    return VectorL10n.tr("Vector", "room_details_advanced_e2e_encryption_enabled_for_dm") 
  }
  /// Enable encryption (warning: cannot be disabled again!)
  public static var roomDetailsAdvancedEnableE2eEncryption: String { 
    return VectorL10n.tr("Vector", "room_details_advanced_enable_e2e_encryption") 
  }
  /// Room ID:
  public static var roomDetailsAdvancedRoomId: String { 
    return VectorL10n.tr("Vector", "room_details_advanced_room_id") 
  }
  /// ID:
  public static var roomDetailsAdvancedRoomIdForDm: String { 
    return VectorL10n.tr("Vector", "room_details_advanced_room_id_for_dm") 
  }
  /// Advanced
  public static var roomDetailsAdvancedSection: String { 
    return VectorL10n.tr("Vector", "room_details_advanced_section") 
  }
  /// Banned users
  public static var roomDetailsBannedUsersSection: String { 
    return VectorL10n.tr("Vector", "room_details_banned_users_section") 
  }
  /// Copy Room Address
  public static var roomDetailsCopyRoomAddress: String { 
    return VectorL10n.tr("Vector", "room_details_copy_room_address") 
  }
  /// Copy Room ID
  public static var roomDetailsCopyRoomId: String { 
    return VectorL10n.tr("Vector", "room_details_copy_room_id") 
  }
  /// Copy Room URL
  public static var roomDetailsCopyRoomUrl: String { 
    return VectorL10n.tr("Vector", "room_details_copy_room_url") 
  }
  /// Direct Chat
  public static var roomDetailsDirectChat: String { 
    return VectorL10n.tr("Vector", "room_details_direct_chat") 
  }
  /// Fail to add the new room addresses
  public static var roomDetailsFailToAddRoomAliases: String { 
    return VectorL10n.tr("Vector", "room_details_fail_to_add_room_aliases") 
  }
  /// Fail to enable encryption in this room
  public static var roomDetailsFailToEnableEncryption: String { 
    return VectorL10n.tr("Vector", "room_details_fail_to_enable_encryption") 
  }
  /// Fail to remove the room addresses
  public static var roomDetailsFailToRemoveRoomAliases: String { 
    return VectorL10n.tr("Vector", "room_details_fail_to_remove_room_aliases") 
  }
  /// Fail to update the room photo
  public static var roomDetailsFailToUpdateAvatar: String { 
    return VectorL10n.tr("Vector", "room_details_fail_to_update_avatar") 
  }
  /// Fail to update the history visibility
  public static var roomDetailsFailToUpdateHistoryVisibility: String { 
    return VectorL10n.tr("Vector", "room_details_fail_to_update_history_visibility") 
  }
  /// Fail to update the main address
  public static var roomDetailsFailToUpdateRoomCanonicalAlias: String { 
    return VectorL10n.tr("Vector", "room_details_fail_to_update_room_canonical_alias") 
  }
  /// Fail to update the related communities
  public static var roomDetailsFailToUpdateRoomCommunities: String { 
    return VectorL10n.tr("Vector", "room_details_fail_to_update_room_communities") 
  }
  /// Fail to update the direct flag of this room
  public static var roomDetailsFailToUpdateRoomDirect: String { 
    return VectorL10n.tr("Vector", "room_details_fail_to_update_room_direct") 
  }
  /// Fail to update the room directory visibility
  public static var roomDetailsFailToUpdateRoomDirectoryVisibility: String { 
    return VectorL10n.tr("Vector", "room_details_fail_to_update_room_directory_visibility") 
  }
  /// Fail to update the room guest access
  public static var roomDetailsFailToUpdateRoomGuestAccess: String { 
    return VectorL10n.tr("Vector", "room_details_fail_to_update_room_guest_access") 
  }
  /// Fail to update the join rule
  public static var roomDetailsFailToUpdateRoomJoinRule: String { 
    return VectorL10n.tr("Vector", "room_details_fail_to_update_room_join_rule") 
  }
  /// Fail to update the room name
  public static var roomDetailsFailToUpdateRoomName: String { 
    return VectorL10n.tr("Vector", "room_details_fail_to_update_room_name") 
  }
  /// Fail to update the topic
  public static var roomDetailsFailToUpdateTopic: String { 
    return VectorL10n.tr("Vector", "room_details_fail_to_update_topic") 
  }
  /// Favourite
  public static var roomDetailsFavouriteTag: String { 
    return VectorL10n.tr("Vector", "room_details_favourite_tag") 
  }
  /// Uploads
  public static var roomDetailsFiles: String { 
    return VectorL10n.tr("Vector", "room_details_files") 
  }
  /// %@ is not a valid identifier for a community
  public static func roomDetailsFlairInvalidIdPromptMsg(_ p1: String) -> String {
    return VectorL10n.tr("Vector", "room_details_flair_invalid_id_prompt_msg", p1)
  }
  /// Invalid format
  public static var roomDetailsFlairInvalidIdPromptTitle: String { 
    return VectorL10n.tr("Vector", "room_details_flair_invalid_id_prompt_title") 
  }
  /// Show flair for communities
  public static var roomDetailsFlairSection: String { 
    return VectorL10n.tr("Vector", "room_details_flair_section") 
  }
  /// Who can read history?
  public static var roomDetailsHistorySection: String { 
    return VectorL10n.tr("Vector", "room_details_history_section") 
  }
  /// Anyone
  public static var roomDetailsHistorySectionAnyone: String { 
    return VectorL10n.tr("Vector", "room_details_history_section_anyone") 
  }
  /// Members only (since the point in time of selecting this option)
  public static var roomDetailsHistorySectionMembersOnly: String { 
    return VectorL10n.tr("Vector", "room_details_history_section_members_only") 
  }
  /// Members only (since they were invited)
  public static var roomDetailsHistorySectionMembersOnlySinceInvited: String { 
    return VectorL10n.tr("Vector", "room_details_history_section_members_only_since_invited") 
  }
  /// Members only (since they joined)
  public static var roomDetailsHistorySectionMembersOnlySinceJoined: String { 
    return VectorL10n.tr("Vector", "room_details_history_section_members_only_since_joined") 
  }
  /// Changes to who can read history will only apply to future messages in this room. The visibility of existing history will be unchanged.
  public static var roomDetailsHistorySectionPromptMsg: String { 
    return VectorL10n.tr("Vector", "room_details_history_section_prompt_msg") 
  }
  /// Privacy warning
  public static var roomDetailsHistorySectionPromptTitle: String { 
    return VectorL10n.tr("Vector", "room_details_history_section_prompt_title") 
  }
  /// Integrations
  public static var roomDetailsIntegrations: String { 
    return VectorL10n.tr("Vector", "room_details_integrations") 
  }
  /// Low priority
  public static var roomDetailsLowPriorityTag: String { 
    return VectorL10n.tr("Vector", "room_details_low_priority_tag") 
  }
  /// Mute notifications
  public static var roomDetailsMuteNotifs: String { 
    return VectorL10n.tr("Vector", "room_details_mute_notifs") 
  }
  /// Add new address
  public static var roomDetailsNewAddress: String { 
    return VectorL10n.tr("Vector", "room_details_new_address") 
  }
  /// Add new address (e.g. #foo%@)
  public static func roomDetailsNewAddressPlaceholder(_ p1: String) -> String {
    return VectorL10n.tr("Vector", "room_details_new_address_placeholder", p1)
  }
  /// Add new community ID (e.g. +foo%@)
  public static func roomDetailsNewFlairPlaceholder(_ p1: String) -> String {
    return VectorL10n.tr("Vector", "room_details_new_flair_placeholder", p1)
  }
  /// This room has no local addresses
  public static var roomDetailsNoLocalAddresses: String { 
    return VectorL10n.tr("Vector", "room_details_no_local_addresses") 
  }
  /// This has no local addresses
  public static var roomDetailsNoLocalAddressesForDm: String { 
    return VectorL10n.tr("Vector", "room_details_no_local_addresses_for_dm") 
  }
  /// Notifications
  public static var roomDetailsNotifs: String { 
    return VectorL10n.tr("Vector", "room_details_notifs") 
  }
  /// Members
  public static var roomDetailsPeople: String { 
    return VectorL10n.tr("Vector", "room_details_people") 
  }
  /// Room Photo
  public static var roomDetailsPhoto: String { 
    return VectorL10n.tr("Vector", "room_details_photo") 
  }
  /// Photo
  public static var roomDetailsPhotoForDm: String { 
    return VectorL10n.tr("Vector", "room_details_photo_for_dm") 
  }
  /// Suggest to space members
  public static var roomDetailsPromoteRoomSuggestTitle: String { 
    return VectorL10n.tr("Vector", "room_details_promote_room_suggest_title") 
  }
  /// Promote room
  public static var roomDetailsPromoteRoomTitle: String { 
    return VectorL10n.tr("Vector", "room_details_promote_room_title") 
  }
  /// Room Name
  public static var roomDetailsRoomName: String { 
    return VectorL10n.tr("Vector", "room_details_room_name") 
  }
  /// Name
  public static var roomDetailsRoomNameForDm: String { 
    return VectorL10n.tr("Vector", "room_details_room_name_for_dm") 
  }
  /// Do you want to save changes?
  public static var roomDetailsSaveChangesPrompt: String { 
    return VectorL10n.tr("Vector", "room_details_save_changes_prompt") 
  }
  /// Search room
  public static var roomDetailsSearch: String { 
    return VectorL10n.tr("Vector", "room_details_search") 
  }
  /// Set as Main Address
  public static var roomDetailsSetMainAddress: String { 
    return VectorL10n.tr("Vector", "room_details_set_main_address") 
  }
  /// Settings
  public static var roomDetailsSettings: String { 
    return VectorL10n.tr("Vector", "room_details_settings") 
  }
  /// Room Details
  public static var roomDetailsTitle: String { 
    return VectorL10n.tr("Vector", "room_details_title") 
  }
  /// Details
  public static var roomDetailsTitleForDm: String { 
    return VectorL10n.tr("Vector", "room_details_title_for_dm") 
  }
  /// Topic
  public static var roomDetailsTopic: String { 
    return VectorL10n.tr("Vector", "room_details_topic") 
  }
  /// Unset as Main Address
  public static var roomDetailsUnsetMainAddress: String { 
    return VectorL10n.tr("Vector", "room_details_unset_main_address") 
  }
  /// No public rooms available
  public static var roomDirectoryNoPublicRoom: String { 
    return VectorL10n.tr("Vector", "room_directory_no_public_room") 
  }
  /// %@ (Left)
  public static func roomDisplaynameAllOtherMembersLeft(_ p1: String) -> String {
    return VectorL10n.tr("Vector", "room_displayname_all_other_members_left", p1)
  }
  /// Empty room
  public static var roomDisplaynameEmptyRoom: String { 
    return VectorL10n.tr("Vector", "room_displayname_empty_room") 
  }
  /// %@ and %@ others
  public static func roomDisplaynameMoreThanTwoMembers(_ p1: String, _ p2: String) -> String {
    return VectorL10n.tr("Vector", "room_displayname_more_than_two_members", p1, p2)
  }
  /// %@ and %@
  public static func roomDisplaynameTwoMembers(_ p1: String, _ p2: String) -> String {
    return VectorL10n.tr("Vector", "room_displayname_two_members", p1, p2)
  }
  /// You do not have permission to post to this room
  public static var roomDoNotHavePermissionToPost: String { 
    return VectorL10n.tr("Vector", "room_do_not_have_permission_to_post") 
  }
  /// %@ does not exist
  public static func roomDoesNotExist(_ p1: String) -> String {
    return VectorL10n.tr("Vector", "room_does_not_exist", p1)
  }
  /// Failed to load timeline
  public static var roomErrorCannotLoadTimeline: String { 
    return VectorL10n.tr("Vector", "room_error_cannot_load_timeline") 
  }
  /// It is not currently possible to join an empty room.
  public static var roomErrorJoinFailedEmptyRoom: String { 
    return VectorL10n.tr("Vector", "room_error_join_failed_empty_room") 
  }
  /// Failed to join room
  public static var roomErrorJoinFailedTitle: String { 
    return VectorL10n.tr("Vector", "room_error_join_failed_title") 
  }
  /// You are not authorized to edit this room name
  public static var roomErrorNameEditionNotAuthorized: String { 
    return VectorL10n.tr("Vector", "room_error_name_edition_not_authorized") 
  }
  /// The application was trying to load a specific point in this room's timeline but was unable to find it
  public static var roomErrorTimelineEventNotFound: String { 
    return VectorL10n.tr("Vector", "room_error_timeline_event_not_found") 
  }
  /// Failed to load timeline position
  public static var roomErrorTimelineEventNotFoundTitle: String { 
    return VectorL10n.tr("Vector", "room_error_timeline_event_not_found_title") 
  }
  /// You are not authorized to edit this room topic
  public static var roomErrorTopicEditionNotAuthorized: String { 
    return VectorL10n.tr("Vector", "room_error_topic_edition_not_authorized") 
  }
  /// Reason for banning this user
  public static var roomEventActionBanPromptReason: String { 
    return VectorL10n.tr("Vector", "room_event_action_ban_prompt_reason") 
  }
  /// Cancel Download
  public static var roomEventActionCancelDownload: String { 
    return VectorL10n.tr("Vector", "room_event_action_cancel_download") 
  }
  /// Cancel Send
  public static var roomEventActionCancelSend: String { 
    return VectorL10n.tr("Vector", "room_event_action_cancel_send") 
  }
  /// Copy
  public static var roomEventActionCopy: String { 
    return VectorL10n.tr("Vector", "room_event_action_copy") 
  }
  /// Delete
  public static var roomEventActionDelete: String { 
    return VectorL10n.tr("Vector", "room_event_action_delete") 
  }
  /// Are you sure you want to delete this unsent message?
  public static var roomEventActionDeleteConfirmationMessage: String { 
    return VectorL10n.tr("Vector", "room_event_action_delete_confirmation_message") 
  }
  /// Delete unsent message
  public static var roomEventActionDeleteConfirmationTitle: String { 
    return VectorL10n.tr("Vector", "room_event_action_delete_confirmation_title") 
  }
  /// Edit
  public static var roomEventActionEdit: String { 
    return VectorL10n.tr("Vector", "room_event_action_edit") 
  }
  /// End poll
  public static var roomEventActionEndPoll: String { 
    return VectorL10n.tr("Vector", "room_event_action_end_poll") 
  }
  /// Forward
  public static var roomEventActionForward: String { 
    return VectorL10n.tr("Vector", "room_event_action_forward") 
  }
  /// Reason for removing this user
  public static var roomEventActionKickPromptReason: String { 
    return VectorL10n.tr("Vector", "room_event_action_kick_prompt_reason") 
  }
  /// More
  public static var roomEventActionMore: String { 
    return VectorL10n.tr("Vector", "room_event_action_more") 
  }
  /// Copy link to message
  public static var roomEventActionPermalink: String { 
    return VectorL10n.tr("Vector", "room_event_action_permalink") 
  }
  /// Quote
  public static var roomEventActionQuote: String { 
    return VectorL10n.tr("Vector", "room_event_action_quote") 
  }
  /// Reaction history
  public static var roomEventActionReactionHistory: String { 
    return VectorL10n.tr("Vector", "room_event_action_reaction_history") 
  }
  /// Show all
  public static var roomEventActionReactionShowAll: String { 
    return VectorL10n.tr("Vector", "room_event_action_reaction_show_all") 
  }
  /// Show less
  public static var roomEventActionReactionShowLess: String { 
    return VectorL10n.tr("Vector", "room_event_action_reaction_show_less") 
  }
  /// Remove
  public static var roomEventActionRedact: String { 
    return VectorL10n.tr("Vector", "room_event_action_redact") 
  }
  /// Remove poll
  public static var roomEventActionRemovePoll: String { 
    return VectorL10n.tr("Vector", "room_event_action_remove_poll") 
  }
  /// Reply
  public static var roomEventActionReply: String { 
    return VectorL10n.tr("Vector", "room_event_action_reply") 
  }
  /// Thread
  public static var roomEventActionReplyInThread: String { 
    return VectorL10n.tr("Vector", "room_event_action_reply_in_thread") 
  }
  /// Report content
  public static var roomEventActionReport: String { 
    return VectorL10n.tr("Vector", "room_event_action_report") 
  }
  /// Do you want to hide all messages from this user?
  public static var roomEventActionReportPromptIgnoreUser: String { 
    return VectorL10n.tr("Vector", "room_event_action_report_prompt_ignore_user") 
  }
  /// Reason for reporting this content
  public static var roomEventActionReportPromptReason: String { 
    return VectorL10n.tr("Vector", "room_event_action_report_prompt_reason") 
  }
  /// Resend
  public static var roomEventActionResend: String { 
    return VectorL10n.tr("Vector", "room_event_action_resend") 
  }
  /// Save
  public static var roomEventActionSave: String { 
    return VectorL10n.tr("Vector", "room_event_action_save") 
  }
  /// Share
  public static var roomEventActionShare: String { 
    return VectorL10n.tr("Vector", "room_event_action_share") 
  }
  /// View Decrypted Source
  public static var roomEventActionViewDecryptedSource: String { 
    return VectorL10n.tr("Vector", "room_event_action_view_decrypted_source") 
  }
  /// Encryption Information
  public static var roomEventActionViewEncryption: String { 
    return VectorL10n.tr("Vector", "room_event_action_view_encryption") 
  }
  /// View in room
  public static var roomEventActionViewInRoom: String { 
    return VectorL10n.tr("Vector", "room_event_action_view_in_room") 
  }
  /// View Source
  public static var roomEventActionViewSource: String { 
    return VectorL10n.tr("Vector", "room_event_action_view_source") 
  }
  /// Link copied to clipboard.
  public static var roomEventCopyLinkInfo: String { 
    return VectorL10n.tr("Vector", "room_event_copy_link_info") 
  }
  /// Blacklist
  public static var roomEventEncryptionInfoBlock: String { 
    return VectorL10n.tr("Vector", "room_event_encryption_info_block") 
  }
  /// \nSender session information\n
  public static var roomEventEncryptionInfoDevice: String { 
    return VectorL10n.tr("Vector", "room_event_encryption_info_device") 
  }
  /// Blacklisted
  public static var roomEventEncryptionInfoDeviceBlocked: String { 
    return VectorL10n.tr("Vector", "room_event_encryption_info_device_blocked") 
  }
  /// Ed25519 fingerprint\n
  public static var roomEventEncryptionInfoDeviceFingerprint: String { 
    return VectorL10n.tr("Vector", "room_event_encryption_info_device_fingerprint") 
  }
  /// ID\n
  public static var roomEventEncryptionInfoDeviceId: String { 
    return VectorL10n.tr("Vector", "room_event_encryption_info_device_id") 
  }
  /// Public Name\n
  public static var roomEventEncryptionInfoDeviceName: String { 
    return VectorL10n.tr("Vector", "room_event_encryption_info_device_name") 
  }
  /// NOT verified
  public static var roomEventEncryptionInfoDeviceNotVerified: String { 
    return VectorL10n.tr("Vector", "room_event_encryption_info_device_not_verified") 
  }
  /// unknown session\n
  public static var roomEventEncryptionInfoDeviceUnknown: String { 
    return VectorL10n.tr("Vector", "room_event_encryption_info_device_unknown") 
  }
  /// Verification\n
  public static var roomEventEncryptionInfoDeviceVerification: String { 
    return VectorL10n.tr("Vector", "room_event_encryption_info_device_verification") 
  }
  /// Verified
  public static var roomEventEncryptionInfoDeviceVerified: String { 
    return VectorL10n.tr("Vector", "room_event_encryption_info_device_verified") 
  }
  /// Event information\n
  public static var roomEventEncryptionInfoEvent: String { 
    return VectorL10n.tr("Vector", "room_event_encryption_info_event") 
  }
  /// Algorithm\n
  public static var roomEventEncryptionInfoEventAlgorithm: String { 
    return VectorL10n.tr("Vector", "room_event_encryption_info_event_algorithm") 
  }
  /// Decryption error\n
  public static var roomEventEncryptionInfoEventDecryptionError: String { 
    return VectorL10n.tr("Vector", "room_event_encryption_info_event_decryption_error") 
  }
  /// Claimed Ed25519 fingerprint key\n
  public static var roomEventEncryptionInfoEventFingerprintKey: String { 
    return VectorL10n.tr("Vector", "room_event_encryption_info_event_fingerprint_key") 
  }
  /// Curve25519 identity key\n
  public static var roomEventEncryptionInfoEventIdentityKey: String { 
    return VectorL10n.tr("Vector", "room_event_encryption_info_event_identity_key") 
  }
  /// none
  public static var roomEventEncryptionInfoEventNone: String { 
    return VectorL10n.tr("Vector", "room_event_encryption_info_event_none") 
  }
  /// Session ID\n
  public static var roomEventEncryptionInfoEventSessionId: String { 
    return VectorL10n.tr("Vector", "room_event_encryption_info_event_session_id") 
  }
  /// unencrypted
  public static var roomEventEncryptionInfoEventUnencrypted: String { 
    return VectorL10n.tr("Vector", "room_event_encryption_info_event_unencrypted") 
  }
  /// User ID\n
  public static var roomEventEncryptionInfoEventUserId: String { 
    return VectorL10n.tr("Vector", "room_event_encryption_info_event_user_id") 
  }
  /// End-to-end encryption information\n\n
  public static var roomEventEncryptionInfoTitle: String { 
    return VectorL10n.tr("Vector", "room_event_encryption_info_title") 
  }
  /// Unblacklist
  public static var roomEventEncryptionInfoUnblock: String { 
    return VectorL10n.tr("Vector", "room_event_encryption_info_unblock") 
  }
  /// Unverify
  public static var roomEventEncryptionInfoUnverify: String { 
    return VectorL10n.tr("Vector", "room_event_encryption_info_unverify") 
  }
  /// Verify...
  public static var roomEventEncryptionInfoVerify: String { 
    return VectorL10n.tr("Vector", "room_event_encryption_info_verify") 
  }
  /// To verify that this session can be trusted, please contact its owner using some other means (e.g. in person or a phone call) and ask them whether the key they see in their User Settings for this session matches the key below:\n\n	Session name: %@\n	Session ID: %@\n	Session key: %@\n\nIf it matches, press the verify button below. If it doesnt, then someone else is intercepting this session and you probably want to press the blacklist button instead.\n\nIn future this verification process will be more sophisticated.
  public static func roomEventEncryptionVerifyMessage(_ p1: String, _ p2: String, _ p3: String) -> String {
    return VectorL10n.tr("Vector", "room_event_encryption_verify_message", p1, p2, p3)
  }
  /// Verify
  public static var roomEventEncryptionVerifyOk: String { 
    return VectorL10n.tr("Vector", "room_event_encryption_verify_ok") 
  }
  /// Verify session\n\n
  public static var roomEventEncryptionVerifyTitle: String { 
    return VectorL10n.tr("Vector", "room_event_encryption_verify_title") 
  }
  /// Failed to send
  public static var roomEventFailedToSend: String { 
    return VectorL10n.tr("Vector", "room_event_failed_to_send") 
  }
  /// 1 member
  public static var roomInfoListOneMember: String { 
    return VectorL10n.tr("Vector", "room_info_list_one_member") 
  }
  /// Other
  public static var roomInfoListSectionOther: String { 
    return VectorL10n.tr("Vector", "room_info_list_section_other") 
  }
  /// %@ members
  public static func roomInfoListSeveralMembers(_ p1: String) -> String {
    return VectorL10n.tr("Vector", "room_info_list_several_members", p1)
  }
  /// Add people
  public static var roomIntroCellAddParticipantsAction: String { 
    return VectorL10n.tr("Vector", "room_intro_cell_add_participants_action") 
  }
  /// This is the beginning of your direct message with 
  public static var roomIntroCellInformationDmSentence1Part1: String { 
    return VectorL10n.tr("Vector", "room_intro_cell_information_dm_sentence1_part1") 
  }
  /// . 
  public static var roomIntroCellInformationDmSentence1Part3: String { 
    return VectorL10n.tr("Vector", "room_intro_cell_information_dm_sentence1_part3") 
  }
  /// Only the two of you are in this conversation, no one else can join.
  public static var roomIntroCellInformationDmSentence2: String { 
    return VectorL10n.tr("Vector", "room_intro_cell_information_dm_sentence2") 
  }
  /// Only you are in this conversation, unless any of you invites someone to join.
  public static var roomIntroCellInformationMultipleDmSentence2: String { 
    return VectorL10n.tr("Vector", "room_intro_cell_information_multiple_dm_sentence2") 
  }
  /// This is the beginning of 
  public static var roomIntroCellInformationRoomSentence1Part1: String { 
    return VectorL10n.tr("Vector", "room_intro_cell_information_room_sentence1_part1") 
  }
  /// . 
  public static var roomIntroCellInformationRoomSentence1Part3: String { 
    return VectorL10n.tr("Vector", "room_intro_cell_information_room_sentence1_part3") 
  }
  /// Topic: %@
  public static func roomIntroCellInformationRoomWithTopicSentence2(_ p1: String) -> String {
    return VectorL10n.tr("Vector", "room_intro_cell_information_room_with_topic_sentence2", p1)
  }
  /// Add a topic
  public static var roomIntroCellInformationRoomWithoutTopicSentence2Part1: String { 
    return VectorL10n.tr("Vector", "room_intro_cell_information_room_without_topic_sentence2_part1") 
  }
  ///  to let people know what this room is about.
  public static var roomIntroCellInformationRoomWithoutTopicSentence2Part2: String { 
    return VectorL10n.tr("Vector", "room_intro_cell_information_room_without_topic_sentence2_part2") 
  }
  /// You do not have permission to invite people to this room
  public static var roomInviteNotEnoughPermission: String { 
    return VectorL10n.tr("Vector", "room_invite_not_enough_permission") 
  }
  /// They won’t be a part of %@.
  public static func roomInviteToRoomOptionDetail(_ p1: String) -> String {
    return VectorL10n.tr("Vector", "room_invite_to_room_option_detail", p1)
  }
  /// To just this room
  public static var roomInviteToRoomOptionTitle: String { 
    return VectorL10n.tr("Vector", "room_invite_to_room_option_title") 
  }
  /// They can explore %@, but won’t be a member of %@.
  public static func roomInviteToSpaceOptionDetail(_ p1: String, _ p2: String) -> String {
    return VectorL10n.tr("Vector", "room_invite_to_space_option_detail", p1, p2)
  }
  /// To %@
  public static func roomInviteToSpaceOptionTitle(_ p1: String) -> String {
    return VectorL10n.tr("Vector", "room_invite_to_space_option_title", p1)
  }
  /// Join
  public static var roomJoinGroupCall: String { 
    return VectorL10n.tr("Vector", "room_join_group_call") 
  }
  /// Jump to unread
  public static var roomJumpToFirstUnread: String { 
    return VectorL10n.tr("Vector", "room_jump_to_first_unread") 
  }
  /// You left the room
  public static var roomLeft: String { 
    return VectorL10n.tr("Vector", "room_left") 
  }
  /// You left
  public static var roomLeftForDm: String { 
    return VectorL10n.tr("Vector", "room_left_for_dm") 
  }
  /// %@, %@ & others are typing…
  public static func roomManyUsersAreTyping(_ p1: String, _ p2: String) -> String {
    return VectorL10n.tr("Vector", "room_many_users_are_typing", p1, p2)
  }
  /// Are you sure you want to hide all messages from this user?
  public static var roomMemberIgnorePrompt: String { 
    return VectorL10n.tr("Vector", "room_member_ignore_prompt") 
  }
  /// Admin in %@
  public static func roomMemberPowerLevelAdminIn(_ p1: String) -> String {
    return VectorL10n.tr("Vector", "room_member_power_level_admin_in", p1)
  }
  /// Custom (%@) in %@
  public static func roomMemberPowerLevelCustomIn(_ p1: String, _ p2: String) -> String {
    return VectorL10n.tr("Vector", "room_member_power_level_custom_in", p1, p2)
  }
  /// Moderator in %@
  public static func roomMemberPowerLevelModeratorIn(_ p1: String) -> String {
    return VectorL10n.tr("Vector", "room_member_power_level_moderator_in", p1)
  }
  /// You will not be able to undo this change as you are promoting the user to have the same power level as yourself.\nAre you sure?
  public static var roomMemberPowerLevelPrompt: String { 
    return VectorL10n.tr("Vector", "room_member_power_level_prompt") 
  }
  /// Admin
  public static var roomMemberPowerLevelShortAdmin: String { 
    return VectorL10n.tr("Vector", "room_member_power_level_short_admin") 
  }
  /// Custom
  public static var roomMemberPowerLevelShortCustom: String { 
    return VectorL10n.tr("Vector", "room_member_power_level_short_custom") 
  }
  /// Mod
  public static var roomMemberPowerLevelShortModerator: String { 
    return VectorL10n.tr("Vector", "room_member_power_level_short_moderator") 
  }
  /// Editing
  public static var roomMessageEditing: String { 
    return VectorL10n.tr("Vector", "room_message_editing") 
  }
  /// Message edits
  public static var roomMessageEditsHistoryTitle: String { 
    return VectorL10n.tr("Vector", "room_message_edits_history_title") 
  }
  /// Send a message (unencrypted)…
  public static var roomMessagePlaceholder: String { 
    return VectorL10n.tr("Vector", "room_message_placeholder") 
  }
  /// Send a reply (unencrypted)…
  public static var roomMessageReplyToPlaceholder: String { 
    return VectorL10n.tr("Vector", "room_message_reply_to_placeholder") 
  }
  /// Send a reply…
  public static var roomMessageReplyToShortPlaceholder: String { 
    return VectorL10n.tr("Vector", "room_message_reply_to_short_placeholder") 
  }
  /// Replying to %@
  public static func roomMessageReplyingTo(_ p1: String) -> String {
    return VectorL10n.tr("Vector", "room_message_replying_to", p1)
  }
  /// Send a message…
  public static var roomMessageShortPlaceholder: String { 
    return VectorL10n.tr("Vector", "room_message_short_placeholder") 
  }
  /// Unable to open the link.
  public static var roomMessageUnableOpenLinkErrorMessage: String { 
    return VectorL10n.tr("Vector", "room_message_unable_open_link_error_message") 
  }
  /// %@ and others
  public static func roomMultipleTypingNotification(_ p1: String) -> String {
    return VectorL10n.tr("Vector", "room_multiple_typing_notification", p1)
  }
  /// %d new message
  public static func roomNewMessageNotification(_ p1: Int) -> String {
    return VectorL10n.tr("Vector", "room_new_message_notification", p1)
  }
  /// %d new messages
  public static func roomNewMessagesNotification(_ p1: Int) -> String {
    return VectorL10n.tr("Vector", "room_new_messages_notification", p1)
  }
  /// Conference calls are not supported in encrypted rooms
  public static var roomNoConferenceCallInEncryptedRooms: String { 
    return VectorL10n.tr("Vector", "room_no_conference_call_in_encrypted_rooms") 
  }
  /// You need permission to invite to start a conference in this room
  public static var roomNoPowerToCreateConferenceCall: String { 
    return VectorL10n.tr("Vector", "room_no_power_to_create_conference_call") 
  }
  /// You need to be an admin or a moderator to start a call.
  public static var roomNoPrivilegesToCreateGroupCall: String { 
    return VectorL10n.tr("Vector", "room_no_privileges_to_create_group_call") 
  }
  /// Account settings
  public static var roomNotifsSettingsAccountSettings: String { 
    return VectorL10n.tr("Vector", "room_notifs_settings_account_settings") 
  }
  /// All Messages
  public static var roomNotifsSettingsAllMessages: String { 
    return VectorL10n.tr("Vector", "room_notifs_settings_all_messages") 
  }
  /// Cancel
  public static var roomNotifsSettingsCancelAction: String { 
    return VectorL10n.tr("Vector", "room_notifs_settings_cancel_action") 
  }
  /// Done
  public static var roomNotifsSettingsDoneAction: String { 
    return VectorL10n.tr("Vector", "room_notifs_settings_done_action") 
  }
  /// Please note that mentions & keyword notifications are not available in encrypted rooms on mobile.
  public static var roomNotifsSettingsEncryptedRoomNotice: String { 
    return VectorL10n.tr("Vector", "room_notifs_settings_encrypted_room_notice") 
  }
  /// You can manage notifications in %@
  public static func roomNotifsSettingsManageNotifications(_ p1: String) -> String {
    return VectorL10n.tr("Vector", "room_notifs_settings_manage_notifications", p1)
  }
  /// Mentions and Keywords only
  public static var roomNotifsSettingsMentionsAndKeywords: String { 
    return VectorL10n.tr("Vector", "room_notifs_settings_mentions_and_keywords") 
  }
  /// None
  public static var roomNotifsSettingsNone: String { 
    return VectorL10n.tr("Vector", "room_notifs_settings_none") 
  }
  /// Notify me for
  public static var roomNotifsSettingsNotifyMeFor: String { 
    return VectorL10n.tr("Vector", "room_notifs_settings_notify_me_for") 
  }
  /// Connectivity to the server has been lost.
  public static var roomOfflineNotification: String { 
    return VectorL10n.tr("Vector", "room_offline_notification") 
  }
  /// %@ is typing…
  public static func roomOneUserIsTyping(_ p1: String) -> String {
    return VectorL10n.tr("Vector", "room_one_user_is_typing", p1)
  }
  /// Ongoing conference call. Join as %@ or %@.
  public static func roomOngoingConferenceCall(_ p1: String, _ p2: String) -> String {
    return VectorL10n.tr("Vector", "room_ongoing_conference_call", p1, p2)
  }
  /// Close
  public static var roomOngoingConferenceCallClose: String { 
    return VectorL10n.tr("Vector", "room_ongoing_conference_call_close") 
  }
  /// Ongoing conference call. Join as %@ or %@. %@ it.
  public static func roomOngoingConferenceCallWithClose(_ p1: String, _ p2: String, _ p3: String) -> String {
    return VectorL10n.tr("Vector", "room_ongoing_conference_call_with_close", p1, p2, p3)
  }
  /// Dial pad
  public static var roomOpenDialpad: String { 
    return VectorL10n.tr("Vector", "room_open_dialpad") 
  }
  /// Ban from this room
  public static var roomParticipantsActionBan: String { 
    return VectorL10n.tr("Vector", "room_participants_action_ban") 
  }
  /// Hide all messages from this user
  public static var roomParticipantsActionIgnore: String { 
    return VectorL10n.tr("Vector", "room_participants_action_ignore") 
  }
  /// Invite
  public static var roomParticipantsActionInvite: String { 
    return VectorL10n.tr("Vector", "room_participants_action_invite") 
  }
  /// Leave this room
  public static var roomParticipantsActionLeave: String { 
    return VectorL10n.tr("Vector", "room_participants_action_leave") 
  }
  /// Mention
  public static var roomParticipantsActionMention: String { 
    return VectorL10n.tr("Vector", "room_participants_action_mention") 
  }
  /// Remove from this room
  public static var roomParticipantsActionRemove: String { 
    return VectorL10n.tr("Vector", "room_participants_action_remove") 
  }
  /// Admin tools
  public static var roomParticipantsActionSectionAdminTools: String { 
    return VectorL10n.tr("Vector", "room_participants_action_section_admin_tools") 
  }
  /// Sessions
  public static var roomParticipantsActionSectionDevices: String { 
    return VectorL10n.tr("Vector", "room_participants_action_section_devices") 
  }
  /// Direct chats
  public static var roomParticipantsActionSectionDirectChats: String { 
    return VectorL10n.tr("Vector", "room_participants_action_section_direct_chats") 
  }
  /// Options
  public static var roomParticipantsActionSectionOther: String { 
    return VectorL10n.tr("Vector", "room_participants_action_section_other") 
  }
  /// Security
  public static var roomParticipantsActionSectionSecurity: String { 
    return VectorL10n.tr("Vector", "room_participants_action_section_security") 
  }
  /// Complete security
  public static var roomParticipantsActionSecurityStatusCompleteSecurity: String { 
    return VectorL10n.tr("Vector", "room_participants_action_security_status_complete_security") 
  }
  /// Loading…
  public static var roomParticipantsActionSecurityStatusLoading: String { 
    return VectorL10n.tr("Vector", "room_participants_action_security_status_loading") 
  }
  /// Verified
  public static var roomParticipantsActionSecurityStatusVerified: String { 
    return VectorL10n.tr("Vector", "room_participants_action_security_status_verified") 
  }
  /// Verify
  public static var roomParticipantsActionSecurityStatusVerify: String { 
    return VectorL10n.tr("Vector", "room_participants_action_security_status_verify") 
  }
  /// Warning
  public static var roomParticipantsActionSecurityStatusWarning: String { 
    return VectorL10n.tr("Vector", "room_participants_action_security_status_warning") 
  }
  /// Make admin
  public static var roomParticipantsActionSetAdmin: String { 
    return VectorL10n.tr("Vector", "room_participants_action_set_admin") 
  }
  /// Reset to normal user
  public static var roomParticipantsActionSetDefaultPowerLevel: String { 
    return VectorL10n.tr("Vector", "room_participants_action_set_default_power_level") 
  }
  /// Make moderator
  public static var roomParticipantsActionSetModerator: String { 
    return VectorL10n.tr("Vector", "room_participants_action_set_moderator") 
  }
  /// Start new chat
  public static var roomParticipantsActionStartNewChat: String { 
    return VectorL10n.tr("Vector", "room_participants_action_start_new_chat") 
  }
  /// Start video call
  public static var roomParticipantsActionStartVideoCall: String { 
    return VectorL10n.tr("Vector", "room_participants_action_start_video_call") 
  }
  /// Start voice call
  public static var roomParticipantsActionStartVoiceCall: String { 
    return VectorL10n.tr("Vector", "room_participants_action_start_voice_call") 
  }
  /// Unban
  public static var roomParticipantsActionUnban: String { 
    return VectorL10n.tr("Vector", "room_participants_action_unban") 
  }
  /// Show all messages from this user
  public static var roomParticipantsActionUnignore: String { 
    return VectorL10n.tr("Vector", "room_participants_action_unignore") 
  }
  /// Add participant
  public static var roomParticipantsAddParticipant: String { 
    return VectorL10n.tr("Vector", "room_participants_add_participant") 
  }
  /// ago
  public static var roomParticipantsAgo: String { 
    return VectorL10n.tr("Vector", "room_participants_ago") 
  }
  /// Filter room members
  public static var roomParticipantsFilterRoomMembers: String { 
    return VectorL10n.tr("Vector", "room_participants_filter_room_members") 
  }
  /// Filter members
  public static var roomParticipantsFilterRoomMembersForDm: String { 
    return VectorL10n.tr("Vector", "room_participants_filter_room_members_for_dm") 
  }
  /// Idle
  public static var roomParticipantsIdle: String { 
    return VectorL10n.tr("Vector", "room_participants_idle") 
  }
  /// Search / invite by User ID, Name or email
  public static var roomParticipantsInviteAnotherUser: String { 
    return VectorL10n.tr("Vector", "room_participants_invite_another_user") 
  }
  /// Malformed ID. Should be an email address or a Matrix ID like '@localpart:domain'
  public static var roomParticipantsInviteMalformedId: String { 
    return VectorL10n.tr("Vector", "room_participants_invite_malformed_id") 
  }
  /// Invite Error
  public static var roomParticipantsInviteMalformedIdTitle: String { 
    return VectorL10n.tr("Vector", "room_participants_invite_malformed_id_title") 
  }
  /// Are you sure you want to invite %@ to this chat?
  public static func roomParticipantsInvitePromptMsg(_ p1: String) -> String {
    return VectorL10n.tr("Vector", "room_participants_invite_prompt_msg", p1)
  }
  /// Confirmation
  public static var roomParticipantsInvitePromptTitle: String { 
    return VectorL10n.tr("Vector", "room_participants_invite_prompt_title") 
  }
  /// Are you sure you want to invite %@ to %@?
  public static func roomParticipantsInvitePromptToMsg(_ p1: String, _ p2: String) -> String {
    return VectorL10n.tr("Vector", "room_participants_invite_prompt_to_msg", p1, p2)
  }
  /// INVITED
  public static var roomParticipantsInvitedSection: String { 
    return VectorL10n.tr("Vector", "room_participants_invited_section") 
  }
  /// Leaving
  public static var roomParticipantsLeaveProcessing: String { 
    return VectorL10n.tr("Vector", "room_participants_leave_processing") 
  }
  /// Are you sure you want to leave the room?
  public static var roomParticipantsLeavePromptMsg: String { 
    return VectorL10n.tr("Vector", "room_participants_leave_prompt_msg") 
  }
  /// Are you sure you want to leave?
  public static var roomParticipantsLeavePromptMsgForDm: String { 
    return VectorL10n.tr("Vector", "room_participants_leave_prompt_msg_for_dm") 
  }
  /// Leave room
  public static var roomParticipantsLeavePromptTitle: String { 
    return VectorL10n.tr("Vector", "room_participants_leave_prompt_title") 
  }
  /// Leave
  public static var roomParticipantsLeavePromptTitleForDm: String { 
    return VectorL10n.tr("Vector", "room_participants_leave_prompt_title_for_dm") 
  }
  /// Left room
  public static var roomParticipantsLeaveSuccess: String { 
    return VectorL10n.tr("Vector", "room_participants_leave_success") 
  }
  /// %d participants
  public static func roomParticipantsMultiParticipants(_ p1: Int) -> String {
    return VectorL10n.tr("Vector", "room_participants_multi_participants", p1)
  }
  /// now
  public static var roomParticipantsNow: String { 
    return VectorL10n.tr("Vector", "room_participants_now") 
  }
  /// Offline
  public static var roomParticipantsOffline: String { 
    return VectorL10n.tr("Vector", "room_participants_offline") 
  }
  /// 1 participant
  public static var roomParticipantsOneParticipant: String { 
    return VectorL10n.tr("Vector", "room_participants_one_participant") 
  }
  /// Online
  public static var roomParticipantsOnline: String { 
    return VectorL10n.tr("Vector", "room_participants_online") 
  }
  /// Are you sure you want to remove %@ from this chat?
  public static func roomParticipantsRemovePromptMsg(_ p1: String) -> String {
    return VectorL10n.tr("Vector", "room_participants_remove_prompt_msg", p1)
  }
  /// Confirmation
  public static var roomParticipantsRemovePromptTitle: String { 
    return VectorL10n.tr("Vector", "room_participants_remove_prompt_title") 
  }
  /// Are you sure you want to revoke this invite?
  public static var roomParticipantsRemoveThirdPartyInvitePromptMsg: String { 
    return VectorL10n.tr("Vector", "room_participants_remove_third_party_invite_prompt_msg") 
  }
  /// Messages in this room are end-to-end encrypted.\n\nYour messages are secured with locks and only you and the recipient have the unique keys to unlock them.
  public static var roomParticipantsSecurityInformationRoomEncrypted: String { 
    return VectorL10n.tr("Vector", "room_participants_security_information_room_encrypted") 
  }
  /// Messages here are end-to-end encrypted.\n\nYour messages are secured with locks and only you and the recipient have the unique keys to unlock them.
  public static var roomParticipantsSecurityInformationRoomEncryptedForDm: String { 
    return VectorL10n.tr("Vector", "room_participants_security_information_room_encrypted_for_dm") 
  }
  /// Messages in this room are not end-to-end encrypted.
  public static var roomParticipantsSecurityInformationRoomNotEncrypted: String { 
    return VectorL10n.tr("Vector", "room_participants_security_information_room_not_encrypted") 
  }
  /// Messages here are not end-to-end encrypted.
  public static var roomParticipantsSecurityInformationRoomNotEncryptedForDm: String { 
    return VectorL10n.tr("Vector", "room_participants_security_information_room_not_encrypted_for_dm") 
  }
  /// Loading…
  public static var roomParticipantsSecurityLoading: String { 
    return VectorL10n.tr("Vector", "room_participants_security_loading") 
  }
  /// No identity server is configured so you cannot start a chat with a contact using an email.
  public static var roomParticipantsStartNewChatErrorUsingUserEmailWithoutIdentityServer: String { 
    return VectorL10n.tr("Vector", "room_participants_start_new_chat_error_using_user_email_without_identity_server") 
  }
  /// Participants
  public static var roomParticipantsTitle: String { 
    return VectorL10n.tr("Vector", "room_participants_title") 
  }
  /// Unknown
  public static var roomParticipantsUnknown: String { 
    return VectorL10n.tr("Vector", "room_participants_unknown") 
  }
  /// Voice call
  public static var roomPlaceVoiceCall: String { 
    return VectorL10n.tr("Vector", "room_place_voice_call") 
  }
  /// Please select a room
  public static var roomPleaseSelect: String { 
    return VectorL10n.tr("Vector", "room_please_select") 
  }
  /// This room is a continuation of another conversation.
  public static var roomPredecessorInformation: String { 
    return VectorL10n.tr("Vector", "room_predecessor_information") 
  }
  /// Tap here to see older messages.
  public static var roomPredecessorLink: String { 
    return VectorL10n.tr("Vector", "room_predecessor_link") 
  }
  /// You have been invited to join this room by %@
  public static func roomPreviewInvitationFormat(_ p1: String) -> String {
    return VectorL10n.tr("Vector", "room_preview_invitation_format", p1)
  }
  /// This is a preview of this room. Room interactions have been disabled.
  public static var roomPreviewSubtitle: String { 
    return VectorL10n.tr("Vector", "room_preview_subtitle") 
  }
  /// You are trying to access %@. Would you like to join in order to participate in the discussion?
  public static func roomPreviewTryJoinAnUnknownRoom(_ p1: String) -> String {
    return VectorL10n.tr("Vector", "room_preview_try_join_an_unknown_room", p1)
  }
  /// a room
  public static var roomPreviewTryJoinAnUnknownRoomDefault: String { 
    return VectorL10n.tr("Vector", "room_preview_try_join_an_unknown_room_default") 
  }
  /// This invitation was sent to %@, which is not associated with this account. You may wish to login with a different account, or add this email to your account.
  public static func roomPreviewUnlinkedEmailWarning(_ p1: String) -> String {
    return VectorL10n.tr("Vector", "room_preview_unlinked_email_warning", p1)
  }
  /// cancel all
  public static var roomPromptCancel: String { 
    return VectorL10n.tr("Vector", "room_prompt_cancel") 
  }
  /// Resend all
  public static var roomPromptResend: String { 
    return VectorL10n.tr("Vector", "room_prompt_resend") 
  }
  /// ROOMS
  public static var roomRecentsConversationsSection: String { 
    return VectorL10n.tr("Vector", "room_recents_conversations_section") 
  }
  /// Create room
  public static var roomRecentsCreateEmptyRoom: String { 
    return VectorL10n.tr("Vector", "room_recents_create_empty_room") 
  }
  /// ROOM DIRECTORY
  public static var roomRecentsDirectorySection: String { 
    return VectorL10n.tr("Vector", "room_recents_directory_section") 
  }
  /// FAVOURITES
  public static var roomRecentsFavouritesSection: String { 
    return VectorL10n.tr("Vector", "room_recents_favourites_section") 
  }
  /// INVITES
  public static var roomRecentsInvitesSection: String { 
    return VectorL10n.tr("Vector", "room_recents_invites_section") 
  }
  /// Join room
  public static var roomRecentsJoinRoom: String { 
    return VectorL10n.tr("Vector", "room_recents_join_room") 
  }
  /// Type a room id or a room alias
  public static var roomRecentsJoinRoomPrompt: String { 
    return VectorL10n.tr("Vector", "room_recents_join_room_prompt") 
  }
  /// Join a room
  public static var roomRecentsJoinRoomTitle: String { 
    return VectorL10n.tr("Vector", "room_recents_join_room_title") 
  }
  /// LOW PRIORITY
  public static var roomRecentsLowPrioritySection: String { 
    return VectorL10n.tr("Vector", "room_recents_low_priority_section") 
  }
  /// No rooms
  public static var roomRecentsNoConversation: String { 
    return VectorL10n.tr("Vector", "room_recents_no_conversation") 
  }
  /// PEOPLE
  public static var roomRecentsPeopleSection: String { 
    return VectorL10n.tr("Vector", "room_recents_people_section") 
  }
  /// SYSTEM ALERTS
  public static var roomRecentsServerNoticeSection: String { 
    return VectorL10n.tr("Vector", "room_recents_server_notice_section") 
  }
  /// Start chat
  public static var roomRecentsStartChatWith: String { 
    return VectorL10n.tr("Vector", "room_recents_start_chat_with") 
  }
  /// SUGGESTED ROOMS
  public static var roomRecentsSuggestedRoomsSection: String { 
    return VectorL10n.tr("Vector", "room_recents_suggested_rooms_section") 
  }
  /// Can't find this room. Make sure it exists
  public static var roomRecentsUnknownRoomErrorMessage: String { 
    return VectorL10n.tr("Vector", "room_recents_unknown_room_error_message") 
  }
  /// This room has been replaced and is no longer active.
  public static var roomReplacementInformation: String { 
    return VectorL10n.tr("Vector", "room_replacement_information") 
  }
  /// The conversation continues here.
  public static var roomReplacementLink: String { 
    return VectorL10n.tr("Vector", "room_replacement_link") 
  }
  /// Resend unsent messages
  public static var roomResendUnsentMessages: String { 
    return VectorL10n.tr("Vector", "room_resend_unsent_messages") 
  }
  ///  Please 
  public static var roomResourceLimitExceededMessageContact1: String { 
    return VectorL10n.tr("Vector", "room_resource_limit_exceeded_message_contact_1") 
  }
  /// contact your service administrator
  public static var roomResourceLimitExceededMessageContact2Link: String { 
    return VectorL10n.tr("Vector", "room_resource_limit_exceeded_message_contact_2_link") 
  }
  ///  to continue using this service.
  public static var roomResourceLimitExceededMessageContact3: String { 
    return VectorL10n.tr("Vector", "room_resource_limit_exceeded_message_contact_3") 
  }
  /// This homeserver has exceeded one of its resource limits so 
  public static var roomResourceUsageLimitReachedMessage1Default: String { 
    return VectorL10n.tr("Vector", "room_resource_usage_limit_reached_message_1_default") 
  }
  /// This homeserver has hit its Monthly Active User limit so 
  public static var roomResourceUsageLimitReachedMessage1MonthlyActiveUser: String { 
    return VectorL10n.tr("Vector", "room_resource_usage_limit_reached_message_1_monthly_active_user") 
  }
  /// some users will not be able to log in.
  public static var roomResourceUsageLimitReachedMessage2: String { 
    return VectorL10n.tr("Vector", "room_resource_usage_limit_reached_message_2") 
  }
  ///  to get this limit increased.
  public static var roomResourceUsageLimitReachedMessageContact3: String { 
    return VectorL10n.tr("Vector", "room_resource_usage_limit_reached_message_contact_3") 
  }
  /// Slide to end the call for everyone
  public static var roomSlideToEndGroupCall: String { 
    return VectorL10n.tr("Vector", "room_slide_to_end_group_call") 
  }
  /// Suggested rooms are promoted to space members as good ones to join.
  public static var roomSuggestionSettingsScreenMessage: String { 
    return VectorL10n.tr("Vector", "room_suggestion_settings_screen_message") 
  }
  /// Suggest room
  public static var roomSuggestionSettingsScreenNavTitle: String { 
    return VectorL10n.tr("Vector", "room_suggestion_settings_screen_nav_title") 
  }
  /// Make a room suggested in a space
  public static var roomSuggestionSettingsScreenTitle: String { 
    return VectorL10n.tr("Vector", "room_suggestion_settings_screen_title") 
  }
  /// Thread
  public static var roomThreadTitle: String { 
    return VectorL10n.tr("Vector", "room_thread_title") 
  }
  /// Invite members
  public static var roomTitleInviteMembers: String { 
    return VectorL10n.tr("Vector", "room_title_invite_members") 
  }
  /// %@ members
  public static func roomTitleMembers(_ p1: String) -> String {
    return VectorL10n.tr("Vector", "room_title_members", p1)
  }
  /// %@/%@ active members
  public static func roomTitleMultipleActiveMembers(_ p1: String, _ p2: String) -> String {
    return VectorL10n.tr("Vector", "room_title_multiple_active_members", p1, p2)
  }
  /// New room
  public static var roomTitleNewRoom: String { 
    return VectorL10n.tr("Vector", "room_title_new_room") 
  }
  /// %@/%@ active member
  public static func roomTitleOneActiveMember(_ p1: String, _ p2: String) -> String {
    return VectorL10n.tr("Vector", "room_title_one_active_member", p1, p2)
  }
  /// 1 member
  public static var roomTitleOneMember: String { 
    return VectorL10n.tr("Vector", "room_title_one_member") 
  }
  /// %@ & %@ are typing…
  public static func roomTwoUsersAreTyping(_ p1: String, _ p2: String) -> String {
    return VectorL10n.tr("Vector", "room_two_users_are_typing", p1, p2)
  }
  /// Are you sure you want to delete all unsent messages in this room?
  public static var roomUnsentMessagesCancelMessage: String { 
    return VectorL10n.tr("Vector", "room_unsent_messages_cancel_message") 
  }
  /// Delete unsent messages
  public static var roomUnsentMessagesCancelTitle: String { 
    return VectorL10n.tr("Vector", "room_unsent_messages_cancel_title") 
  }
  /// Messages failed to send.
  public static var roomUnsentMessagesNotification: String { 
    return VectorL10n.tr("Vector", "room_unsent_messages_notification") 
  }
  /// Message failed to send due to unknown sessions being present.
  public static var roomUnsentMessagesUnknownDevicesNotification: String { 
    return VectorL10n.tr("Vector", "room_unsent_messages_unknown_devices_notification") 
  }
  /// End-to-end encryption is in beta and may not be reliable.\n\nYou should not yet trust it to secure data.\n\nDevices will not yet be able to decrypt history from before they joined the room.\n\nEncrypted messages will not be visible on clients that do not yet implement encryption.
  public static var roomWarningAboutEncryption: String { 
    return VectorL10n.tr("Vector", "room_warning_about_encryption") 
  }
  /// Your avatar URL
  public static var roomWidgetPermissionAvatarUrlPermission: String { 
    return VectorL10n.tr("Vector", "room_widget_permission_avatar_url_permission") 
  }
  /// This widget was added by:
  public static var roomWidgetPermissionCreatorInfoTitle: String { 
    return VectorL10n.tr("Vector", "room_widget_permission_creator_info_title") 
  }
  /// Your display name
  public static var roomWidgetPermissionDisplayNamePermission: String { 
    return VectorL10n.tr("Vector", "room_widget_permission_display_name_permission") 
  }
  /// Using it may share data with %@:\n
  public static func roomWidgetPermissionInformationTitle(_ p1: String) -> String {
    return VectorL10n.tr("Vector", "room_widget_permission_information_title", p1)
  }
  /// Room ID
  public static var roomWidgetPermissionRoomIdPermission: String { 
    return VectorL10n.tr("Vector", "room_widget_permission_room_id_permission") 
  }
  /// Your theme
  public static var roomWidgetPermissionThemePermission: String { 
    return VectorL10n.tr("Vector", "room_widget_permission_theme_permission") 
  }
  /// Load Widget
  public static var roomWidgetPermissionTitle: String { 
    return VectorL10n.tr("Vector", "room_widget_permission_title") 
  }
  /// Your user ID
  public static var roomWidgetPermissionUserIdPermission: String { 
    return VectorL10n.tr("Vector", "room_widget_permission_user_id_permission") 
  }
  /// Using it may set cookies and share data with %@:\n
  public static func roomWidgetPermissionWebviewInformationTitle(_ p1: String) -> String {
    return VectorL10n.tr("Vector", "room_widget_permission_webview_information_title", p1)
  }
  /// Widget ID
  public static var roomWidgetPermissionWidgetIdPermission: String { 
    return VectorL10n.tr("Vector", "room_widget_permission_widget_id_permission") 
  }
  /// Rooms are great for any group chat, private or public. Tap the + to find existing rooms, or make new ones.
  public static var roomsEmptyViewInformation: String { 
    return VectorL10n.tr("Vector", "rooms_empty_view_information") 
  }
  /// Rooms
  public static var roomsEmptyViewTitle: String { 
    return VectorL10n.tr("Vector", "rooms_empty_view_title") 
  }
  /// Save
  public static var save: String { 
    return VectorL10n.tr("Vector", "save") 
  }
  /// Search
  public static var searchDefaultPlaceholder: String { 
    return VectorL10n.tr("Vector", "search_default_placeholder") 
  }
  /// Files
  public static var searchFiles: String { 
    return VectorL10n.tr("Vector", "search_files") 
  }
  /// Filter
  public static var searchFilterPlaceholder: String { 
    return VectorL10n.tr("Vector", "search_filter_placeholder") 
  }
  /// Searching…
  public static var searchInProgress: String { 
    return VectorL10n.tr("Vector", "search_in_progress") 
  }
  /// Messages
  public static var searchMessages: String { 
    return VectorL10n.tr("Vector", "search_messages") 
  }
  /// No results
  public static var searchNoResult: String { 
    return VectorL10n.tr("Vector", "search_no_result") 
  }
  /// No Results
  public static var searchNoResults: String { 
    return VectorL10n.tr("Vector", "search_no_results") 
  }
  /// People
  public static var searchPeople: String { 
    return VectorL10n.tr("Vector", "search_people") 
  }
  /// Search by User ID, Name or email
  public static var searchPeoplePlaceholder: String { 
    return VectorL10n.tr("Vector", "search_people_placeholder") 
  }
  /// Rooms
  public static var searchRooms: String { 
    return VectorL10n.tr("Vector", "search_rooms") 
  }
  /// Search in progress...
  public static var searchSearching: String { 
    return VectorL10n.tr("Vector", "search_searching") 
  }
  /// Create a new room
  public static var searchableDirectoryCreateNewRoom: String { 
    return VectorL10n.tr("Vector", "searchable_directory_create_new_room") 
  }
  /// Name or ID
  public static var searchableDirectorySearchPlaceholder: String { 
    return VectorL10n.tr("Vector", "searchable_directory_search_placeholder") 
  }
  /// %@ Network
  public static func searchableDirectoryXNetwork(_ p1: String) -> String {
    return VectorL10n.tr("Vector", "searchable_directory_x_network", p1)
  }
  /// Forgot or lost all recovery options? 
  public static var secretsRecoveryResetActionPart1: String { 
    return VectorL10n.tr("Vector", "secrets_recovery_reset_action_part_1") 
  }
  /// Reset everything
  public static var secretsRecoveryResetActionPart2: String { 
    return VectorL10n.tr("Vector", "secrets_recovery_reset_action_part_2") 
  }
  /// Access your secure message history and your cross-signing identity for verifying other sessions by entering your Security Key.
  public static var secretsRecoveryWithKeyInformationDefault: String { 
    return VectorL10n.tr("Vector", "secrets_recovery_with_key_information_default") 
  }
  /// Enter your Security Key to continue.
  public static var secretsRecoveryWithKeyInformationUnlockSecureBackupWithKey: String { 
    return VectorL10n.tr("Vector", "secrets_recovery_with_key_information_unlock_secure_backup_with_key") 
  }
  /// Enter your Security Phrase to continue.
  public static var secretsRecoveryWithKeyInformationUnlockSecureBackupWithPhrase: String { 
    return VectorL10n.tr("Vector", "secrets_recovery_with_key_information_unlock_secure_backup_with_phrase") 
  }
  /// Use your Security Key to verify this device.
  public static var secretsRecoveryWithKeyInformationVerifyDevice: String { 
    return VectorL10n.tr("Vector", "secrets_recovery_with_key_information_verify_device") 
  }
  /// Please verify that you entered the correct Security Key.
  public static var secretsRecoveryWithKeyInvalidRecoveryKeyMessage: String { 
    return VectorL10n.tr("Vector", "secrets_recovery_with_key_invalid_recovery_key_message") 
  }
  /// Unable to access secret storage
  public static var secretsRecoveryWithKeyInvalidRecoveryKeyTitle: String { 
    return VectorL10n.tr("Vector", "secrets_recovery_with_key_invalid_recovery_key_title") 
  }
  /// Use Key
  public static var secretsRecoveryWithKeyRecoverAction: String { 
    return VectorL10n.tr("Vector", "secrets_recovery_with_key_recover_action") 
  }
  /// Enter Security Key
  public static var secretsRecoveryWithKeyRecoveryKeyPlaceholder: String { 
    return VectorL10n.tr("Vector", "secrets_recovery_with_key_recovery_key_placeholder") 
  }
  /// Enter
  public static var secretsRecoveryWithKeyRecoveryKeyTitle: String { 
    return VectorL10n.tr("Vector", "secrets_recovery_with_key_recovery_key_title") 
  }
  /// Security Key
  public static var secretsRecoveryWithKeyTitle: String { 
    return VectorL10n.tr("Vector", "secrets_recovery_with_key_title") 
  }
  /// Access your secure message history and your cross-signing identity for verifying other sessions by entering your Security Phrase.
  public static var secretsRecoveryWithPassphraseInformationDefault: String { 
    return VectorL10n.tr("Vector", "secrets_recovery_with_passphrase_information_default") 
  }
  /// Use your Security Phrase to verify this device.
  public static var secretsRecoveryWithPassphraseInformationVerifyDevice: String { 
    return VectorL10n.tr("Vector", "secrets_recovery_with_passphrase_information_verify_device") 
  }
  /// Please verify that you entered the correct Security Phrase.
  public static var secretsRecoveryWithPassphraseInvalidPassphraseMessage: String { 
    return VectorL10n.tr("Vector", "secrets_recovery_with_passphrase_invalid_passphrase_message") 
  }
  /// Unable to access secret storage
  public static var secretsRecoveryWithPassphraseInvalidPassphraseTitle: String { 
    return VectorL10n.tr("Vector", "secrets_recovery_with_passphrase_invalid_passphrase_title") 
  }
  /// Don’t know your Security Phrase? You can 
  public static var secretsRecoveryWithPassphraseLostPassphraseActionPart1: String { 
    return VectorL10n.tr("Vector", "secrets_recovery_with_passphrase_lost_passphrase_action_part1") 
  }
  /// use your Security Key
  public static var secretsRecoveryWithPassphraseLostPassphraseActionPart2: String { 
    return VectorL10n.tr("Vector", "secrets_recovery_with_passphrase_lost_passphrase_action_part2") 
  }
  /// .
  public static var secretsRecoveryWithPassphraseLostPassphraseActionPart3: String { 
    return VectorL10n.tr("Vector", "secrets_recovery_with_passphrase_lost_passphrase_action_part3") 
  }
  /// Enter Security Phrase
  public static var secretsRecoveryWithPassphrasePassphrasePlaceholder: String { 
    return VectorL10n.tr("Vector", "secrets_recovery_with_passphrase_passphrase_placeholder") 
  }
  /// Enter
  public static var secretsRecoveryWithPassphrasePassphraseTitle: String { 
    return VectorL10n.tr("Vector", "secrets_recovery_with_passphrase_passphrase_title") 
  }
  /// Use Phrase
  public static var secretsRecoveryWithPassphraseRecoverAction: String { 
    return VectorL10n.tr("Vector", "secrets_recovery_with_passphrase_recover_action") 
  }
  /// Security Phrase
  public static var secretsRecoveryWithPassphraseTitle: String { 
    return VectorL10n.tr("Vector", "secrets_recovery_with_passphrase_title") 
  }
  /// Enter your Matrix account password to confirm
  public static var secretsResetAuthenticationMessage: String { 
    return VectorL10n.tr("Vector", "secrets_reset_authentication_message") 
  }
  /// Only do this if you have no other device you can verify this device with.
  public static var secretsResetInformation: String { 
    return VectorL10n.tr("Vector", "secrets_reset_information") 
  }
  /// Reset
  public static var secretsResetResetAction: String { 
    return VectorL10n.tr("Vector", "secrets_reset_reset_action") 
  }
  /// Reset everything
  public static var secretsResetTitle: String { 
    return VectorL10n.tr("Vector", "secrets_reset_title") 
  }
  /// You will restart with no history, no messages, trusted devices or trusted users.
  public static var secretsResetWarningMessage: String { 
    return VectorL10n.tr("Vector", "secrets_reset_warning_message") 
  }
  /// If you reset everything
  public static var secretsResetWarningTitle: String { 
    return VectorL10n.tr("Vector", "secrets_reset_warning_title") 
  }
  /// Done
  public static var secretsSetupRecoveryKeyDoneAction: String { 
    return VectorL10n.tr("Vector", "secrets_setup_recovery_key_done_action") 
  }
  /// Save
  public static var secretsSetupRecoveryKeyExportAction: String { 
    return VectorL10n.tr("Vector", "secrets_setup_recovery_key_export_action") 
  }
  /// Store your Security Key somewhere safe. It can be used to unlock your encrypted messages & data.
  public static var secretsSetupRecoveryKeyInformation: String { 
    return VectorL10n.tr("Vector", "secrets_setup_recovery_key_information") 
  }
  /// Loading…
  public static var secretsSetupRecoveryKeyLoading: String { 
    return VectorL10n.tr("Vector", "secrets_setup_recovery_key_loading") 
  }
  /// ✓ Print it and store it somewhere safe\n✓ Save it on a USB key or backup drive\n✓ Copy it to your personal cloud storage
  public static var secretsSetupRecoveryKeyStorageAlertMessage: String { 
    return VectorL10n.tr("Vector", "secrets_setup_recovery_key_storage_alert_message") 
  }
  /// Keep it safe
  public static var secretsSetupRecoveryKeyStorageAlertTitle: String { 
    return VectorL10n.tr("Vector", "secrets_setup_recovery_key_storage_alert_title") 
  }
  /// Save your Security Key
  public static var secretsSetupRecoveryKeyTitle: String { 
    return VectorL10n.tr("Vector", "secrets_setup_recovery_key_title") 
  }
  /// Don't use your Matrix account password.
  public static var secretsSetupRecoveryPassphraseAdditionalInformation: String { 
    return VectorL10n.tr("Vector", "secrets_setup_recovery_passphrase_additional_information") 
  }
  /// Enter your Security Phrase again to confirm it.
  public static var secretsSetupRecoveryPassphraseConfirmInformation: String { 
    return VectorL10n.tr("Vector", "secrets_setup_recovery_passphrase_confirm_information") 
  }
  /// Confirm phrase
  public static var secretsSetupRecoveryPassphraseConfirmPassphrasePlaceholder: String { 
    return VectorL10n.tr("Vector", "secrets_setup_recovery_passphrase_confirm_passphrase_placeholder") 
  }
  /// Confirm
  public static var secretsSetupRecoveryPassphraseConfirmPassphraseTitle: String { 
    return VectorL10n.tr("Vector", "secrets_setup_recovery_passphrase_confirm_passphrase_title") 
  }
  /// Enter a security phrase only you know, used to secure secrets on your server.
  public static var secretsSetupRecoveryPassphraseInformation: String { 
    return VectorL10n.tr("Vector", "secrets_setup_recovery_passphrase_information") 
  }
  /// Remember your Security Phrase. It can be used to unlock your encrypted messages & data.
  public static var secretsSetupRecoveryPassphraseSummaryInformation: String { 
    return VectorL10n.tr("Vector", "secrets_setup_recovery_passphrase_summary_information") 
  }
  /// Save your Security Phrase
  public static var secretsSetupRecoveryPassphraseSummaryTitle: String { 
    return VectorL10n.tr("Vector", "secrets_setup_recovery_passphrase_summary_title") 
  }
  /// Set a Security Phrase
  public static var secretsSetupRecoveryPassphraseTitle: String { 
    return VectorL10n.tr("Vector", "secrets_setup_recovery_passphrase_title") 
  }
  /// Done
  public static var secretsSetupRecoveryPassphraseValidateAction: String { 
    return VectorL10n.tr("Vector", "secrets_setup_recovery_passphrase_validate_action") 
  }
  /// Safeguard against losing access to encrypted messages & data
  public static var secureBackupSetupBannerSubtitle: String { 
    return VectorL10n.tr("Vector", "secure_backup_setup_banner_subtitle") 
  }
  /// Secure Backup
  public static var secureBackupSetupBannerTitle: String { 
    return VectorL10n.tr("Vector", "secure_backup_setup_banner_title") 
  }
  /// If you cancel now, you may lose encrypted messages & data if you lose access to your logins.\n\nYou can also set up Secure Backup & manage your keys in Settings.
  public static var secureKeyBackupSetupCancelAlertMessage: String { 
    return VectorL10n.tr("Vector", "secure_key_backup_setup_cancel_alert_message") 
  }
  /// Are your sure?
  public static var secureKeyBackupSetupCancelAlertTitle: String { 
    return VectorL10n.tr("Vector", "secure_key_backup_setup_cancel_alert_title") 
  }
  /// Delete it
  public static var secureKeyBackupSetupExistingBackupErrorDeleteIt: String { 
    return VectorL10n.tr("Vector", "secure_key_backup_setup_existing_backup_error_delete_it") 
  }
  /// Unlock it to reuse it in the secure backup or delete it to create a new messages backup in the secure backup.
  public static var secureKeyBackupSetupExistingBackupErrorInfo: String { 
    return VectorL10n.tr("Vector", "secure_key_backup_setup_existing_backup_error_info") 
  }
  /// A backup for messages already exists
  public static var secureKeyBackupSetupExistingBackupErrorTitle: String { 
    return VectorL10n.tr("Vector", "secure_key_backup_setup_existing_backup_error_title") 
  }
  /// Unlock it
  public static var secureKeyBackupSetupExistingBackupErrorUnlockIt: String { 
    return VectorL10n.tr("Vector", "secure_key_backup_setup_existing_backup_error_unlock_it") 
  }
  /// Safeguard against losing access to encrypted messages & data by backing up encryption keys on your server.
  public static var secureKeyBackupSetupIntroInfo: String { 
    return VectorL10n.tr("Vector", "secure_key_backup_setup_intro_info") 
  }
  /// Secure Backup
  public static var secureKeyBackupSetupIntroTitle: String { 
    return VectorL10n.tr("Vector", "secure_key_backup_setup_intro_title") 
  }
  /// Generate a security key to store somewhere safe like a password manager or a safe.
  public static var secureKeyBackupSetupIntroUseSecurityKeyInfo: String { 
    return VectorL10n.tr("Vector", "secure_key_backup_setup_intro_use_security_key_info") 
  }
  /// Use a Security Key
  public static var secureKeyBackupSetupIntroUseSecurityKeyTitle: String { 
    return VectorL10n.tr("Vector", "secure_key_backup_setup_intro_use_security_key_title") 
  }
  /// Enter a secret phrase only you know, and generate a key for backup.
  public static var secureKeyBackupSetupIntroUseSecurityPassphraseInfo: String { 
    return VectorL10n.tr("Vector", "secure_key_backup_setup_intro_use_security_passphrase_info") 
  }
  /// Use a Security Phrase
  public static var secureKeyBackupSetupIntroUseSecurityPassphraseTitle: String { 
    return VectorL10n.tr("Vector", "secure_key_backup_setup_intro_use_security_passphrase_title") 
  }
  /// ADVANCED
  public static var securitySettingsAdvanced: String { 
    return VectorL10n.tr("Vector", "security_settings_advanced") 
  }
  /// MESSAGE BACKUP
  public static var securitySettingsBackup: String { 
    return VectorL10n.tr("Vector", "security_settings_backup") 
  }
  /// Never send messages to untrusted sessions
  public static var securitySettingsBlacklistUnverifiedDevices: String { 
    return VectorL10n.tr("Vector", "security_settings_blacklist_unverified_devices") 
  }
  /// Verify all of a users sessions to mark them as trusted and send messages to them.
  public static var securitySettingsBlacklistUnverifiedDevicesDescription: String { 
    return VectorL10n.tr("Vector", "security_settings_blacklist_unverified_devices_description") 
  }
  /// Sorry. This action is not available on %@ iOS yet. Please use another Matrix client to set it up. %@ iOS will use it.
  public static func securitySettingsComingSoon(_ p1: String, _ p2: String) -> String {
    return VectorL10n.tr("Vector", "security_settings_coming_soon", p1, p2)
  }
  /// You should complete security on your current session first.
  public static var securitySettingsCompleteSecurityAlertMessage: String { 
    return VectorL10n.tr("Vector", "security_settings_complete_security_alert_message") 
  }
  /// Complete security
  public static var securitySettingsCompleteSecurityAlertTitle: String { 
    return VectorL10n.tr("Vector", "security_settings_complete_security_alert_title") 
  }
  /// CROSS-SIGNING
  public static var securitySettingsCrosssigning: String { 
    return VectorL10n.tr("Vector", "security_settings_crosssigning") 
  }
  /// Set up
  public static var securitySettingsCrosssigningBootstrap: String { 
    return VectorL10n.tr("Vector", "security_settings_crosssigning_bootstrap") 
  }
  /// Complete security
  public static var securitySettingsCrosssigningCompleteSecurity: String { 
    return VectorL10n.tr("Vector", "security_settings_crosssigning_complete_security") 
  }
  /// Your account has a cross-signing identity, but it is not yet trusted by this session. Complete security of this session.
  public static var securitySettingsCrosssigningInfoExists: String { 
    return VectorL10n.tr("Vector", "security_settings_crosssigning_info_exists") 
  }
  /// Cross-signing is not yet set up.
  public static var securitySettingsCrosssigningInfoNotBootstrapped: String { 
    return VectorL10n.tr("Vector", "security_settings_crosssigning_info_not_bootstrapped") 
  }
  /// Cross-signing is ready for use.
  public static var securitySettingsCrosssigningInfoOk: String { 
    return VectorL10n.tr("Vector", "security_settings_crosssigning_info_ok") 
  }
  /// Cross-signing is enabled. You can trust other users and your other sessions based on cross-signing but you cannot cross-sign from this session because it does not have cross-signing private keys. Complete security of this session.
  public static var securitySettingsCrosssigningInfoTrusted: String { 
    return VectorL10n.tr("Vector", "security_settings_crosssigning_info_trusted") 
  }
  /// Reset
  public static var securitySettingsCrosssigningReset: String { 
    return VectorL10n.tr("Vector", "security_settings_crosssigning_reset") 
  }
  /// MY SESSIONS
  public static var securitySettingsCryptoSessions: String { 
    return VectorL10n.tr("Vector", "security_settings_crypto_sessions") 
  }
  /// If you don’t recognise a login, change your Matrix account password and reset Secure Backup.
  public static var securitySettingsCryptoSessionsDescription2: String { 
    return VectorL10n.tr("Vector", "security_settings_crypto_sessions_description_2") 
  }
  /// Loading sessions…
  public static var securitySettingsCryptoSessionsLoading: String { 
    return VectorL10n.tr("Vector", "security_settings_crypto_sessions_loading") 
  }
  /// CRYPTOGRAPHY
  public static var securitySettingsCryptography: String { 
    return VectorL10n.tr("Vector", "security_settings_cryptography") 
  }
  /// Export keys manually
  public static var securitySettingsExportKeysManually: String { 
    return VectorL10n.tr("Vector", "security_settings_export_keys_manually") 
  }
  /// SECURE BACKUP
  public static var securitySettingsSecureBackup: String { 
    return VectorL10n.tr("Vector", "security_settings_secure_backup") 
  }
  /// Delete Backup
  public static var securitySettingsSecureBackupDelete: String { 
    return VectorL10n.tr("Vector", "security_settings_secure_backup_delete") 
  }
  /// Back up your encryption keys with your account data in case you lose access to your sessions. Your keys will be secured with a unique Security Key.
  public static var securitySettingsSecureBackupDescription: String { 
    return VectorL10n.tr("Vector", "security_settings_secure_backup_description") 
  }
  /// Checking…
  public static var securitySettingsSecureBackupInfoChecking: String { 
    return VectorL10n.tr("Vector", "security_settings_secure_backup_info_checking") 
  }
  /// This session is backing up your keys.
  public static var securitySettingsSecureBackupInfoValid: String { 
    return VectorL10n.tr("Vector", "security_settings_secure_backup_info_valid") 
  }
  /// Reset
  public static var securitySettingsSecureBackupReset: String { 
    return VectorL10n.tr("Vector", "security_settings_secure_backup_reset") 
  }
  /// Restore from Backup
  public static var securitySettingsSecureBackupRestore: String { 
    return VectorL10n.tr("Vector", "security_settings_secure_backup_restore") 
  }
  /// Set up
  public static var securitySettingsSecureBackupSetup: String { 
    return VectorL10n.tr("Vector", "security_settings_secure_backup_setup") 
  }
  /// Security
  public static var securitySettingsTitle: String { 
    return VectorL10n.tr("Vector", "security_settings_title") 
  }
  /// Confirm your identity by entering your Matrix account password
  public static var securitySettingsUserPasswordDescription: String { 
    return VectorL10n.tr("Vector", "security_settings_user_password_description") 
  }
  /// Select an account
  public static var selectAccount: String { 
    return VectorL10n.tr("Vector", "select_account") 
  }
  /// Select All
  public static var selectAll: String { 
    return VectorL10n.tr("Vector", "select_all") 
  }
  /// Send
  public static var send: String { 
    return VectorL10n.tr("Vector", "send") 
  }
  /// Send to %@
  public static func sendTo(_ p1: String) -> String {
    return VectorL10n.tr("Vector", "send_to", p1)
  }
  /// Sending
  public static var sending: String { 
    return VectorL10n.tr("Vector", "sending") 
  }
  /// Accept
  public static var serviceTermsModalAcceptButton: String { 
    return VectorL10n.tr("Vector", "service_terms_modal_accept_button") 
  }
  /// Decline
  public static var serviceTermsModalDeclineButton: String { 
    return VectorL10n.tr("Vector", "service_terms_modal_decline_button") 
  }
  /// This will allow someone to find you if they have your phone number or email saved in their phone contacts.
  public static var serviceTermsModalDescriptionIdentityServer: String { 
    return VectorL10n.tr("Vector", "service_terms_modal_description_identity_server") 
  }
  /// This will allow you to use bots, bridges, widgets and sticker packs.
  public static var serviceTermsModalDescriptionIntegrationManager: String { 
    return VectorL10n.tr("Vector", "service_terms_modal_description_integration_manager") 
  }
  /// This can be disabled anytime in settings.
  public static var serviceTermsModalFooter: String { 
    return VectorL10n.tr("Vector", "service_terms_modal_footer") 
  }
  /// An identity server helps you find your contacts, by looking up their phone number or email address, to see if they already have an account.
  public static var serviceTermsModalInformationDescriptionIdentityServer: String { 
    return VectorL10n.tr("Vector", "service_terms_modal_information_description_identity_server") 
  }
  /// An integration manager lets you add features from third parties.
  public static var serviceTermsModalInformationDescriptionIntegrationManager: String { 
    return VectorL10n.tr("Vector", "service_terms_modal_information_description_integration_manager") 
  }
  /// Identity Server
  public static var serviceTermsModalInformationTitleIdentityServer: String { 
    return VectorL10n.tr("Vector", "service_terms_modal_information_title_identity_server") 
  }
  /// Integration Manager
  public static var serviceTermsModalInformationTitleIntegrationManager: String { 
    return VectorL10n.tr("Vector", "service_terms_modal_information_title_integration_manager") 
  }
  /// Check to accept %@
  public static func serviceTermsModalPolicyCheckboxAccessibilityHint(_ p1: String) -> String {
    return VectorL10n.tr("Vector", "service_terms_modal_policy_checkbox_accessibility_hint", p1)
  }
  /// IDENTITY SERVER TERMS
  public static var serviceTermsModalTableHeaderIdentityServer: String { 
    return VectorL10n.tr("Vector", "service_terms_modal_table_header_identity_server") 
  }
  /// INTEGRATION MANAGER TERMS
  public static var serviceTermsModalTableHeaderIntegrationManager: String { 
    return VectorL10n.tr("Vector", "service_terms_modal_table_header_integration_manager") 
  }
  /// To continue, accept the below terms and conditions
  public static var serviceTermsModalTitleMessage: String { 
    return VectorL10n.tr("Vector", "service_terms_modal_title_message") 
  }
  /// Set Admin
  public static var setAdmin: String { 
    return VectorL10n.tr("Vector", "set_admin") 
  }
  /// Reset Power Level
  public static var setDefaultPowerLevel: String { 
    return VectorL10n.tr("Vector", "set_default_power_level") 
  }
  /// Set Moderator
  public static var setModerator: String { 
    return VectorL10n.tr("Vector", "set_moderator") 
  }
  /// Set Power Level
  public static var setPowerLevel: String { 
    return VectorL10n.tr("Vector", "set_power_level") 
  }
  /// Settings
  public static var settings: String { 
    return VectorL10n.tr("Vector", "settings") 
  }
  /// ABOUT
  public static var settingsAbout: String { 
    return VectorL10n.tr("Vector", "settings_about") 
  }
  /// Invalid credentials
  public static var settingsAdd3pidInvalidPasswordMessage: String { 
    return VectorL10n.tr("Vector", "settings_add_3pid_invalid_password_message") 
  }
  /// To continue, please enter your Matrix account password
  public static var settingsAdd3pidPasswordMessage: String { 
    return VectorL10n.tr("Vector", "settings_add_3pid_password_message") 
  }
  /// Add email address
  public static var settingsAdd3pidPasswordTitleEmail: String { 
    return VectorL10n.tr("Vector", "settings_add_3pid_password_title_email") 
  }
  /// Add phone number
  public static var settingsAdd3pidPasswordTitleMsidsn: String { 
    return VectorL10n.tr("Vector", "settings_add_3pid_password_title_msidsn") 
  }
  /// Add email address
  public static var settingsAddEmailAddress: String { 
    return VectorL10n.tr("Vector", "settings_add_email_address") 
  }
  /// Add phone number
  public static var settingsAddPhoneNumber: String { 
    return VectorL10n.tr("Vector", "settings_add_phone_number") 
  }
  /// ADVANCED
  public static var settingsAdvanced: String { 
    return VectorL10n.tr("Vector", "settings_advanced") 
  }
  /// Send crash and analytics data
  public static var settingsAnalyticsAndCrashData: String { 
    return VectorL10n.tr("Vector", "settings_analytics_and_crash_data") 
  }
  /// Call invitations
  public static var settingsCallInvitations: String { 
    return VectorL10n.tr("Vector", "settings_call_invitations") 
  }
  /// Receive incoming calls on your lock screen. See your %@ calls in the system's call history. If iCloud is enabled, this call history will be shared with Apple.
  public static func settingsCallkitInfo(_ p1: String) -> String {
    return VectorL10n.tr("Vector", "settings_callkit_info", p1)
  }
  /// CALLS
  public static var settingsCallsSettings: String { 
    return VectorL10n.tr("Vector", "settings_calls_settings") 
  }
  /// Allow fallback call assist server
  public static var settingsCallsStunServerFallbackButton: String { 
    return VectorL10n.tr("Vector", "settings_calls_stun_server_fallback_button") 
  }
  /// Allow fallback call assist server %@ when your homeserver does not offer one (your IP address would be shared during a call).
  public static func settingsCallsStunServerFallbackDescription(_ p1: String) -> String {
    return VectorL10n.tr("Vector", "settings_calls_stun_server_fallback_description", p1)
  }
  /// Change Matrix account password
  public static var settingsChangePassword: String { 
    return VectorL10n.tr("Vector", "settings_change_password") 
  }
  /// Clear cache
  public static var settingsClearCache: String { 
    return VectorL10n.tr("Vector", "settings_clear_cache") 
  }
  /// Homeserver is %@
  public static func settingsConfigHomeServer(_ p1: String) -> String {
    return VectorL10n.tr("Vector", "settings_config_home_server", p1)
  }
  /// Identity server: %@
  public static func settingsConfigIdentityServer(_ p1: String) -> String {
    return VectorL10n.tr("Vector", "settings_config_identity_server", p1)
  }
  /// No build info
  public static var settingsConfigNoBuildInfo: String { 
    return VectorL10n.tr("Vector", "settings_config_no_build_info") 
  }
  /// Logged in as %@
  public static func settingsConfigUserId(_ p1: String) -> String {
    return VectorL10n.tr("Vector", "settings_config_user_id", p1)
  }
  /// Confirm size when sending
  public static var settingsConfirmMediaSize: String { 
    return VectorL10n.tr("Vector", "settings_confirm_media_size") 
  }
  /// When this is on, you’ll be asked to confirm what size images and videos will be sent as.
  public static var settingsConfirmMediaSizeDescription: String { 
    return VectorL10n.tr("Vector", "settings_confirm_media_size_description") 
  }
  /// confirm password
  public static var settingsConfirmPassword: String { 
    return VectorL10n.tr("Vector", "settings_confirm_password") 
  }
  /// DEVICE CONTACTS
  public static var settingsContacts: String { 
    return VectorL10n.tr("Vector", "settings_contacts") 
  }
  /// Find your contacts
  public static var settingsContactsEnableSync: String { 
    return VectorL10n.tr("Vector", "settings_contacts_enable_sync") 
  }
  /// This will use your identity server to connect you with your contacts, and help them find you.
  public static var settingsContactsEnableSyncDescription: String { 
    return VectorL10n.tr("Vector", "settings_contacts_enable_sync_description") 
  }
  /// Phonebook country
  public static var settingsContactsPhonebookCountry: String { 
    return VectorL10n.tr("Vector", "settings_contacts_phonebook_country") 
  }
  /// Copyright
  public static var settingsCopyright: String { 
    return VectorL10n.tr("Vector", "settings_copyright") 
  }
  /// Encrypt to verified sessions only
  public static var settingsCryptoBlacklistUnverifiedDevices: String { 
    return VectorL10n.tr("Vector", "settings_crypto_blacklist_unverified_devices") 
  }
  /// \nSession ID: 
  public static var settingsCryptoDeviceId: String { 
    return VectorL10n.tr("Vector", "settings_crypto_device_id") 
  }
  /// \nSession key:\n
  public static var settingsCryptoDeviceKey: String { 
    return VectorL10n.tr("Vector", "settings_crypto_device_key") 
  }
  /// Session name: 
  public static var settingsCryptoDeviceName: String { 
    return VectorL10n.tr("Vector", "settings_crypto_device_name") 
  }
  /// Export keys
  public static var settingsCryptoExport: String { 
    return VectorL10n.tr("Vector", "settings_crypto_export") 
  }
  /// CRYPTOGRAPHY
  public static var settingsCryptography: String { 
    return VectorL10n.tr("Vector", "settings_cryptography") 
  }
  /// DEACTIVATE ACCOUNT
  public static var settingsDeactivateAccount: String { 
    return VectorL10n.tr("Vector", "settings_deactivate_account") 
  }
  /// Deactivate my account
  public static var settingsDeactivateMyAccount: String { 
    return VectorL10n.tr("Vector", "settings_deactivate_my_account") 
  }
  /// Default Notifications
  public static var settingsDefault: String { 
    return VectorL10n.tr("Vector", "settings_default") 
  }
  /// Device notifications
  public static var settingsDeviceNotifications: String { 
    return VectorL10n.tr("Vector", "settings_device_notifications") 
  }
  /// SESSIONS
  public static var settingsDevices: String { 
    return VectorL10n.tr("Vector", "settings_devices") 
  }
  /// A session's public name is visible to people you communicate with
  public static var settingsDevicesDescription: String { 
    return VectorL10n.tr("Vector", "settings_devices_description") 
  }
  /// Direct messages
  public static var settingsDirectMessages: String { 
    return VectorL10n.tr("Vector", "settings_direct_messages") 
  }
  /// Accept Identity Server Terms
  public static var settingsDiscoveryAcceptTerms: String { 
    return VectorL10n.tr("Vector", "settings_discovery_accept_terms") 
  }
  /// An error occured. Please retry.
  public static var settingsDiscoveryErrorMessage: String { 
    return VectorL10n.tr("Vector", "settings_discovery_error_message") 
  }
  /// You are not currently using an identity server. To be discoverable by existing contacts you known, add one.
  public static var settingsDiscoveryNoIdentityServer: String { 
    return VectorL10n.tr("Vector", "settings_discovery_no_identity_server") 
  }
  /// DISCOVERY
  public static var settingsDiscoverySettings: String { 
    return VectorL10n.tr("Vector", "settings_discovery_settings") 
  }
  /// Agree to the identity server (%@) Terms of Service to allow yourself to be discoverable by email address or phone number.
  public static func settingsDiscoveryTermsNotSigned(_ p1: String) -> String {
    return VectorL10n.tr("Vector", "settings_discovery_terms_not_signed", p1)
  }
  /// Cancel email validation
  public static var settingsDiscoveryThreePidDetailsCancelEmailValidationAction: String { 
    return VectorL10n.tr("Vector", "settings_discovery_three_pid_details_cancel_email_validation_action") 
  }
  /// Enter SMS activation code
  public static var settingsDiscoveryThreePidDetailsEnterSmsCodeAction: String { 
    return VectorL10n.tr("Vector", "settings_discovery_three_pid_details_enter_sms_code_action") 
  }
  /// Manage preferences for this email address, which other users can use to discover you and use to invite you to rooms. Add or remove email addresses in Accounts.
  public static var settingsDiscoveryThreePidDetailsInformationEmail: String { 
    return VectorL10n.tr("Vector", "settings_discovery_three_pid_details_information_email") 
  }
  /// Manage preferences for this phone number, which other users can use to discover you and use to invite you to rooms. Add or remove phone numbers in Accounts.
  public static var settingsDiscoveryThreePidDetailsInformationPhoneNumber: String { 
    return VectorL10n.tr("Vector", "settings_discovery_three_pid_details_information_phone_number") 
  }
  /// Revoke
  public static var settingsDiscoveryThreePidDetailsRevokeAction: String { 
    return VectorL10n.tr("Vector", "settings_discovery_three_pid_details_revoke_action") 
  }
  /// Share
  public static var settingsDiscoveryThreePidDetailsShareAction: String { 
    return VectorL10n.tr("Vector", "settings_discovery_three_pid_details_share_action") 
  }
  /// Manage email
  public static var settingsDiscoveryThreePidDetailsTitleEmail: String { 
    return VectorL10n.tr("Vector", "settings_discovery_three_pid_details_title_email") 
  }
  /// Manage phone number
  public static var settingsDiscoveryThreePidDetailsTitlePhoneNumber: String { 
    return VectorL10n.tr("Vector", "settings_discovery_three_pid_details_title_phone_number") 
  }
  /// Manage which email addresses or phone numbers other users can use to discover you and use to invite you to rooms. Add or remove email addresses or phone numbers from this list in 
  public static var settingsDiscoveryThreePidsManagementInformationPart1: String { 
    return VectorL10n.tr("Vector", "settings_discovery_three_pids_management_information_part1") 
  }
  /// User Settings
  public static var settingsDiscoveryThreePidsManagementInformationPart2: String { 
    return VectorL10n.tr("Vector", "settings_discovery_three_pids_management_information_part2") 
  }
  /// .
  public static var settingsDiscoveryThreePidsManagementInformationPart3: String { 
    return VectorL10n.tr("Vector", "settings_discovery_three_pids_management_information_part3") 
  }
  /// Display Name
  public static var settingsDisplayName: String { 
    return VectorL10n.tr("Vector", "settings_display_name") 
  }
  /// Email
  public static var settingsEmailAddress: String { 
    return VectorL10n.tr("Vector", "settings_email_address") 
  }
  /// Enter your email address
  public static var settingsEmailAddressPlaceholder: String { 
    return VectorL10n.tr("Vector", "settings_email_address_placeholder") 
  }
  /// Integrated calling
  public static var settingsEnableCallkit: String { 
    return VectorL10n.tr("Vector", "settings_enable_callkit") 
  }
  /// Enable In-App notifications
  public static var settingsEnableInappNotifications: String { 
    return VectorL10n.tr("Vector", "settings_enable_inapp_notifications") 
  }
  /// Notifications on this device
  public static var settingsEnablePushNotif: String { 
    return VectorL10n.tr("Vector", "settings_enable_push_notif") 
  }
  /// Enable push notifications
  public static var settingsEnablePushNotifications: String { 
    return VectorL10n.tr("Vector", "settings_enable_push_notifications") 
  }
  /// Rage shake to report bug
  public static var settingsEnableRageshake: String { 
    return VectorL10n.tr("Vector", "settings_enable_rageshake") 
  }
  /// Message bubbles
  public static var settingsEnableRoomMessageBubbles: String { 
    return VectorL10n.tr("Vector", "settings_enable_room_message_bubbles") 
  }
  /// Encrypted direct messages
  public static var settingsEncryptedDirectMessages: String { 
    return VectorL10n.tr("Vector", "settings_encrypted_direct_messages") 
  }
  /// Encrypted group messages
  public static var settingsEncryptedGroupMessages: String { 
    return VectorL10n.tr("Vector", "settings_encrypted_group_messages") 
  }
  /// Enter validation token for %@:
  public static func settingsEnterValidationTokenFor(_ p1: String) -> String {
    return VectorL10n.tr("Vector", "settings_enter_validation_token_for", p1)
  }
  /// Fail to update Matrix account password
  public static var settingsFailToUpdatePassword: String { 
    return VectorL10n.tr("Vector", "settings_fail_to_update_password") 
  }
  /// Fail to update profile
  public static var settingsFailToUpdateProfile: String { 
    return VectorL10n.tr("Vector", "settings_fail_to_update_profile") 
  }
  /// First Name
  public static var settingsFirstName: String { 
    return VectorL10n.tr("Vector", "settings_first_name") 
  }
  /// Show flair where allowed
  public static var settingsFlair: String { 
    return VectorL10n.tr("Vector", "settings_flair") 
  }
  /// Global notification settings are available on your %@ web client
  public static func settingsGlobalSettingsInfo(_ p1: String) -> String {
    return VectorL10n.tr("Vector", "settings_global_settings_info", p1)
  }
  /// Group messages
  public static var settingsGroupMessages: String { 
    return VectorL10n.tr("Vector", "settings_group_messages") 
  }
  /// Using the identity server set above, you can discover and be discoverable by existing contacts you know.
  public static var settingsIdentityServerDescription: String { 
    return VectorL10n.tr("Vector", "settings_identity_server_description") 
  }
  /// No identity server configured
  public static var settingsIdentityServerNoIs: String { 
    return VectorL10n.tr("Vector", "settings_identity_server_no_is") 
  }
  /// You are not currently using an identity server. To discover and be discoverable by existing contacts you know, add one above.
  public static var settingsIdentityServerNoIsDescription: String { 
    return VectorL10n.tr("Vector", "settings_identity_server_no_is_description") 
  }
  /// IDENTITY SERVER
  public static var settingsIdentityServerSettings: String { 
    return VectorL10n.tr("Vector", "settings_identity_server_settings") 
  }
  /// IGNORED USERS
  public static var settingsIgnoredUsers: String { 
    return VectorL10n.tr("Vector", "settings_ignored_users") 
  }
  /// INTEGRATIONS
  public static var settingsIntegrations: String { 
    return VectorL10n.tr("Vector", "settings_integrations") 
  }
  /// Manage integrations
  public static var settingsIntegrationsAllowButton: String { 
    return VectorL10n.tr("Vector", "settings_integrations_allow_button") 
  }
  /// Use an integration manager (%@) to manage bots, bridges, widgets and sticker packs.\n\nIntegration managers receive configuration data, and can modify widgets, send room invites and set power levels on your behalf.
  public static func settingsIntegrationsAllowDescription(_ p1: String) -> String {
    return VectorL10n.tr("Vector", "settings_integrations_allow_description", p1)
  }
  /// KEY BACKUP
  public static var settingsKeyBackup: String { 
    return VectorL10n.tr("Vector", "settings_key_backup") 
  }
  /// Connect this session to Key Backup
  public static var settingsKeyBackupButtonConnect: String { 
    return VectorL10n.tr("Vector", "settings_key_backup_button_connect") 
  }
  /// Start using Key Backup
  public static var settingsKeyBackupButtonCreate: String { 
    return VectorL10n.tr("Vector", "settings_key_backup_button_create") 
  }
  /// Delete Backup
  public static var settingsKeyBackupButtonDelete: String { 
    return VectorL10n.tr("Vector", "settings_key_backup_button_delete") 
  }
  /// Restore from Backup
  public static var settingsKeyBackupButtonRestore: String { 
    return VectorL10n.tr("Vector", "settings_key_backup_button_restore") 
  }
  /// Are you sure? You will lose your encrypted messages if your keys are not backed up properly.
  public static var settingsKeyBackupDeleteConfirmationPromptMsg: String { 
    return VectorL10n.tr("Vector", "settings_key_backup_delete_confirmation_prompt_msg") 
  }
  /// Delete Backup
  public static var settingsKeyBackupDeleteConfirmationPromptTitle: String { 
    return VectorL10n.tr("Vector", "settings_key_backup_delete_confirmation_prompt_title") 
  }
  /// Encrypted messages are secured with end-to-end encryption. Only you and the recipient(s) have the keys to read these messages.
  public static var settingsKeyBackupInfo: String { 
    return VectorL10n.tr("Vector", "settings_key_backup_info") 
  }
  /// Algorithm: %@
  public static func settingsKeyBackupInfoAlgorithm(_ p1: String) -> String {
    return VectorL10n.tr("Vector", "settings_key_backup_info_algorithm", p1)
  }
  /// Checking…
  public static var settingsKeyBackupInfoChecking: String { 
    return VectorL10n.tr("Vector", "settings_key_backup_info_checking") 
  }
  /// Your keys are not being backed up from this session.
  public static var settingsKeyBackupInfoNone: String { 
    return VectorL10n.tr("Vector", "settings_key_backup_info_none") 
  }
  /// This session is not backing up your keys, but you do have an existing backup you can restore from and add to going forward.
  public static var settingsKeyBackupInfoNotValid: String { 
    return VectorL10n.tr("Vector", "settings_key_backup_info_not_valid") 
  }
  /// Backing up %@ keys…
  public static func settingsKeyBackupInfoProgress(_ p1: String) -> String {
    return VectorL10n.tr("Vector", "settings_key_backup_info_progress", p1)
  }
  /// All keys backed up
  public static var settingsKeyBackupInfoProgressDone: String { 
    return VectorL10n.tr("Vector", "settings_key_backup_info_progress_done") 
  }
  /// Back up your keys before signing out to avoid losing them.
  public static var settingsKeyBackupInfoSignoutWarning: String { 
    return VectorL10n.tr("Vector", "settings_key_backup_info_signout_warning") 
  }
  /// Backup has an invalid signature from %@
  public static func settingsKeyBackupInfoTrustSignatureInvalidDeviceUnverified(_ p1: String) -> String {
    return VectorL10n.tr("Vector", "settings_key_backup_info_trust_signature_invalid_device_unverified", p1)
  }
  /// Backup has an invalid signature from %@
  public static func settingsKeyBackupInfoTrustSignatureInvalidDeviceVerified(_ p1: String) -> String {
    return VectorL10n.tr("Vector", "settings_key_backup_info_trust_signature_invalid_device_verified", p1)
  }
  /// Backup has a signature from session with ID: %@
  public static func settingsKeyBackupInfoTrustSignatureUnknown(_ p1: String) -> String {
    return VectorL10n.tr("Vector", "settings_key_backup_info_trust_signature_unknown", p1)
  }
  /// Backup has a valid signature from this session
  public static var settingsKeyBackupInfoTrustSignatureValid: String { 
    return VectorL10n.tr("Vector", "settings_key_backup_info_trust_signature_valid") 
  }
  /// Backup has a signature from %@
  public static func settingsKeyBackupInfoTrustSignatureValidDeviceUnverified(_ p1: String) -> String {
    return VectorL10n.tr("Vector", "settings_key_backup_info_trust_signature_valid_device_unverified", p1)
  }
  /// Backup has a valid signature from %@
  public static func settingsKeyBackupInfoTrustSignatureValidDeviceVerified(_ p1: String) -> String {
    return VectorL10n.tr("Vector", "settings_key_backup_info_trust_signature_valid_device_verified", p1)
  }
  /// This session is backing up your keys.
  public static var settingsKeyBackupInfoValid: String { 
    return VectorL10n.tr("Vector", "settings_key_backup_info_valid") 
  }
  /// Key Backup Version: %@
  public static func settingsKeyBackupInfoVersion(_ p1: String) -> String {
    return VectorL10n.tr("Vector", "settings_key_backup_info_version", p1)
  }
  /// LABS
  public static var settingsLabs: String { 
    return VectorL10n.tr("Vector", "settings_labs") 
  }
  /// Create conference calls with jitsi
  public static var settingsLabsCreateConferenceWithJitsi: String { 
    return VectorL10n.tr("Vector", "settings_labs_create_conference_with_jitsi") 
  }
  /// End-to-End Encryption
  public static var settingsLabsE2eEncryption: String { 
    return VectorL10n.tr("Vector", "settings_labs_e2e_encryption") 
  }
  /// To finish setting up encryption you must log in again.
  public static var settingsLabsE2eEncryptionPromptMessage: String { 
    return VectorL10n.tr("Vector", "settings_labs_e2e_encryption_prompt_message") 
  }
  /// Ring for group calls
  public static var settingsLabsEnableRingingForGroupCalls: String { 
    return VectorL10n.tr("Vector", "settings_labs_enable_ringing_for_group_calls") 
  }
  /// Threaded messaging
  public static var settingsLabsEnableThreads: String { 
    return VectorL10n.tr("Vector", "settings_labs_enable_threads") 
  }
  /// Polls
  public static var settingsLabsEnabledPolls: String { 
    return VectorL10n.tr("Vector", "settings_labs_enabled_polls") 
  }
  /// React to messages with emoji
  public static var settingsLabsMessageReaction: String { 
    return VectorL10n.tr("Vector", "settings_labs_message_reaction") 
  }
  /// LINKS
  public static var settingsLinks: String { 
    return VectorL10n.tr("Vector", "settings_links") 
  }
  /// Mark all messages as read
  public static var settingsMarkAllAsRead: String { 
    return VectorL10n.tr("Vector", "settings_mark_all_as_read") 
  }
  /// Mentions and Keywords
  public static var settingsMentionsAndKeywords: String { 
    return VectorL10n.tr("Vector", "settings_mentions_and_keywords") 
  }
  /// You won’t get notifications for mentions & keywords in encrypted rooms on mobile.
  public static var settingsMentionsAndKeywordsEncryptionNotice: String { 
    return VectorL10n.tr("Vector", "settings_mentions_and_keywords_encryption_notice") 
  }
  /// Messages by a bot
  public static var settingsMessagesByABot: String { 
    return VectorL10n.tr("Vector", "settings_messages_by_a_bot") 
  }
  /// @room
  public static var settingsMessagesContainingAtRoom: String { 
    return VectorL10n.tr("Vector", "settings_messages_containing_at_room") 
  }
  /// My display name
  public static var settingsMessagesContainingDisplayName: String { 
    return VectorL10n.tr("Vector", "settings_messages_containing_display_name") 
  }
  /// Keywords
  public static var settingsMessagesContainingKeywords: String { 
    return VectorL10n.tr("Vector", "settings_messages_containing_keywords") 
  }
  /// My username
  public static var settingsMessagesContainingUserName: String { 
    return VectorL10n.tr("Vector", "settings_messages_containing_user_name") 
  }
  /// Add new Keyword
  public static var settingsNewKeyword: String { 
    return VectorL10n.tr("Vector", "settings_new_keyword") 
  }
  /// new password
  public static var settingsNewPassword: String { 
    return VectorL10n.tr("Vector", "settings_new_password") 
  }
  /// Night Mode
  public static var settingsNightMode: String { 
    return VectorL10n.tr("Vector", "settings_night_mode") 
  }
  /// NOTIFICATIONS
  public static var settingsNotifications: String { 
    return VectorL10n.tr("Vector", "settings_notifications") 
  }
  /// To enable notifications, go to your device settings.
  public static var settingsNotificationsDisabledAlertMessage: String { 
    return VectorL10n.tr("Vector", "settings_notifications_disabled_alert_message") 
  }
  /// Notifications disabled
  public static var settingsNotificationsDisabledAlertTitle: String { 
    return VectorL10n.tr("Vector", "settings_notifications_disabled_alert_title") 
  }
  /// Notify me for
  public static var settingsNotifyMeFor: String { 
    return VectorL10n.tr("Vector", "settings_notify_me_for") 
  }
  /// old password
  public static var settingsOldPassword: String { 
    return VectorL10n.tr("Vector", "settings_old_password") 
  }
  /// Olm Version %@
  public static func settingsOlmVersion(_ p1: String) -> String {
    return VectorL10n.tr("Vector", "settings_olm_version", p1)
  }
  /// Other
  public static var settingsOther: String { 
    return VectorL10n.tr("Vector", "settings_other") 
  }
  /// Your Matrix account password has been updated
  public static var settingsPasswordUpdated: String { 
    return VectorL10n.tr("Vector", "settings_password_updated") 
  }
  /// PHONE CONTACTS
  public static var settingsPhoneContacts: String { 
    return VectorL10n.tr("Vector", "settings_phone_contacts") 
  }
  /// Phone
  public static var settingsPhoneNumber: String { 
    return VectorL10n.tr("Vector", "settings_phone_number") 
  }
  /// Pin rooms with missed notifications
  public static var settingsPinRoomsWithMissedNotif: String { 
    return VectorL10n.tr("Vector", "settings_pin_rooms_with_missed_notif") 
  }
  /// Pin rooms with unread messages
  public static var settingsPinRoomsWithUnread: String { 
    return VectorL10n.tr("Vector", "settings_pin_rooms_with_unread") 
  }
  /// Privacy Policy
  public static var settingsPrivacyPolicy: String { 
    return VectorL10n.tr("Vector", "settings_privacy_policy") 
  }
  /// Profile Picture
  public static var settingsProfilePicture: String { 
    return VectorL10n.tr("Vector", "settings_profile_picture") 
  }
  /// Are you sure you want to remove the email address %@?
  public static func settingsRemoveEmailPromptMsg(_ p1: String) -> String {
    return VectorL10n.tr("Vector", "settings_remove_email_prompt_msg", p1)
  }
  /// Are you sure you want to remove the phone number %@?
  public static func settingsRemovePhonePromptMsg(_ p1: String) -> String {
    return VectorL10n.tr("Vector", "settings_remove_phone_prompt_msg", p1)
  }
  /// Confirmation
  public static var settingsRemovePromptTitle: String { 
    return VectorL10n.tr("Vector", "settings_remove_prompt_title") 
  }
  /// Report bug
  public static var settingsReportBug: String { 
    return VectorL10n.tr("Vector", "settings_report_bug") 
  }
  /// Room invitations
  public static var settingsRoomInvitations: String { 
    return VectorL10n.tr("Vector", "settings_room_invitations") 
  }
  /// Room upgrades
  public static var settingsRoomUpgrades: String { 
    return VectorL10n.tr("Vector", "settings_room_upgrades") 
  }
  /// SECURITY
  public static var settingsSecurity: String { 
    return VectorL10n.tr("Vector", "settings_security") 
  }
  /// SENDING IMAGES AND VIDEOS
  public static var settingsSendingMedia: String { 
    return VectorL10n.tr("Vector", "settings_sending_media") 
  }
  /// Show decrypted content
  public static var settingsShowDecryptedContent: String { 
    return VectorL10n.tr("Vector", "settings_show_decrypted_content") 
  }
  /// Show NSFW public rooms
  public static var settingsShowNSFWPublicRooms: String { 
    return VectorL10n.tr("Vector", "settings_show_NSFW_public_rooms") 
  }
  /// Show website preview
  public static var settingsShowUrlPreviews: String { 
    return VectorL10n.tr("Vector", "settings_show_url_previews") 
  }
  /// Previews will only be shown in unencrypted rooms.
  public static var settingsShowUrlPreviewsDescription: String { 
    return VectorL10n.tr("Vector", "settings_show_url_previews_description") 
  }
  /// Sign Out
  public static var settingsSignOut: String { 
    return VectorL10n.tr("Vector", "settings_sign_out") 
  }
  /// Are you sure?
  public static var settingsSignOutConfirmation: String { 
    return VectorL10n.tr("Vector", "settings_sign_out_confirmation") 
  }
  /// You will lose your end-to-end encryption keys. That means you will no longer be able to read old messages in encrypted rooms on this device.
  public static var settingsSignOutE2eWarn: String { 
    return VectorL10n.tr("Vector", "settings_sign_out_e2e_warn") 
  }
  /// Surname
  public static var settingsSurname: String { 
    return VectorL10n.tr("Vector", "settings_surname") 
  }
  /// Terms & Conditions
  public static var settingsTermConditions: String { 
    return VectorL10n.tr("Vector", "settings_term_conditions") 
  }
  /// Third-party Notices
  public static var settingsThirdPartyNotices: String { 
    return VectorL10n.tr("Vector", "settings_third_party_notices") 
  }
  /// Manage which email addresses or phone numbers you can use to log in or recover your account here. Control who can find you in 
  public static var settingsThreePidsManagementInformationPart1: String { 
    return VectorL10n.tr("Vector", "settings_three_pids_management_information_part1") 
  }
  /// Discovery
  public static var settingsThreePidsManagementInformationPart2: String { 
    return VectorL10n.tr("Vector", "settings_three_pids_management_information_part2") 
  }
  /// .
  public static var settingsThreePidsManagementInformationPart3: String { 
    return VectorL10n.tr("Vector", "settings_three_pids_management_information_part3") 
  }
  /// Settings
  public static var settingsTitle: String { 
    return VectorL10n.tr("Vector", "settings_title") 
  }
  /// Configuration
  public static var settingsTitleConfig: String { 
    return VectorL10n.tr("Vector", "settings_title_config") 
  }
  /// Notifications
  public static var settingsTitleNotifications: String { 
    return VectorL10n.tr("Vector", "settings_title_notifications") 
  }
  /// Language
  public static var settingsUiLanguage: String { 
    return VectorL10n.tr("Vector", "settings_ui_language") 
  }
  /// Theme
  public static var settingsUiTheme: String { 
    return VectorL10n.tr("Vector", "settings_ui_theme") 
  }
  /// Auto
  public static var settingsUiThemeAuto: String { 
    return VectorL10n.tr("Vector", "settings_ui_theme_auto") 
  }
  /// Black
  public static var settingsUiThemeBlack: String { 
    return VectorL10n.tr("Vector", "settings_ui_theme_black") 
  }
  /// Dark
  public static var settingsUiThemeDark: String { 
    return VectorL10n.tr("Vector", "settings_ui_theme_dark") 
  }
  /// Light
  public static var settingsUiThemeLight: String { 
    return VectorL10n.tr("Vector", "settings_ui_theme_light") 
  }
  /// "Auto" uses your device's "Invert Colours" settings
  public static var settingsUiThemePickerMessageInvertColours: String { 
    return VectorL10n.tr("Vector", "settings_ui_theme_picker_message_invert_colours") 
  }
  /// "Auto" matches your device's system theme
  public static var settingsUiThemePickerMessageMatchSystemTheme: String { 
    return VectorL10n.tr("Vector", "settings_ui_theme_picker_message_match_system_theme") 
  }
  /// Select a theme
  public static var settingsUiThemePickerTitle: String { 
    return VectorL10n.tr("Vector", "settings_ui_theme_picker_title") 
  }
  /// Show all messages from %@?
  public static func settingsUnignoreUser(_ p1: String) -> String {
    return VectorL10n.tr("Vector", "settings_unignore_user", p1)
  }
  /// USER INTERFACE
  public static var settingsUserInterface: String { 
    return VectorL10n.tr("Vector", "settings_user_interface") 
  }
  /// USER SETTINGS
  public static var settingsUserSettings: String { 
    return VectorL10n.tr("Vector", "settings_user_settings") 
  }
  /// Version %@
  public static func settingsVersion(_ p1: String) -> String {
    return VectorL10n.tr("Vector", "settings_version", p1)
  }
  /// Your Keywords
  public static var settingsYourKeywords: String { 
    return VectorL10n.tr("Vector", "settings_your_keywords") 
  }
  /// Share
  public static var share: String { 
    return VectorL10n.tr("Vector", "share") 
  }
  /// Login in the main app to share content
  public static var shareExtensionAuthPrompt: String { 
    return VectorL10n.tr("Vector", "share_extension_auth_prompt") 
  }
  /// Failed to send. Check in the main app the encryption settings for this room
  public static var shareExtensionFailedToEncrypt: String { 
    return VectorL10n.tr("Vector", "share_extension_failed_to_encrypt") 
  }
  /// Send in %@ for better quality, or send in low quality below.
  public static func shareExtensionLowQualityVideoMessage(_ p1: String) -> String {
    return VectorL10n.tr("Vector", "share_extension_low_quality_video_message", p1)
  }
  /// Video will be sent in low quality
  public static var shareExtensionLowQualityVideoTitle: String { 
    return VectorL10n.tr("Vector", "share_extension_low_quality_video_title") 
  }
  /// Send now
  public static var shareExtensionSendNow: String { 
    return VectorL10n.tr("Vector", "share_extension_send_now") 
  }
<<<<<<< HEAD
  /// Share invite link
  public static var shareInviteLinkAction: String { 
    return VectorL10n.tr("Vector", "share_invite_link_action") 
  }
  /// Hey, join this room on %@
  public static func shareInviteLinkRoomText(_ p1: String) -> String {
    return VectorL10n.tr("Vector", "share_invite_link_room_text", p1)
  }
  /// Hey, join this space on %@
  public static func shareInviteLinkSpaceText(_ p1: String) -> String {
    return VectorL10n.tr("Vector", "share_invite_link_space_text", p1)
=======
  /// Show Details
  public static var showDetails: String { 
    return VectorL10n.tr("Vector", "show_details") 
>>>>>>> 9bc4520f
  }
  /// Feedback
  public static var sideMenuActionFeedback: String { 
    return VectorL10n.tr("Vector", "side_menu_action_feedback") 
  }
  /// Help
  public static var sideMenuActionHelp: String { 
    return VectorL10n.tr("Vector", "side_menu_action_help") 
  }
  /// Invite friends
  public static var sideMenuActionInviteFriends: String { 
    return VectorL10n.tr("Vector", "side_menu_action_invite_friends") 
  }
  /// Settings
  public static var sideMenuActionSettings: String { 
    return VectorL10n.tr("Vector", "side_menu_action_settings") 
  }
  /// Version %@
  public static func sideMenuAppVersion(_ p1: String) -> String {
    return VectorL10n.tr("Vector", "side_menu_app_version", p1)
  }
  /// Swipe right or tap to see all rooms
  public static var sideMenuCoachMessage: String { 
    return VectorL10n.tr("Vector", "side_menu_coach_message") 
  }
  /// Left panel
  public static var sideMenuRevealActionAccessibilityLabel: String { 
    return VectorL10n.tr("Vector", "side_menu_reveal_action_accessibility_label") 
  }
  /// Sign out
  public static var signOutExistingKeyBackupAlertSignOutAction: String { 
    return VectorL10n.tr("Vector", "sign_out_existing_key_backup_alert_sign_out_action") 
  }
  /// Are you sure you want to sign out?
  public static var signOutExistingKeyBackupAlertTitle: String { 
    return VectorL10n.tr("Vector", "sign_out_existing_key_backup_alert_title") 
  }
  /// I'll wait
  public static var signOutKeyBackupInProgressAlertCancelAction: String { 
    return VectorL10n.tr("Vector", "sign_out_key_backup_in_progress_alert_cancel_action") 
  }
  /// I don't want my encrypted messages
  public static var signOutKeyBackupInProgressAlertDiscardKeyBackupAction: String { 
    return VectorL10n.tr("Vector", "sign_out_key_backup_in_progress_alert_discard_key_backup_action") 
  }
  /// Key backup in progress. If you sign out now you’ll lose access to your encrypted messages.
  public static var signOutKeyBackupInProgressAlertTitle: String { 
    return VectorL10n.tr("Vector", "sign_out_key_backup_in_progress_alert_title") 
  }
  /// I don't want my encrypted messages
  public static var signOutNonExistingKeyBackupAlertDiscardKeyBackupAction: String { 
    return VectorL10n.tr("Vector", "sign_out_non_existing_key_backup_alert_discard_key_backup_action") 
  }
  /// Start using Secure Backup
  public static var signOutNonExistingKeyBackupAlertSetupSecureBackupAction: String { 
    return VectorL10n.tr("Vector", "sign_out_non_existing_key_backup_alert_setup_secure_backup_action") 
  }
  /// You’ll lose access to your encrypted messages if you sign out now
  public static var signOutNonExistingKeyBackupAlertTitle: String { 
    return VectorL10n.tr("Vector", "sign_out_non_existing_key_backup_alert_title") 
  }
  /// Backup
  public static var signOutNonExistingKeyBackupSignOutConfirmationAlertBackupAction: String { 
    return VectorL10n.tr("Vector", "sign_out_non_existing_key_backup_sign_out_confirmation_alert_backup_action") 
  }
  /// You'll lose access to your encrypted messages unless you back up your keys before signing out.
  public static var signOutNonExistingKeyBackupSignOutConfirmationAlertMessage: String { 
    return VectorL10n.tr("Vector", "sign_out_non_existing_key_backup_sign_out_confirmation_alert_message") 
  }
  /// Sign out
  public static var signOutNonExistingKeyBackupSignOutConfirmationAlertSignOutAction: String { 
    return VectorL10n.tr("Vector", "sign_out_non_existing_key_backup_sign_out_confirmation_alert_sign_out_action") 
  }
  /// You'll lose your encrypted messages
  public static var signOutNonExistingKeyBackupSignOutConfirmationAlertTitle: String { 
    return VectorL10n.tr("Vector", "sign_out_non_existing_key_backup_sign_out_confirmation_alert_title") 
  }
  /// Sign up
  public static var signUp: String { 
    return VectorL10n.tr("Vector", "sign_up") 
  }
  /// Skip
  public static var skip: String { 
    return VectorL10n.tr("Vector", "skip") 
  }
  /// Continue with %@
  public static func socialLoginButtonTitleContinue(_ p1: String) -> String {
    return VectorL10n.tr("Vector", "social_login_button_title_continue", p1)
  }
  /// Sign In with %@
  public static func socialLoginButtonTitleSignIn(_ p1: String) -> String {
    return VectorL10n.tr("Vector", "social_login_button_title_sign_in", p1)
  }
  /// Sign Up with %@
  public static func socialLoginButtonTitleSignUp(_ p1: String) -> String {
    return VectorL10n.tr("Vector", "social_login_button_title_sign_up", p1)
  }
  /// Continue with
  public static var socialLoginListTitleContinue: String { 
    return VectorL10n.tr("Vector", "social_login_list_title_continue") 
  }
  /// Or
  public static var socialLoginListTitleSignIn: String { 
    return VectorL10n.tr("Vector", "social_login_list_title_sign_in") 
  }
  /// Or
  public static var socialLoginListTitleSignUp: String { 
    return VectorL10n.tr("Vector", "social_login_list_title_sign_up") 
  }
  /// Change space avatar
  public static var spaceAvatarViewAccessibilityHint: String { 
    return VectorL10n.tr("Vector", "space_avatar_view_accessibility_hint") 
  }
  /// avatar
  public static var spaceAvatarViewAccessibilityLabel: String { 
    return VectorL10n.tr("Vector", "space_avatar_view_accessibility_label") 
  }
  /// BETA
  public static var spaceBetaAnnounceBadge: String { 
    return VectorL10n.tr("Vector", "space_beta_announce_badge") 
  }
  /// Spaces are a new way to group rooms and people. They’re not on iOS yet, but you can use them now on Web and Desktop.
  public static var spaceBetaAnnounceInformation: String { 
    return VectorL10n.tr("Vector", "space_beta_announce_information") 
  }
  /// The new version of communities
  public static var spaceBetaAnnounceSubtitle: String { 
    return VectorL10n.tr("Vector", "space_beta_announce_subtitle") 
  }
  /// Spaces are coming soon
  public static var spaceBetaAnnounceTitle: String { 
    return VectorL10n.tr("Vector", "space_beta_announce_title") 
  }
  /// Spaces are a new way to group rooms and people.\n\nThey’ll be here soon. For now, if you join one on another platform, you will be able to access any rooms you join here.
  public static var spaceFeatureUnavailableInformation: String { 
    return VectorL10n.tr("Vector", "space_feature_unavailable_information") 
  }
  /// Spaces aren't on iOS yet, but you can use them now on Web and Desktop
  public static var spaceFeatureUnavailableSubtitle: String { 
    return VectorL10n.tr("Vector", "space_feature_unavailable_subtitle") 
  }
  /// Spaces aren’t here yet
  public static var spaceFeatureUnavailableTitle: String { 
    return VectorL10n.tr("Vector", "space_feature_unavailable_title") 
  }
  /// Show all rooms
  public static var spaceHomeShowAllRooms: String { 
    return VectorL10n.tr("Vector", "space_home_show_all_rooms") 
  }
  /// You do not have permission to invite people to this space
  public static var spaceInviteNotEnoughPermission: String { 
    return VectorL10n.tr("Vector", "space_invite_not_enough_permission") 
  }
  /// Ban from this space
  public static var spaceParticipantsActionBan: String { 
    return VectorL10n.tr("Vector", "space_participants_action_ban") 
  }
  /// Remove from this space
  public static var spaceParticipantsActionRemove: String { 
    return VectorL10n.tr("Vector", "space_participants_action_remove") 
  }
  /// Private space
  public static var spacePrivateJoinRule: String { 
    return VectorL10n.tr("Vector", "space_private_join_rule") 
  }
  /// Invite only, best for yourself or teams
  public static var spacePrivateJoinRuleDetail: String { 
    return VectorL10n.tr("Vector", "space_private_join_rule_detail") 
  }
  /// Public space
  public static var spacePublicJoinRule: String { 
    return VectorL10n.tr("Vector", "space_public_join_rule") 
  }
  /// Open to anyone, best for communities
  public static var spacePublicJoinRuleDetail: String { 
    return VectorL10n.tr("Vector", "space_public_join_rule_detail") 
  }
  /// Who can access this space?
  public static var spaceSettingsAccessSection: String { 
    return VectorL10n.tr("Vector", "space_settings_access_section") 
  }
  /// Your space is viewable at\n%@
  public static func spaceSettingsCurrentAddressMessage(_ p1: String) -> String {
    return VectorL10n.tr("Vector", "space_settings_current_address_message", p1)
  }
  /// Failed to update space settings. Do you want to retry?
  public static var spaceSettingsUpdateFailedMessage: String { 
    return VectorL10n.tr("Vector", "space_settings_update_failed_message") 
  }
  /// space
  public static var spaceTag: String { 
    return VectorL10n.tr("Vector", "space_tag") 
  }
  /// Description
  public static var spaceTopic: String { 
    return VectorL10n.tr("Vector", "space_topic") 
  }
  /// Add room
  public static var spacesAddRoom: String { 
    return VectorL10n.tr("Vector", "spaces_add_room") 
  }
  /// You do not have permissions to add rooms to this space.
  public static var spacesAddRoomMissingPermissionMessage: String { 
    return VectorL10n.tr("Vector", "spaces_add_room_missing_permission_message") 
  }
  /// Adding rooms coming soon
  public static var spacesAddRoomsComingSoonTitle: String { 
    return VectorL10n.tr("Vector", "spaces_add_rooms_coming_soon_title") 
  }
  /// Add space
  public static var spacesAddSpace: String { 
    return VectorL10n.tr("Vector", "spaces_add_space") 
  }
  /// Create space
  public static var spacesAddSpaceTitle: String { 
    return VectorL10n.tr("Vector", "spaces_add_space_title") 
  }
  /// This feature hasn’t been implemented here, but it’s on the way. For now, you can do that with %@ on your computer.
  public static func spacesComingSoonDetail(_ p1: String) -> String {
    return VectorL10n.tr("Vector", "spaces_coming_soon_detail", p1)
  }
  /// Coming soon
  public static var spacesComingSoonTitle: String { 
    return VectorL10n.tr("Vector", "spaces_coming_soon_title") 
  }
  /// Create a space
  public static var spacesCreateSpaceTitle: String { 
    return VectorL10n.tr("Vector", "spaces_create_space_title") 
  }
  /// As this space is just for you, no one will be informed. You can add more later.
  public static var spacesCreationAddRoomsMessage: String { 
    return VectorL10n.tr("Vector", "spaces_creation_add_rooms_message") 
  }
  /// What do you want to add?
  public static var spacesCreationAddRoomsTitle: String { 
    return VectorL10n.tr("Vector", "spaces_creation_add_rooms_title") 
  }
  /// Address
  public static var spacesCreationAddress: String { 
    return VectorL10n.tr("Vector", "spaces_creation_address") 
  }
  /// %@\nalready exists
  public static func spacesCreationAddressAlreadyExists(_ p1: String) -> String {
    return VectorL10n.tr("Vector", "spaces_creation_address_already_exists", p1)
  }
  /// Your space will be viewable at\n%@
  public static func spacesCreationAddressDefaultMessage(_ p1: String) -> String {
    return VectorL10n.tr("Vector", "spaces_creation_address_default_message", p1)
  }
  /// %@\nhas invalid characters
  public static func spacesCreationAddressInvalidCharacters(_ p1: String) -> String {
    return VectorL10n.tr("Vector", "spaces_creation_address_invalid_characters", p1)
  }
  /// Your progress will be lost.
  public static var spacesCreationCancelMessage: String { 
    return VectorL10n.tr("Vector", "spaces_creation_cancel_message") 
  }
  /// Stop creating a space?
  public static var spacesCreationCancelTitle: String { 
    return VectorL10n.tr("Vector", "spaces_creation_cancel_title") 
  }
  /// Email
  public static var spacesCreationEmailInvitesEmailTitle: String { 
    return VectorL10n.tr("Vector", "spaces_creation_email_invites_email_title") 
  }
  /// You can invite them later too.
  public static var spacesCreationEmailInvitesMessage: String { 
    return VectorL10n.tr("Vector", "spaces_creation_email_invites_message") 
  }
  /// Invite your team
  public static var spacesCreationEmailInvitesTitle: String { 
    return VectorL10n.tr("Vector", "spaces_creation_email_invites_title") 
  }
  /// Name required
  public static var spacesCreationEmptyRoomNameError: String { 
    return VectorL10n.tr("Vector", "spaces_creation_empty_room_name_error") 
  }
  /// You can change this later
  public static var spacesCreationFooter: String { 
    return VectorL10n.tr("Vector", "spaces_creation_footer") 
  }
  /// Spaces are a new way to group rooms and people.
  public static var spacesCreationHint: String { 
    return VectorL10n.tr("Vector", "spaces_creation_hint") 
  }
  /// in %@ spaces
  public static func spacesCreationInManySpaces(_ p1: String) -> String {
    return VectorL10n.tr("Vector", "spaces_creation_in_many_spaces", p1)
  }
  /// in 1 space
  public static var spacesCreationInOneSpace: String { 
    return VectorL10n.tr("Vector", "spaces_creation_in_one_space") 
  }
  /// in %@
  public static func spacesCreationInSpacename(_ p1: String) -> String {
    return VectorL10n.tr("Vector", "spaces_creation_in_spacename", p1)
  }
  /// in %@ + %@ spaces
  public static func spacesCreationInSpacenamePlusMany(_ p1: String, _ p2: String) -> String {
    return VectorL10n.tr("Vector", "spaces_creation_in_spacename_plus_many", p1, p2)
  }
  /// in %@ + 1 space
  public static func spacesCreationInSpacenamePlusOne(_ p1: String) -> String {
    return VectorL10n.tr("Vector", "spaces_creation_in_spacename_plus_one", p1)
  }
  /// Invite by username
  public static var spacesCreationInviteByUsername: String { 
    return VectorL10n.tr("Vector", "spaces_creation_invite_by_username") 
  }
  /// You can invite them later too.
  public static var spacesCreationInviteByUsernameMessage: String { 
    return VectorL10n.tr("Vector", "spaces_creation_invite_by_username_message") 
  }
  /// Invite your team
  public static var spacesCreationInviteByUsernameTitle: String { 
    return VectorL10n.tr("Vector", "spaces_creation_invite_by_username_title") 
  }
  /// General
  public static var spacesCreationNewRoomsGeneral: String { 
    return VectorL10n.tr("Vector", "spaces_creation_new_rooms_general") 
  }
  /// We’ll create a room for each one.
  public static var spacesCreationNewRoomsMessage: String { 
    return VectorL10n.tr("Vector", "spaces_creation_new_rooms_message") 
  }
  /// Random
  public static var spacesCreationNewRoomsRandom: String { 
    return VectorL10n.tr("Vector", "spaces_creation_new_rooms_random") 
  }
  /// Room name
  public static var spacesCreationNewRoomsRoomNameTitle: String { 
    return VectorL10n.tr("Vector", "spaces_creation_new_rooms_room_name_title") 
  }
  /// Support
  public static var spacesCreationNewRoomsSupport: String { 
    return VectorL10n.tr("Vector", "spaces_creation_new_rooms_support") 
  }
  /// What are some discussions you’ll have?
  public static var spacesCreationNewRoomsTitle: String { 
    return VectorL10n.tr("Vector", "spaces_creation_new_rooms_title") 
  }
  /// Adding %@ rooms
  public static func spacesCreationPostProcessAddingRooms(_ p1: String) -> String {
    return VectorL10n.tr("Vector", "spaces_creation_post_process_adding_rooms", p1)
  }
  /// Creating %@
  public static func spacesCreationPostProcessCreatingRoom(_ p1: String) -> String {
    return VectorL10n.tr("Vector", "spaces_creation_post_process_creating_room", p1)
  }
  /// Creating space
  public static var spacesCreationPostProcessCreatingSpace: String { 
    return VectorL10n.tr("Vector", "spaces_creation_post_process_creating_space") 
  }
  /// Creating %@
  public static func spacesCreationPostProcessCreatingSpaceTask(_ p1: String) -> String {
    return VectorL10n.tr("Vector", "spaces_creation_post_process_creating_space_task", p1)
  }
  /// Inviting %@ users
  public static func spacesCreationPostProcessInvitingUsers(_ p1: String) -> String {
    return VectorL10n.tr("Vector", "spaces_creation_post_process_inviting_users", p1)
  }
  /// Uploading avatar
  public static var spacesCreationPostProcessUploadingAvatar: String { 
    return VectorL10n.tr("Vector", "spaces_creation_post_process_uploading_avatar") 
  }
  /// Your private space
  public static var spacesCreationPrivateSpaceTitle: String { 
    return VectorL10n.tr("Vector", "spaces_creation_private_space_title") 
  }
  /// Your public space
  public static var spacesCreationPublicSpaceTitle: String { 
    return VectorL10n.tr("Vector", "spaces_creation_public_space_title") 
  }
  /// Add some details to help it stand out. You can change these at any point.
  public static var spacesCreationSettingsMessage: String { 
    return VectorL10n.tr("Vector", "spaces_creation_settings_message") 
  }
  /// A private space to organise your rooms
  public static var spacesCreationSharingTypeJustMeDetail: String { 
    return VectorL10n.tr("Vector", "spaces_creation_sharing_type_just_me_detail") 
  }
  /// Just me
  public static var spacesCreationSharingTypeJustMeTitle: String { 
    return VectorL10n.tr("Vector", "spaces_creation_sharing_type_just_me_title") 
  }
  /// A private space for you & your teammates
  public static var spacesCreationSharingTypeMeAndTeammatesDetail: String { 
    return VectorL10n.tr("Vector", "spaces_creation_sharing_type_me_and_teammates_detail") 
  }
  /// Me and teammates
  public static var spacesCreationSharingTypeMeAndTeammatesTitle: String { 
    return VectorL10n.tr("Vector", "spaces_creation_sharing_type_me_and_teammates_title") 
  }
  /// Make sure the right people have access %@. You can change this later.
  public static func spacesCreationSharingTypeMessage(_ p1: String) -> String {
    return VectorL10n.tr("Vector", "spaces_creation_sharing_type_message", p1)
  }
  /// Who are you working with?
  public static var spacesCreationSharingTypeTitle: String { 
    return VectorL10n.tr("Vector", "spaces_creation_sharing_type_title") 
  }
  /// To join an existing space, you need an invite.
  public static var spacesCreationVisibilityMessage: String { 
    return VectorL10n.tr("Vector", "spaces_creation_visibility_message") 
  }
  /// What type of space do you want to create?
  public static var spacesCreationVisibilityTitle: String { 
    return VectorL10n.tr("Vector", "spaces_creation_visibility_title") 
  }
  /// Some rooms may be hidden because they’re private and you need an invite.
  public static var spacesEmptySpaceDetail: String { 
    return VectorL10n.tr("Vector", "spaces_empty_space_detail") 
  }
  /// This space has no rooms (yet)
  public static var spacesEmptySpaceTitle: String { 
    return VectorL10n.tr("Vector", "spaces_empty_space_title") 
  }
  /// Explore rooms
  public static var spacesExploreRooms: String { 
    return VectorL10n.tr("Vector", "spaces_explore_rooms") 
  }
  /// 1 room
  public static var spacesExploreRoomsOneRoom: String { 
    return VectorL10n.tr("Vector", "spaces_explore_rooms_one_room") 
  }
  /// %@ rooms
  public static func spacesExploreRoomsRoomNumber(_ p1: String) -> String {
    return VectorL10n.tr("Vector", "spaces_explore_rooms_room_number", p1)
  }
  /// Home
  public static var spacesHomeSpaceTitle: String { 
    return VectorL10n.tr("Vector", "spaces_home_space_title") 
  }
  /// Invite people
  public static var spacesInvitePeople: String { 
    return VectorL10n.tr("Vector", "spaces_invite_people") 
  }
  /// Invites coming soon
  public static var spacesInvitesComingSoonTitle: String { 
    return VectorL10n.tr("Vector", "spaces_invites_coming_soon_title") 
  }
  /// Spaces
  public static var spacesLeftPanelTitle: String { 
    return VectorL10n.tr("Vector", "spaces_left_panel_title") 
  }
  /// Looking for someone not in %@? For now, you can invite them on web or desktop.
  public static func spacesNoMemberFoundDetail(_ p1: String) -> String {
    return VectorL10n.tr("Vector", "spaces_no_member_found_detail", p1)
  }
  /// No results found
  public static var spacesNoResultFoundTitle: String { 
    return VectorL10n.tr("Vector", "spaces_no_result_found_title") 
  }
  /// Some results may be hidden because they’re private and you need an invite to join them.
  public static var spacesNoRoomFoundDetail: String { 
    return VectorL10n.tr("Vector", "spaces_no_room_found_detail") 
  }
  /// Suggested
  public static var spacesSuggestedRoom: String { 
    return VectorL10n.tr("Vector", "spaces_suggested_room") 
  }
  /// If the server administrator has said that this is expected, ensure that the fingerprint below matches the fingerprint provided by them.
  public static var sslCertNewAccountExpl: String { 
    return VectorL10n.tr("Vector", "ssl_cert_new_account_expl") 
  }
  /// This could mean that someone is maliciously intercepting your traffic, or that your phone does not trust the certificate provided by the remote server.
  public static var sslCertNotTrust: String { 
    return VectorL10n.tr("Vector", "ssl_cert_not_trust") 
  }
  /// Could not verify identity of remote server.
  public static var sslCouldNotVerify: String { 
    return VectorL10n.tr("Vector", "ssl_could_not_verify") 
  }
  /// The certificate has changed from a previously trusted one to one that is not trusted. The server may have renewed its certificate. Contact the server administrator for the expected fingerprint.
  public static var sslExpectedExistingExpl: String { 
    return VectorL10n.tr("Vector", "ssl_expected_existing_expl") 
  }
  /// Fingerprint (%@):
  public static func sslFingerprintHash(_ p1: String) -> String {
    return VectorL10n.tr("Vector", "ssl_fingerprint_hash", p1)
  }
  /// Homeserver URL: %@
  public static func sslHomeserverUrl(_ p1: String) -> String {
    return VectorL10n.tr("Vector", "ssl_homeserver_url", p1)
  }
  /// Logout
  public static var sslLogoutAccount: String { 
    return VectorL10n.tr("Vector", "ssl_logout_account") 
  }
  /// ONLY accept the certificate if the server administrator has published a fingerprint that matches the one above.
  public static var sslOnlyAccept: String { 
    return VectorL10n.tr("Vector", "ssl_only_accept") 
  }
  /// Ignore
  public static var sslRemainOffline: String { 
    return VectorL10n.tr("Vector", "ssl_remain_offline") 
  }
  /// Trust
  public static var sslTrust: String { 
    return VectorL10n.tr("Vector", "ssl_trust") 
  }
  /// The certificate has changed from one that was trusted by your phone. This is HIGHLY UNUSUAL. It is recommended that you DO NOT ACCEPT this new certificate.
  public static var sslUnexpectedExistingExpl: String { 
    return VectorL10n.tr("Vector", "ssl_unexpected_existing_expl") 
  }
  /// Start
  public static var start: String { 
    return VectorL10n.tr("Vector", "start") 
  }
<<<<<<< HEAD
  /// Stop
  public static var stop: String { 
    return VectorL10n.tr("Vector", "stop") 
=======
  /// Start Chat
  public static var startChat: String { 
    return VectorL10n.tr("Vector", "start_chat") 
  }
  /// Start Video Call
  public static var startVideoCall: String { 
    return VectorL10n.tr("Vector", "start_video_call") 
  }
  /// Start Voice Call
  public static var startVoiceCall: String { 
    return VectorL10n.tr("Vector", "start_voice_call") 
>>>>>>> 9bc4520f
  }
  /// Element is a new type of messenger and collaboration app that:\n\n1. Puts you in control to preserve your privacy\n2. Lets you communicate with anyone in the Matrix network, and even beyond by integrating with apps such as Slack\n3. Protects you from advertising, datamining, backdoors and walled gardens\n4. Secures you through end-to-end encryption, with cross-signing to verify others\n\nElement is completely different from other messaging and collaboration apps because it is decentralised and open source.\n\nElement lets you self-host - or choose a host - so that you have privacy, ownership and control of your data and conversations. It gives you access to an open network; so you’re not just stuck speaking to other Element users only. And it is very secure.\n\nElement is able to do all this because it operates on Matrix - the standard for open, decentralised communication. \n\nElement puts you in control by letting you choose who hosts your conversations. From the Element app, you can choose to host in different ways:\n\n1. Get a free account on the matrix.org public server\n2. Self-host your account by running a server on your own hardware\n3. Sign up for an account on a custom server by simply subscribing to the Element Matrix Services hosting platform\n\nWhy choose Element?\n\nOWN YOUR DATA: You decide where to keep your data and messages. You own it and control it, not some MEGACORP that mines your data or gives access to third parties.\n\nOPEN MESSAGING AND COLLABORATION: You can chat with anyone else in the Matrix network, whether they’re using Element or another Matrix app, and even if they are using a different messaging system of the likes of Slack, IRC or XMPP.\n\nSUPER-SECURE: Real end-to-end encryption (only those in the conversation can decrypt messages), and cross-signing to verify the devices of conversation participants.\n\nCOMPLETE COMMUNICATION: Messaging, voice and video calls, file sharing, screen sharing and a whole bunch of integrations, bots and widgets. Build rooms, communities, stay in touch and get things done.\n\nEVERYWHERE YOU ARE: Stay in touch wherever you are with fully synchronised message history across all your devices and on the web at https://element.io/app.
  public static var storeFullDescription: String { 
    return VectorL10n.tr("Vector", "store_full_description") 
  }
  /// Privacy-preserving chat and collaboration app, on an open network. Decentralised to put you in control. No datamining, no backdoors and no third party access.
  public static var storePromotionalText: String { 
    return VectorL10n.tr("Vector", "store_promotional_text") 
  }
  /// Secure decentralised chat/VoIP
  public static var storeShortDescription: String { 
    return VectorL10n.tr("Vector", "store_short_description") 
  }
<<<<<<< HEAD
  /// Suggest
  public static var suggest: String { 
    return VectorL10n.tr("Vector", "suggest") 
=======
  /// Submit
  public static var submit: String { 
    return VectorL10n.tr("Vector", "submit") 
  }
  /// Submit code
  public static var submitCode: String { 
    return VectorL10n.tr("Vector", "submit_code") 
>>>>>>> 9bc4520f
  }
  /// Switch
  public static var `switch`: String { 
    return VectorL10n.tr("Vector", "switch") 
  }
  /// Copy link to thread
  public static var threadCopyLinkToThread: String { 
    return VectorL10n.tr("Vector", "thread_copy_link_to_thread") 
  }
  /// All threads
  public static var threadsActionAllThreads: String { 
    return VectorL10n.tr("Vector", "threads_action_all_threads") 
  }
  /// My threads
  public static var threadsActionMyThreads: String { 
    return VectorL10n.tr("Vector", "threads_action_my_threads") 
  }
  /// Threads help keep your conversations on-topic and easy to track.
  public static var threadsEmptyInfoAll: String { 
    return VectorL10n.tr("Vector", "threads_empty_info_all") 
  }
  /// Reply to an ongoing thread or tap a message and use “Thread” to start a new one.
  public static var threadsEmptyInfoMy: String { 
    return VectorL10n.tr("Vector", "threads_empty_info_my") 
  }
  /// Show all threads
  public static var threadsEmptyShowAllThreads: String { 
    return VectorL10n.tr("Vector", "threads_empty_show_all_threads") 
  }
  /// Tip: Tap a message and use “Thread” to start one.
  public static var threadsEmptyTip: String { 
    return VectorL10n.tr("Vector", "threads_empty_tip") 
  }
  /// Keep discussions organised with threads
  public static var threadsEmptyTitle: String { 
    return VectorL10n.tr("Vector", "threads_empty_title") 
  }
  /// Threads
  public static var threadsTitle: String { 
    return VectorL10n.tr("Vector", "threads_title") 
  }
  /// Favourites
  public static var titleFavourites: String { 
    return VectorL10n.tr("Vector", "title_favourites") 
  }
  /// Communities
  public static var titleGroups: String { 
    return VectorL10n.tr("Vector", "title_groups") 
  }
  /// Home
  public static var titleHome: String { 
    return VectorL10n.tr("Vector", "title_home") 
  }
  /// People
  public static var titlePeople: String { 
    return VectorL10n.tr("Vector", "title_people") 
  }
  /// Rooms
  public static var titleRooms: String { 
    return VectorL10n.tr("Vector", "title_rooms") 
  }
  /// Today
  public static var today: String { 
    return VectorL10n.tr("Vector", "today") 
  }
  /// Un-ban
  public static var unban: String { 
    return VectorL10n.tr("Vector", "unban") 
  }
  /// Unignore
  public static var unignore: String { 
    return VectorL10n.tr("Vector", "unignore") 
  }
  /// This room contains unknown sessions which have not been verified.\nThis means there is no guarantee that the sessions belong to the users they claim to.\nWe recommend you go through the verification process for each session before continuing, but you can resend the message without verifying if you prefer.
  public static var unknownDevicesAlert: String { 
    return VectorL10n.tr("Vector", "unknown_devices_alert") 
  }
  /// Room contains unknown sessions
  public static var unknownDevicesAlertTitle: String { 
    return VectorL10n.tr("Vector", "unknown_devices_alert_title") 
  }
  /// Answer Anyway
  public static var unknownDevicesAnswerAnyway: String { 
    return VectorL10n.tr("Vector", "unknown_devices_answer_anyway") 
  }
  /// Call Anyway
  public static var unknownDevicesCallAnyway: String { 
    return VectorL10n.tr("Vector", "unknown_devices_call_anyway") 
  }
  /// Send Anyway
  public static var unknownDevicesSendAnyway: String { 
    return VectorL10n.tr("Vector", "unknown_devices_send_anyway") 
  }
  /// Unknown sessions
  public static var unknownDevicesTitle: String { 
    return VectorL10n.tr("Vector", "unknown_devices_title") 
  }
  /// Verify…
  public static var unknownDevicesVerify: String { 
    return VectorL10n.tr("Vector", "unknown_devices_verify") 
  }
  /// Unsent
  public static var unsent: String { 
    return VectorL10n.tr("Vector", "unsent") 
  }
  /// Change user avatar
  public static var userAvatarViewAccessibilityHint: String { 
    return VectorL10n.tr("Vector", "user_avatar_view_accessibility_hint") 
  }
  /// avatar
  public static var userAvatarViewAccessibilityLabel: String { 
    return VectorL10n.tr("Vector", "user_avatar_view_accessibility_label") 
  }
  /// ex: @bob:homeserver
  public static var userIdPlaceholder: String { 
    return VectorL10n.tr("Vector", "user_id_placeholder") 
  }
  /// User ID:
  public static var userIdTitle: String { 
    return VectorL10n.tr("Vector", "user_id_title") 
  }
  /// If you didn’t sign in to this session, your account may be compromised.
  public static var userVerificationSessionDetailsAdditionalInformationUntrustedCurrentUser: String { 
    return VectorL10n.tr("Vector", "user_verification_session_details_additional_information_untrusted_current_user") 
  }
  /// Until this user trusts this session, messages sent to and from it are labelled with warnings. Alternatively, you can manually verify it.
  public static var userVerificationSessionDetailsAdditionalInformationUntrustedOtherUser: String { 
    return VectorL10n.tr("Vector", "user_verification_session_details_additional_information_untrusted_other_user") 
  }
  /// This session is trusted for secure messaging because you verified it:
  public static var userVerificationSessionDetailsInformationTrustedCurrentUser: String { 
    return VectorL10n.tr("Vector", "user_verification_session_details_information_trusted_current_user") 
  }
  /// This session is trusted for secure messaging because 
  public static var userVerificationSessionDetailsInformationTrustedOtherUserPart1: String { 
    return VectorL10n.tr("Vector", "user_verification_session_details_information_trusted_other_user_part1") 
  }
  ///  verified it:
  public static var userVerificationSessionDetailsInformationTrustedOtherUserPart2: String { 
    return VectorL10n.tr("Vector", "user_verification_session_details_information_trusted_other_user_part2") 
  }
  /// Verify this session to mark it as trusted & grant it access to encrypted messages:
  public static var userVerificationSessionDetailsInformationUntrustedCurrentUser: String { 
    return VectorL10n.tr("Vector", "user_verification_session_details_information_untrusted_current_user") 
  }
  ///  signed in using a new session:
  public static var userVerificationSessionDetailsInformationUntrustedOtherUser: String { 
    return VectorL10n.tr("Vector", "user_verification_session_details_information_untrusted_other_user") 
  }
  /// Trusted
  public static var userVerificationSessionDetailsTrustedTitle: String { 
    return VectorL10n.tr("Vector", "user_verification_session_details_trusted_title") 
  }
  /// Not Trusted
  public static var userVerificationSessionDetailsUntrustedTitle: String { 
    return VectorL10n.tr("Vector", "user_verification_session_details_untrusted_title") 
  }
  /// Interactively Verify
  public static var userVerificationSessionDetailsVerifyActionCurrentUser: String { 
    return VectorL10n.tr("Vector", "user_verification_session_details_verify_action_current_user") 
  }
  /// Manually Verify by Text
  public static var userVerificationSessionDetailsVerifyActionCurrentUserManually: String { 
    return VectorL10n.tr("Vector", "user_verification_session_details_verify_action_current_user_manually") 
  }
  /// Manually verify
  public static var userVerificationSessionDetailsVerifyActionOtherUser: String { 
    return VectorL10n.tr("Vector", "user_verification_session_details_verify_action_other_user") 
  }
  /// Messages with this user in this room are end-to-end encrypted and can’t be read by third parties.
  public static var userVerificationSessionsListInformation: String { 
    return VectorL10n.tr("Vector", "user_verification_sessions_list_information") 
  }
  /// Trusted
  public static var userVerificationSessionsListSessionTrusted: String { 
    return VectorL10n.tr("Vector", "user_verification_sessions_list_session_trusted") 
  }
  /// Not trusted
  public static var userVerificationSessionsListSessionUntrusted: String { 
    return VectorL10n.tr("Vector", "user_verification_sessions_list_session_untrusted") 
  }
  /// Sessions
  public static var userVerificationSessionsListTableTitle: String { 
    return VectorL10n.tr("Vector", "user_verification_sessions_list_table_title") 
  }
  /// Trusted
  public static var userVerificationSessionsListUserTrustLevelTrustedTitle: String { 
    return VectorL10n.tr("Vector", "user_verification_sessions_list_user_trust_level_trusted_title") 
  }
  /// Unknown
  public static var userVerificationSessionsListUserTrustLevelUnknownTitle: String { 
    return VectorL10n.tr("Vector", "user_verification_sessions_list_user_trust_level_unknown_title") 
  }
  /// Warning
  public static var userVerificationSessionsListUserTrustLevelWarningTitle: String { 
    return VectorL10n.tr("Vector", "user_verification_sessions_list_user_trust_level_warning_title") 
  }
  /// To be secure, do this in person or use another way to communicate.
  public static var userVerificationStartAdditionalInformation: String { 
    return VectorL10n.tr("Vector", "user_verification_start_additional_information") 
  }
  /// For extra security, verify 
  public static var userVerificationStartInformationPart1: String { 
    return VectorL10n.tr("Vector", "user_verification_start_information_part1") 
  }
  ///  by checking a one-time code on both your devices.
  public static var userVerificationStartInformationPart2: String { 
    return VectorL10n.tr("Vector", "user_verification_start_information_part2") 
  }
  /// Start verification
  public static var userVerificationStartVerifyAction: String { 
    return VectorL10n.tr("Vector", "user_verification_start_verify_action") 
  }
  /// Waiting for %@…
  public static func userVerificationStartWaitingPartner(_ p1: String) -> String {
    return VectorL10n.tr("Vector", "user_verification_start_waiting_partner", p1)
  }
  /// We are no longer supporting %@ on iOS %@. To continue using %@ to its full potential, we advise you to upgrade your version of iOS.
  public static func versionCheckBannerSubtitleDeprecated(_ p1: String, _ p2: String, _ p3: String) -> String {
    return VectorL10n.tr("Vector", "version_check_banner_subtitle_deprecated", p1, p2, p3)
  }
  /// We will soon be ending support for %@ on iOS %@. To continue using %@ to its full potential, we advise you to upgrade your version of iOS.
  public static func versionCheckBannerSubtitleSupported(_ p1: String, _ p2: String, _ p3: String) -> String {
    return VectorL10n.tr("Vector", "version_check_banner_subtitle_supported", p1, p2, p3)
  }
  /// We’re no longer supporting iOS %@
  public static func versionCheckBannerTitleDeprecated(_ p1: String) -> String {
    return VectorL10n.tr("Vector", "version_check_banner_title_deprecated", p1)
  }
  /// We’re ending support for iOS %@
  public static func versionCheckBannerTitleSupported(_ p1: String) -> String {
    return VectorL10n.tr("Vector", "version_check_banner_title_supported", p1)
  }
  /// Find out how
  public static var versionCheckModalActionTitleDeprecated: String { 
    return VectorL10n.tr("Vector", "version_check_modal_action_title_deprecated") 
  }
  /// Got it
  public static var versionCheckModalActionTitleSupported: String { 
    return VectorL10n.tr("Vector", "version_check_modal_action_title_supported") 
  }
  /// We've been working on enhancing %@ for a faster and more polished experience. Unfortunately your current version of iOS is not  compatible with some of those fixes and is no longer supported.\nWe're advising you to upgrade your operating system to use %@ to its full potential.
  public static func versionCheckModalSubtitleDeprecated(_ p1: String, _ p2: String) -> String {
    return VectorL10n.tr("Vector", "version_check_modal_subtitle_deprecated", p1, p2)
  }
  /// We've been working on enhancing %@ for a faster and more polished experience. Unfortunately your current version of iOS is not compatible with some of those fixes and will no longer be supported.\nWe're advising you to upgrade your operating system to use %@ to its full potential.
  public static func versionCheckModalSubtitleSupported(_ p1: String, _ p2: String) -> String {
    return VectorL10n.tr("Vector", "version_check_modal_subtitle_supported", p1, p2)
  }
  /// We’re no longer supporting iOS %@
  public static func versionCheckModalTitleDeprecated(_ p1: String) -> String {
    return VectorL10n.tr("Vector", "version_check_modal_title_deprecated", p1)
  }
  /// We’re ending support for iOS %@
  public static func versionCheckModalTitleSupported(_ p1: String) -> String {
    return VectorL10n.tr("Vector", "version_check_modal_title_supported", p1)
  }
  /// Video
  public static var video: String { 
    return VectorL10n.tr("Vector", "video") 
  }
  /// View
  public static var view: String { 
    return VectorL10n.tr("Vector", "view") 
  }
  /// Voice
  public static var voice: String { 
    return VectorL10n.tr("Vector", "voice") 
  }
  /// Voice message
  public static var voiceMessageLockScreenPlaceholder: String { 
    return VectorL10n.tr("Vector", "voice_message_lock_screen_placeholder") 
  }
  /// Hold to record, release to send
  public static var voiceMessageReleaseToSend: String { 
    return VectorL10n.tr("Vector", "voice_message_release_to_send") 
  }
  /// %@s left
  public static func voiceMessageRemainingRecordingTime(_ p1: String) -> String {
    return VectorL10n.tr("Vector", "voice_message_remaining_recording_time", p1)
  }
  /// Tap on your recording to stop or listen
  public static var voiceMessageStopLockedModeRecording: String { 
    return VectorL10n.tr("Vector", "voice_message_stop_locked_mode_recording") 
  }
  /// Warning
  public static var warning: String { 
    return VectorL10n.tr("Vector", "warning") 
  }
  /// Widget creation has failed
  public static var widgetCreationFailure: String { 
    return VectorL10n.tr("Vector", "widget_creation_failure") 
  }
  /// Failed to send request.
  public static var widgetIntegrationFailedToSendRequest: String { 
    return VectorL10n.tr("Vector", "widget_integration_failed_to_send_request") 
  }
  /// You need to enable integration manager in settings
  public static var widgetIntegrationManagerDisabled: String { 
    return VectorL10n.tr("Vector", "widget_integration_manager_disabled") 
  }
  /// Missing room_id in request.
  public static var widgetIntegrationMissingRoomId: String { 
    return VectorL10n.tr("Vector", "widget_integration_missing_room_id") 
  }
  /// Missing user_id in request.
  public static var widgetIntegrationMissingUserId: String { 
    return VectorL10n.tr("Vector", "widget_integration_missing_user_id") 
  }
  /// You are not in this room.
  public static var widgetIntegrationMustBeInRoom: String { 
    return VectorL10n.tr("Vector", "widget_integration_must_be_in_room") 
  }
  /// You need to be able to invite users to do that.
  public static var widgetIntegrationNeedToBeAbleToInvite: String { 
    return VectorL10n.tr("Vector", "widget_integration_need_to_be_able_to_invite") 
  }
  /// You do not have permission to do that in this room.
  public static var widgetIntegrationNoPermissionInRoom: String { 
    return VectorL10n.tr("Vector", "widget_integration_no_permission_in_room") 
  }
  /// Power level must be positive integer.
  public static var widgetIntegrationPositivePowerLevel: String { 
    return VectorL10n.tr("Vector", "widget_integration_positive_power_level") 
  }
  /// This room is not recognised.
  public static var widgetIntegrationRoomNotRecognised: String { 
    return VectorL10n.tr("Vector", "widget_integration_room_not_recognised") 
  }
  /// Room %@ is not visible.
  public static func widgetIntegrationRoomNotVisible(_ p1: String) -> String {
    return VectorL10n.tr("Vector", "widget_integration_room_not_visible", p1)
  }
  /// Unable to create widget.
  public static var widgetIntegrationUnableToCreate: String { 
    return VectorL10n.tr("Vector", "widget_integration_unable_to_create") 
  }
  /// Failed to connect to integrations server
  public static var widgetIntegrationsServerFailedToConnect: String { 
    return VectorL10n.tr("Vector", "widget_integrations_server_failed_to_connect") 
  }
  /// Open in browser
  public static var widgetMenuOpenOutside: String { 
    return VectorL10n.tr("Vector", "widget_menu_open_outside") 
  }
  /// Refresh
  public static var widgetMenuRefresh: String { 
    return VectorL10n.tr("Vector", "widget_menu_refresh") 
  }
  /// Remove for everyone
  public static var widgetMenuRemove: String { 
    return VectorL10n.tr("Vector", "widget_menu_remove") 
  }
  /// Revoke access for me
  public static var widgetMenuRevokePermission: String { 
    return VectorL10n.tr("Vector", "widget_menu_revoke_permission") 
  }
  /// No integrations server configured
  public static var widgetNoIntegrationsServerConfigured: String { 
    return VectorL10n.tr("Vector", "widget_no_integrations_server_configured") 
  }
  /// You need permission to manage widgets in this room
  public static var widgetNoPowerToManage: String { 
    return VectorL10n.tr("Vector", "widget_no_power_to_manage") 
  }
  /// Manage integrations…
  public static var widgetPickerManageIntegrations: String { 
    return VectorL10n.tr("Vector", "widget_picker_manage_integrations") 
  }
  /// Integrations
  public static var widgetPickerTitle: String { 
    return VectorL10n.tr("Vector", "widget_picker_title") 
  }
  /// You don't currently have any stickerpacks enabled.
  public static var widgetStickerPickerNoStickerpacksAlert: String { 
    return VectorL10n.tr("Vector", "widget_sticker_picker_no_stickerpacks_alert") 
  }
  /// Add some now?
  public static var widgetStickerPickerNoStickerpacksAlertAddNow: String { 
    return VectorL10n.tr("Vector", "widget_sticker_picker_no_stickerpacks_alert_add_now") 
  }
  /// Yes
  public static var yes: String { 
    return VectorL10n.tr("Vector", "yes") 
  }
  /// Yesterday
  public static var yesterday: String { 
    return VectorL10n.tr("Vector", "yesterday") 
  }
  /// You
  public static var you: String { 
    return VectorL10n.tr("Vector", "you") 
  }
}
// swiftlint:enable function_parameter_count identifier_name line_length type_body_length

// MARK: - Implementation Details

extension VectorL10n {
  static func tr(_ table: String, _ key: String, _ args: CVarArg...) -> String {
    let format = NSLocalizedString(key, tableName: table, bundle: Bundle(for: BundleToken.self), comment: "")
    let locale: Locale
    if let providedLocale = LocaleProvider.locale {
      locale = providedLocale
    } else {
      locale = Locale.current
    }        

      return String(format: format, locale: locale, arguments: args)
    }
}

private final class BundleToken {}<|MERGE_RESOLUTION|>--- conflicted
+++ resolved
@@ -1699,24 +1699,18 @@
   public static var encryptedRoomMessageReplyToPlaceholder: String { 
     return VectorL10n.tr("Vector", "encrypted_room_message_reply_to_placeholder") 
   }
-<<<<<<< HEAD
-=======
   /// End Call
   public static var endCall: String { 
     return VectorL10n.tr("Vector", "end_call") 
   }
->>>>>>> 9bc4520f
   /// Error
   public static var error: String { 
     return VectorL10n.tr("Vector", "error") 
   }
-<<<<<<< HEAD
-=======
   /// An error occured. Please try again later.
   public static var errorCommonMessage: String { 
     return VectorL10n.tr("Vector", "error_common_message") 
   }
->>>>>>> 9bc4520f
   /// Add an identity server in your settings to invite by email.
   public static var errorInvite3pidWithNoIdentityServer: String { 
     return VectorL10n.tr("Vector", "error_invite_3pid_with_no_identity_server") 
@@ -6961,7 +6955,6 @@
   public static var shareExtensionSendNow: String { 
     return VectorL10n.tr("Vector", "share_extension_send_now") 
   }
-<<<<<<< HEAD
   /// Share invite link
   public static var shareInviteLinkAction: String { 
     return VectorL10n.tr("Vector", "share_invite_link_action") 
@@ -6973,11 +6966,10 @@
   /// Hey, join this space on %@
   public static func shareInviteLinkSpaceText(_ p1: String) -> String {
     return VectorL10n.tr("Vector", "share_invite_link_space_text", p1)
-=======
+  }
   /// Show Details
   public static var showDetails: String { 
     return VectorL10n.tr("Vector", "show_details") 
->>>>>>> 9bc4520f
   }
   /// Feedback
   public static var sideMenuActionFeedback: String { 
@@ -7487,23 +7479,21 @@
   public static var start: String { 
     return VectorL10n.tr("Vector", "start") 
   }
-<<<<<<< HEAD
+  /// Start Chat
+  public static var startChat: String { 
+    return VectorL10n.tr("Vector", "start_chat") 
+  }
+  /// Start Video Call
+  public static var startVideoCall: String { 
+    return VectorL10n.tr("Vector", "start_video_call") 
+  }
+  /// Start Voice Call
+  public static var startVoiceCall: String { 
+    return VectorL10n.tr("Vector", "start_voice_call") 
+  }
   /// Stop
   public static var stop: String { 
     return VectorL10n.tr("Vector", "stop") 
-=======
-  /// Start Chat
-  public static var startChat: String { 
-    return VectorL10n.tr("Vector", "start_chat") 
-  }
-  /// Start Video Call
-  public static var startVideoCall: String { 
-    return VectorL10n.tr("Vector", "start_video_call") 
-  }
-  /// Start Voice Call
-  public static var startVoiceCall: String { 
-    return VectorL10n.tr("Vector", "start_voice_call") 
->>>>>>> 9bc4520f
   }
   /// Element is a new type of messenger and collaboration app that:\n\n1. Puts you in control to preserve your privacy\n2. Lets you communicate with anyone in the Matrix network, and even beyond by integrating with apps such as Slack\n3. Protects you from advertising, datamining, backdoors and walled gardens\n4. Secures you through end-to-end encryption, with cross-signing to verify others\n\nElement is completely different from other messaging and collaboration apps because it is decentralised and open source.\n\nElement lets you self-host - or choose a host - so that you have privacy, ownership and control of your data and conversations. It gives you access to an open network; so you’re not just stuck speaking to other Element users only. And it is very secure.\n\nElement is able to do all this because it operates on Matrix - the standard for open, decentralised communication. \n\nElement puts you in control by letting you choose who hosts your conversations. From the Element app, you can choose to host in different ways:\n\n1. Get a free account on the matrix.org public server\n2. Self-host your account by running a server on your own hardware\n3. Sign up for an account on a custom server by simply subscribing to the Element Matrix Services hosting platform\n\nWhy choose Element?\n\nOWN YOUR DATA: You decide where to keep your data and messages. You own it and control it, not some MEGACORP that mines your data or gives access to third parties.\n\nOPEN MESSAGING AND COLLABORATION: You can chat with anyone else in the Matrix network, whether they’re using Element or another Matrix app, and even if they are using a different messaging system of the likes of Slack, IRC or XMPP.\n\nSUPER-SECURE: Real end-to-end encryption (only those in the conversation can decrypt messages), and cross-signing to verify the devices of conversation participants.\n\nCOMPLETE COMMUNICATION: Messaging, voice and video calls, file sharing, screen sharing and a whole bunch of integrations, bots and widgets. Build rooms, communities, stay in touch and get things done.\n\nEVERYWHERE YOU ARE: Stay in touch wherever you are with fully synchronised message history across all your devices and on the web at https://element.io/app.
   public static var storeFullDescription: String { 
@@ -7517,19 +7507,17 @@
   public static var storeShortDescription: String { 
     return VectorL10n.tr("Vector", "store_short_description") 
   }
-<<<<<<< HEAD
+  /// Submit
+  public static var submit: String { 
+    return VectorL10n.tr("Vector", "submit") 
+  }
+  /// Submit code
+  public static var submitCode: String { 
+    return VectorL10n.tr("Vector", "submit_code") 
+  }
   /// Suggest
   public static var suggest: String { 
     return VectorL10n.tr("Vector", "suggest") 
-=======
-  /// Submit
-  public static var submit: String { 
-    return VectorL10n.tr("Vector", "submit") 
-  }
-  /// Submit code
-  public static var submitCode: String { 
-    return VectorL10n.tr("Vector", "submit_code") 
->>>>>>> 9bc4520f
   }
   /// Switch
   public static var `switch`: String { 
