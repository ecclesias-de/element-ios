// swiftlint:disable all
// Generated using SwiftGen, by O.Halligon — https://github.com/SwiftGen/SwiftGen

import Foundation

// swiftlint:disable superfluous_disable_command
// swiftlint:disable file_length

// MARK: - Strings

// swiftlint:disable function_parameter_count identifier_name line_length type_body_length
@objcMembers
public class VectorL10n: NSObject {
  /// Abort
  public static var abort: String { 
    return VectorL10n.tr("Vector", "abort") 
  }
  /// Accept
  public static var accept: String { 
    return VectorL10n.tr("Vector", "accept") 
  }
  /// button
  public static var accessibilityButtonLabel: String { 
    return VectorL10n.tr("Vector", "accessibility_button_label") 
  }
  /// checkbox
  public static var accessibilityCheckboxLabel: String { 
    return VectorL10n.tr("Vector", "accessibility_checkbox_label") 
  }
  /// Unable to verify email address. Please check your email and click on the link it contains. Once this is done, click continue
  public static var accountEmailValidationError: String { 
    return VectorL10n.tr("Vector", "account_email_validation_error") 
  }
  /// Please check your email and click on the link it contains. Once this is done, click continue.
  public static var accountEmailValidationMessage: String { 
    return VectorL10n.tr("Vector", "account_email_validation_message") 
  }
  /// Verification Pending
  public static var accountEmailValidationTitle: String { 
    return VectorL10n.tr("Vector", "account_email_validation_title") 
  }
  /// Display name change failed
  public static var accountErrorDisplayNameChangeFailed: String { 
    return VectorL10n.tr("Vector", "account_error_display_name_change_failed") 
  }
  /// This doesn't appear to be a valid email address
  public static var accountErrorEmailWrongDescription: String { 
    return VectorL10n.tr("Vector", "account_error_email_wrong_description") 
  }
  /// Invalid Email Address
  public static var accountErrorEmailWrongTitle: String { 
    return VectorL10n.tr("Vector", "account_error_email_wrong_title") 
  }
  /// Matrix session is not opened
  public static var accountErrorMatrixSessionIsNotOpened: String { 
    return VectorL10n.tr("Vector", "account_error_matrix_session_is_not_opened") 
  }
  /// This doesn't appear to be a valid phone number
  public static var accountErrorMsisdnWrongDescription: String { 
    return VectorL10n.tr("Vector", "account_error_msisdn_wrong_description") 
  }
  /// Invalid Phone Number
  public static var accountErrorMsisdnWrongTitle: String { 
    return VectorL10n.tr("Vector", "account_error_msisdn_wrong_title") 
  }
  /// Picture change failed
  public static var accountErrorPictureChangeFailed: String { 
    return VectorL10n.tr("Vector", "account_error_picture_change_failed") 
  }
  /// Notifications not allowed
  public static var accountErrorPushNotAllowed: String { 
    return VectorL10n.tr("Vector", "account_error_push_not_allowed") 
  }
  /// Link Email
  public static var accountLinkEmail: String { 
    return VectorL10n.tr("Vector", "account_link_email") 
  }
  /// Linked emails
  public static var accountLinkedEmails: String { 
    return VectorL10n.tr("Vector", "account_linked_emails") 
  }
  /// Logout all accounts
  public static var accountLogoutAll: String { 
    return VectorL10n.tr("Vector", "account_logout_all") 
  }
  /// Unable to verify phone number.
  public static var accountMsisdnValidationError: String { 
    return VectorL10n.tr("Vector", "account_msisdn_validation_error") 
  }
  /// We've sent an SMS with an activation code. Please enter this code below.
  public static var accountMsisdnValidationMessage: String { 
    return VectorL10n.tr("Vector", "account_msisdn_validation_message") 
  }
  /// Verification Pending
  public static var accountMsisdnValidationTitle: String { 
    return VectorL10n.tr("Vector", "account_msisdn_validation_title") 
  }
  /// Save changes
  public static var accountSaveChanges: String { 
    return VectorL10n.tr("Vector", "account_save_changes") 
  }
  /// Logout
  public static var actionLogout: String { 
    return VectorL10n.tr("Vector", "action_logout") 
  }
  /// Active Call
  public static var activeCall: String { 
    return VectorL10n.tr("Vector", "active_call") 
  }
  /// Active Call (%@)
  public static func activeCallDetails(_ p1: String) -> String {
    return VectorL10n.tr("Vector", "active_call_details", p1)
  }
  /// Add
  public static var add: String { 
    return VectorL10n.tr("Vector", "add") 
  }
  /// All
  public static var allChatsAllFilter: String { 
    return VectorL10n.tr("Vector", "all_chats_all_filter") 
  }
  /// Layout preferences
  public static var allChatsEditLayout: String { 
    return VectorL10n.tr("Vector", "all_chats_edit_layout") 
  }
  /// Sort by activity
  public static var allChatsEditLayoutActivityOrder: String { 
    return VectorL10n.tr("Vector", "all_chats_edit_layout_activity_order") 
  }
  /// Automatically filter your messages into the categories of your choice
  public static var allChatsEditLayoutAddFiltersMessage: String { 
    return VectorL10n.tr("Vector", "all_chats_edit_layout_add_filters_message") 
  }
  /// Filter your messages
  public static var allChatsEditLayoutAddFiltersTitle: String { 
    return VectorL10n.tr("Vector", "all_chats_edit_layout_add_filters_title") 
  }
  /// Pin sections to home for easy access
  public static var allChatsEditLayoutAddSectionMessage: String { 
    return VectorL10n.tr("Vector", "all_chats_edit_layout_add_section_message") 
  }
  /// Add section to home
  public static var allChatsEditLayoutAddSectionTitle: String { 
    return VectorL10n.tr("Vector", "all_chats_edit_layout_add_section_title") 
  }
  /// Sort A-Z
  public static var allChatsEditLayoutAlphabeticalOrder: String { 
    return VectorL10n.tr("Vector", "all_chats_edit_layout_alphabetical_order") 
  }
  /// Pin your spaces
  public static var allChatsEditLayoutPinSpacesTitle: String { 
    return VectorL10n.tr("Vector", "all_chats_edit_layout_pin_spaces_title") 
  }
  /// Recents
  public static var allChatsEditLayoutRecents: String { 
    return VectorL10n.tr("Vector", "all_chats_edit_layout_recents") 
  }
  /// Show filters
  public static var allChatsEditLayoutShowFilters: String { 
    return VectorL10n.tr("Vector", "all_chats_edit_layout_show_filters") 
  }
  /// Show recents
  public static var allChatsEditLayoutShowRecents: String { 
    return VectorL10n.tr("Vector", "all_chats_edit_layout_show_recents") 
  }
  /// Sort messages by
  public static var allChatsEditLayoutSortingOptionsTitle: String { 
    return VectorL10n.tr("Vector", "all_chats_edit_layout_sorting_options_title") 
  }
  /// Unreads
  public static var allChatsEditLayoutUnreads: String { 
    return VectorL10n.tr("Vector", "all_chats_edit_layout_unreads") 
  }
  /// Leave %@
  public static func allChatsEditMenuLeaveSpace(_ p1: String) -> String {
    return VectorL10n.tr("Vector", "all_chats_edit_menu_leave_space", p1)
  }
  /// Space settings
  public static var allChatsEditMenuSpaceSettings: String { 
    return VectorL10n.tr("Vector", "all_chats_edit_menu_space_settings") 
  }
  /// You’re all caught up.
  public static var allChatsEmptyListPlaceholderTitle: String { 
    return VectorL10n.tr("Vector", "all_chats_empty_list_placeholder_title") 
  }
  /// Spaces are a new way to group rooms and people. Add an existing room, or create a new one, using the bottom-right button.
  public static var allChatsEmptySpaceInformation: String { 
    return VectorL10n.tr("Vector", "all_chats_empty_space_information") 
  }
  /// This is where your unread messages will show up, when you have some.
  public static var allChatsEmptyUnreadsPlaceholderMessage: String { 
    return VectorL10n.tr("Vector", "all_chats_empty_unreads_placeholder_message") 
  }
  /// The all-in-one secure chat app for teams, friends and organisations. Create a chat, or join an existing room, to get started.
  public static var allChatsEmptyViewInformation: String { 
    return VectorL10n.tr("Vector", "all_chats_empty_view_information") 
  }
  /// %@\nis looking a little empty.
  public static func allChatsEmptyViewTitle(_ p1: String) -> String {
    return VectorL10n.tr("Vector", "all_chats_empty_view_title", p1)
  }
  /// Try adjusting your search.
  public static var allChatsNothingFoundPlaceholderMessage: String { 
    return VectorL10n.tr("Vector", "all_chats_nothing_found_placeholder_message") 
  }
  /// Nothing found.
  public static var allChatsNothingFoundPlaceholderTitle: String { 
    return VectorL10n.tr("Vector", "all_chats_nothing_found_placeholder_title") 
  }
  /// To simplify your Element, tabs are now optional. Manage them using the top-right menu.
  public static var allChatsOnboardingPageMessage1: String { 
    return VectorL10n.tr("Vector", "all_chats_onboarding_page_message1") 
  }
  /// Access your Spaces (bottom-left) faster and easier than ever before.
  public static var allChatsOnboardingPageMessage2: String { 
    return VectorL10n.tr("Vector", "all_chats_onboarding_page_message2") 
  }
  /// Tap your profile to let us know what you think.
  public static var allChatsOnboardingPageMessage3: String { 
    return VectorL10n.tr("Vector", "all_chats_onboarding_page_message3") 
  }
  /// Welcome to a new view!
  public static var allChatsOnboardingPageTitle1: String { 
    return VectorL10n.tr("Vector", "all_chats_onboarding_page_title1") 
  }
  /// Access Spaces
  public static var allChatsOnboardingPageTitle2: String { 
    return VectorL10n.tr("Vector", "all_chats_onboarding_page_title2") 
  }
  /// Give Feedback
  public static var allChatsOnboardingPageTitle3: String { 
    return VectorL10n.tr("Vector", "all_chats_onboarding_page_title3") 
  }
  /// What's new
  public static var allChatsOnboardingTitle: String { 
    return VectorL10n.tr("Vector", "all_chats_onboarding_title") 
  }
  /// Try it out
  public static var allChatsOnboardingTryIt: String { 
    return VectorL10n.tr("Vector", "all_chats_onboarding_try_it") 
  }
  /// Chats
  public static var allChatsSectionTitle: String { 
    return VectorL10n.tr("Vector", "all_chats_section_title") 
  }
  /// All chats
  public static var allChatsTitle: String { 
    return VectorL10n.tr("Vector", "all_chats_title") 
  }
  /// User menu
  public static var allChatsUserMenuAccessibilityLabel: String { 
    return VectorL10n.tr("Vector", "all_chats_user_menu_accessibility_label") 
  }
  /// User settings
  public static var allChatsUserMenuSettings: String { 
    return VectorL10n.tr("Vector", "all_chats_user_menu_settings") 
  }
  /// Help us identify issues and improve %@ by sharing anonymous usage data. To understand how people use multiple devices, we’ll generate a random identifier, shared by your devices.
  public static func analyticsPromptMessageNewUser(_ p1: String) -> String {
    return VectorL10n.tr("Vector", "analytics_prompt_message_new_user", p1)
  }
  /// You previously consented to share anonymous usage data with us. Now, to help understand how people use multiple devices, we’ll generate a random identifier, shared by your devices.
  public static var analyticsPromptMessageUpgrade: String { 
    return VectorL10n.tr("Vector", "analytics_prompt_message_upgrade") 
  }
  /// Not now
  public static var analyticsPromptNotNow: String { 
    return VectorL10n.tr("Vector", "analytics_prompt_not_now") 
  }
  /// We <b>don't</b> record or profile any account data
  public static var analyticsPromptPoint1: String { 
    return VectorL10n.tr("Vector", "analytics_prompt_point_1") 
  }
  /// We <b>don't</b> share information with third parties
  public static var analyticsPromptPoint2: String { 
    return VectorL10n.tr("Vector", "analytics_prompt_point_2") 
  }
  /// You can turn this off anytime in settings
  public static var analyticsPromptPoint3: String { 
    return VectorL10n.tr("Vector", "analytics_prompt_point_3") 
  }
  /// Stop sharing
  public static var analyticsPromptStop: String { 
    return VectorL10n.tr("Vector", "analytics_prompt_stop") 
  }
  /// here
  public static var analyticsPromptTermsLinkNewUser: String { 
    return VectorL10n.tr("Vector", "analytics_prompt_terms_link_new_user") 
  }
  /// here
  public static var analyticsPromptTermsLinkUpgrade: String { 
    return VectorL10n.tr("Vector", "analytics_prompt_terms_link_upgrade") 
  }
  /// You can read all our terms %@.
  public static func analyticsPromptTermsNewUser(_ p1: String) -> String {
    return VectorL10n.tr("Vector", "analytics_prompt_terms_new_user", p1)
  }
  /// Read all our terms %@. Is that OK?
  public static func analyticsPromptTermsUpgrade(_ p1: String) -> String {
    return VectorL10n.tr("Vector", "analytics_prompt_terms_upgrade", p1)
  }
  /// Help improve %@
  public static func analyticsPromptTitle(_ p1: String) -> String {
    return VectorL10n.tr("Vector", "analytics_prompt_title", p1)
  }
  /// Yes, that's fine
  public static var analyticsPromptYes: String { 
    return VectorL10n.tr("Vector", "analytics_prompt_yes") 
  }
  /// Answer Call
  public static var answerCall: String { 
    return VectorL10n.tr("Vector", "answer_call") 
  }
  /// Attach Media from Library
  public static var attachMedia: String { 
    return VectorL10n.tr("Vector", "attach_media") 
  }
  /// Cancel the download?
  public static var attachmentCancelDownload: String { 
    return VectorL10n.tr("Vector", "attachment_cancel_download") 
  }
  /// Cancel the upload?
  public static var attachmentCancelUpload: String { 
    return VectorL10n.tr("Vector", "attachment_cancel_upload") 
  }
  /// This file contains encryption keys exported from a Matrix client.\nDo you want to view the file content or import the keys it contains?
  public static var attachmentE2eKeysFilePrompt: String { 
    return VectorL10n.tr("Vector", "attachment_e2e_keys_file_prompt") 
  }
  /// Import...
  public static var attachmentE2eKeysImport: String { 
    return VectorL10n.tr("Vector", "attachment_e2e_keys_import") 
  }
  /// Large (~%@)
  public static func attachmentLarge(_ p1: String) -> String {
    return VectorL10n.tr("Vector", "attachment_large", p1)
  }
  /// Large %@ (~%@)
  public static func attachmentLargeWithResolution(_ p1: String, _ p2: String) -> String {
    return VectorL10n.tr("Vector", "attachment_large_with_resolution", p1, p2)
  }
  /// Medium (~%@)
  public static func attachmentMedium(_ p1: String) -> String {
    return VectorL10n.tr("Vector", "attachment_medium", p1)
  }
  /// Medium %@ (~%@)
  public static func attachmentMediumWithResolution(_ p1: String, _ p2: String) -> String {
    return VectorL10n.tr("Vector", "attachment_medium_with_resolution", p1, p2)
  }
  /// Actual Size
  public static var attachmentMultiselectionOriginal: String { 
    return VectorL10n.tr("Vector", "attachment_multiselection_original") 
  }
  /// Do you want to send images as:
  public static var attachmentMultiselectionSizePrompt: String { 
    return VectorL10n.tr("Vector", "attachment_multiselection_size_prompt") 
  }
  /// Actual Size (%@)
  public static func attachmentOriginal(_ p1: String) -> String {
    return VectorL10n.tr("Vector", "attachment_original", p1)
  }
  /// Do you want to send as:
  public static var attachmentSizePrompt: String { 
    return VectorL10n.tr("Vector", "attachment_size_prompt") 
  }
  /// You can turn this off in settings.
  public static var attachmentSizePromptMessage: String { 
    return VectorL10n.tr("Vector", "attachment_size_prompt_message") 
  }
  /// Confirm size to send
  public static var attachmentSizePromptTitle: String { 
    return VectorL10n.tr("Vector", "attachment_size_prompt_title") 
  }
  /// Small (~%@)
  public static func attachmentSmall(_ p1: String) -> String {
    return VectorL10n.tr("Vector", "attachment_small", p1)
  }
  /// Small %@ (~%@)
  public static func attachmentSmallWithResolution(_ p1: String, _ p2: String) -> String {
    return VectorL10n.tr("Vector", "attachment_small_with_resolution", p1, p2)
  }
  /// This file type is not supported.
  public static var attachmentUnsupportedPreviewMessage: String { 
    return VectorL10n.tr("Vector", "attachment_unsupported_preview_message") 
  }
  /// Unable to preview
  public static var attachmentUnsupportedPreviewTitle: String { 
    return VectorL10n.tr("Vector", "attachment_unsupported_preview_title") 
  }
  /// Please review and accept the policies of this homeserver:
  public static var authAcceptPolicies: String { 
    return VectorL10n.tr("Vector", "auth_accept_policies") 
  }
  /// Registration with email and phone number at once is not supported yet until the api exists. Only the phone number will be taken into account. You may add your email to your profile in settings.
  public static var authAddEmailAndPhoneWarning: String { 
    return VectorL10n.tr("Vector", "auth_add_email_and_phone_warning") 
  }
  /// Set an email for account recovery, and later to be optionally discoverable by people who know you.
  public static var authAddEmailMessage2: String { 
    return VectorL10n.tr("Vector", "auth_add_email_message_2") 
  }
  /// Set an email for account recovery. Use later email or phone to be optionally discoverable by people who know you.
  public static var authAddEmailPhoneMessage2: String { 
    return VectorL10n.tr("Vector", "auth_add_email_phone_message_2") 
  }
  /// Set a phone, and later to be optionally discoverable by people who know you.
  public static var authAddPhoneMessage2: String { 
    return VectorL10n.tr("Vector", "auth_add_phone_message_2") 
  }
  /// Invalid homeserver discovery response
  public static var authAutodiscoverInvalidResponse: String { 
    return VectorL10n.tr("Vector", "auth_autodiscover_invalid_response") 
  }
  /// This email address is already in use
  public static var authEmailInUse: String { 
    return VectorL10n.tr("Vector", "auth_email_in_use") 
  }
  /// No identity server is configured so you cannot add an email address in order to reset your Matrix account password in the future.
  public static var authEmailIsRequired: String { 
    return VectorL10n.tr("Vector", "auth_email_is_required") 
  }
  /// Failed to send email: This email address was not found
  public static var authEmailNotFound: String { 
    return VectorL10n.tr("Vector", "auth_email_not_found") 
  }
  /// Email address
  public static var authEmailPlaceholder: String { 
    return VectorL10n.tr("Vector", "auth_email_placeholder") 
  }
  /// Please check your email to continue registration
  public static var authEmailValidationMessage: String { 
    return VectorL10n.tr("Vector", "auth_email_validation_message") 
  }
  /// Forgot Matrix account password?
  public static var authForgotPassword: String { 
    return VectorL10n.tr("Vector", "auth_forgot_password") 
  }
  /// No identity server is configured: add one to reset your Matrix account password.
  public static var authForgotPasswordErrorNoConfiguredIdentityServer: String { 
    return VectorL10n.tr("Vector", "auth_forgot_password_error_no_configured_identity_server") 
  }
  /// URL (e.g. https://matrix.org)
  public static var authHomeServerPlaceholder: String { 
    return VectorL10n.tr("Vector", "auth_home_server_placeholder") 
  }
  /// URL (e.g. https://vector.im)
  public static var authIdentityServerPlaceholder: String { 
    return VectorL10n.tr("Vector", "auth_identity_server_placeholder") 
  }
  /// This doesn't look like a valid email address
  public static var authInvalidEmail: String { 
    return VectorL10n.tr("Vector", "auth_invalid_email") 
  }
  /// Incorrect username and/or password
  public static var authInvalidLoginParam: String { 
    return VectorL10n.tr("Vector", "auth_invalid_login_param") 
  }
  /// Password too short (min 6)
  public static var authInvalidPassword: String { 
    return VectorL10n.tr("Vector", "auth_invalid_password") 
  }
  /// This doesn't look like a valid phone number
  public static var authInvalidPhone: String { 
    return VectorL10n.tr("Vector", "auth_invalid_phone") 
  }
  /// User names may only contain letters, numbers, dots, hyphens and underscores
  public static var authInvalidUserName: String { 
    return VectorL10n.tr("Vector", "auth_invalid_user_name") 
  }
  /// Log in
  public static var authLogin: String { 
    return VectorL10n.tr("Vector", "auth_login") 
  }
  /// Sign In
  public static var authLoginSingleSignOn: String { 
    return VectorL10n.tr("Vector", "auth_login_single_sign_on") 
  }
  /// Missing email address
  public static var authMissingEmail: String { 
    return VectorL10n.tr("Vector", "auth_missing_email") 
  }
  /// Missing email address or phone number
  public static var authMissingEmailOrPhone: String { 
    return VectorL10n.tr("Vector", "auth_missing_email_or_phone") 
  }
  /// Missing password
  public static var authMissingPassword: String { 
    return VectorL10n.tr("Vector", "auth_missing_password") 
  }
  /// Missing phone number
  public static var authMissingPhone: String { 
    return VectorL10n.tr("Vector", "auth_missing_phone") 
  }
  /// Unable to verify phone number.
  public static var authMsisdnValidationError: String { 
    return VectorL10n.tr("Vector", "auth_msisdn_validation_error") 
  }
  /// We've sent an SMS with an activation code. Please enter this code below.
  public static var authMsisdnValidationMessage: String { 
    return VectorL10n.tr("Vector", "auth_msisdn_validation_message") 
  }
  /// Verification Pending
  public static var authMsisdnValidationTitle: String { 
    return VectorL10n.tr("Vector", "auth_msisdn_validation_title") 
  }
  /// New password
  public static var authNewPasswordPlaceholder: String { 
    return VectorL10n.tr("Vector", "auth_new_password_placeholder") 
  }
  /// Email address (optional)
  public static var authOptionalEmailPlaceholder: String { 
    return VectorL10n.tr("Vector", "auth_optional_email_placeholder") 
  }
  /// Phone number (optional)
  public static var authOptionalPhonePlaceholder: String { 
    return VectorL10n.tr("Vector", "auth_optional_phone_placeholder") 
  }
  /// Passwords don't match
  public static var authPasswordDontMatch: String { 
    return VectorL10n.tr("Vector", "auth_password_dont_match") 
  }
  /// Password
  public static var authPasswordPlaceholder: String { 
    return VectorL10n.tr("Vector", "auth_password_placeholder") 
  }
  /// This phone number is already in use
  public static var authPhoneInUse: String { 
    return VectorL10n.tr("Vector", "auth_phone_in_use") 
  }
  /// No identity server is configured so you cannot add a phone number in order to reset your Matrix account password in the future.
  public static var authPhoneIsRequired: String { 
    return VectorL10n.tr("Vector", "auth_phone_is_required") 
  }
  /// Phone number
  public static var authPhonePlaceholder: String { 
    return VectorL10n.tr("Vector", "auth_phone_placeholder") 
  }
  /// This homeserver would like to make sure you are not a robot
  public static var authRecaptchaMessage: String { 
    return VectorL10n.tr("Vector", "auth_recaptcha_message") 
  }
  /// Register
  public static var authRegister: String { 
    return VectorL10n.tr("Vector", "auth_register") 
  }
  /// Confirm your new Matrix account password
  public static var authRepeatNewPasswordPlaceholder: String { 
    return VectorL10n.tr("Vector", "auth_repeat_new_password_placeholder") 
  }
  /// Repeat password
  public static var authRepeatPasswordPlaceholder: String { 
    return VectorL10n.tr("Vector", "auth_repeat_password_placeholder") 
  }
  /// An email has been sent to %@. Once you've followed the link it contains, click below.
  public static func authResetPasswordEmailValidationMessage(_ p1: String) -> String {
    return VectorL10n.tr("Vector", "auth_reset_password_email_validation_message", p1)
  }
  /// No identity server is configured: add one in server options to reset your Matrix account password.
  public static var authResetPasswordErrorIsRequired: String { 
    return VectorL10n.tr("Vector", "auth_reset_password_error_is_required") 
  }
  /// Your email address does not appear to be associated with a Matrix ID on this homeserver.
  public static var authResetPasswordErrorNotFound: String { 
    return VectorL10n.tr("Vector", "auth_reset_password_error_not_found") 
  }
  /// Failed to verify email address: make sure you clicked the link in the email
  public static var authResetPasswordErrorUnauthorized: String { 
    return VectorL10n.tr("Vector", "auth_reset_password_error_unauthorized") 
  }
  /// To reset your Matrix account password, enter the email address linked to your account:
  public static var authResetPasswordMessage: String { 
    return VectorL10n.tr("Vector", "auth_reset_password_message") 
  }
  /// The email address linked to your account must be entered.
  public static var authResetPasswordMissingEmail: String { 
    return VectorL10n.tr("Vector", "auth_reset_password_missing_email") 
  }
  /// A new password must be entered.
  public static var authResetPasswordMissingPassword: String { 
    return VectorL10n.tr("Vector", "auth_reset_password_missing_password") 
  }
  /// I have verified my email address
  public static var authResetPasswordNextStepButton: String { 
    return VectorL10n.tr("Vector", "auth_reset_password_next_step_button") 
  }
  /// Your Matrix account password has been reset.\n\nYou have been logged out of all sessions and will no longer receive push notifications. To re-enable notifications, re-log in on each device.
  public static var authResetPasswordSuccessMessage: String { 
    return VectorL10n.tr("Vector", "auth_reset_password_success_message") 
  }
  /// Return to login screen
  public static var authReturnToLogin: String { 
    return VectorL10n.tr("Vector", "auth_return_to_login") 
  }
  /// Send Reset Email
  public static var authSendResetEmail: String { 
    return VectorL10n.tr("Vector", "auth_send_reset_email") 
  }
  /// Skip
  public static var authSkip: String { 
    return VectorL10n.tr("Vector", "auth_skip") 
  }
  /// Clear personal data
  public static var authSoftlogoutClearData: String { 
    return VectorL10n.tr("Vector", "auth_softlogout_clear_data") 
  }
  /// Clear all data
  public static var authSoftlogoutClearDataButton: String { 
    return VectorL10n.tr("Vector", "auth_softlogout_clear_data_button") 
  }
  /// Warning: Your personal data (including encryption keys) is still stored on this device.
  public static var authSoftlogoutClearDataMessage1: String { 
    return VectorL10n.tr("Vector", "auth_softlogout_clear_data_message_1") 
  }
  /// Clear it if you're finished using this device, or want to sign in to another account.
  public static var authSoftlogoutClearDataMessage2: String { 
    return VectorL10n.tr("Vector", "auth_softlogout_clear_data_message_2") 
  }
  /// Sign out
  public static var authSoftlogoutClearDataSignOut: String { 
    return VectorL10n.tr("Vector", "auth_softlogout_clear_data_sign_out") 
  }
  /// Are you sure you want to clear all data currently stored on this device? Sign in again to access your account data and messages.
  public static var authSoftlogoutClearDataSignOutMsg: String { 
    return VectorL10n.tr("Vector", "auth_softlogout_clear_data_sign_out_msg") 
  }
  /// Are you sure?
  public static var authSoftlogoutClearDataSignOutTitle: String { 
    return VectorL10n.tr("Vector", "auth_softlogout_clear_data_sign_out_title") 
  }
  /// Your homeserver (%1$@) admin has signed you out of your account %2$@ (%3$@).
  public static func authSoftlogoutReason(_ p1: String, _ p2: String, _ p3: String) -> String {
    return VectorL10n.tr("Vector", "auth_softlogout_reason", p1, p2, p3)
  }
  /// Sign in to recover encryption keys stored exclusively on this device. You need them to read all of your secure messages on any device.
  public static var authSoftlogoutRecoverEncryptionKeys: String { 
    return VectorL10n.tr("Vector", "auth_softlogout_recover_encryption_keys") 
  }
  /// Sign In
  public static var authSoftlogoutSignIn: String { 
    return VectorL10n.tr("Vector", "auth_softlogout_sign_in") 
  }
  /// You’re signed out
  public static var authSoftlogoutSignedOut: String { 
    return VectorL10n.tr("Vector", "auth_softlogout_signed_out") 
  }
  /// Submit
  public static var authSubmit: String { 
    return VectorL10n.tr("Vector", "auth_submit") 
  }
  /// The identity server is not trusted
  public static var authUntrustedIdServer: String { 
    return VectorL10n.tr("Vector", "auth_untrusted_id_server") 
  }
  /// Use custom server options (advanced)
  public static var authUseServerOptions: String { 
    return VectorL10n.tr("Vector", "auth_use_server_options") 
  }
  /// Email or user name
  public static var authUserIdPlaceholder: String { 
    return VectorL10n.tr("Vector", "auth_user_id_placeholder") 
  }
  /// User name
  public static var authUserNamePlaceholder: String { 
    return VectorL10n.tr("Vector", "auth_user_name_placeholder") 
  }
  /// Username in use
  public static var authUsernameInUse: String { 
    return VectorL10n.tr("Vector", "auth_username_in_use") 
  }
  /// This app does not support the authentication mechanism on your homeserver.
  public static var authenticatedSessionFlowNotSupported: String { 
    return VectorL10n.tr("Vector", "authenticated_session_flow_not_supported") 
  }
  /// Your account is not created yet. Stop the registration process?
  public static var authenticationCancelFlowConfirmationMessage: String { 
    return VectorL10n.tr("Vector", "authentication_cancel_flow_confirmation_message") 
  }
  /// Make sure it’s 8 characters or more
  public static var authenticationChoosePasswordInputMessage: String { 
    return VectorL10n.tr("Vector", "authentication_choose_password_input_message") 
  }
  /// Choose a new password
  public static var authenticationChoosePasswordInputTitle: String { 
    return VectorL10n.tr("Vector", "authentication_choose_password_input_title") 
  }
  /// Check your inbox
  public static var authenticationChoosePasswordNotVerifiedMessage: String { 
    return VectorL10n.tr("Vector", "authentication_choose_password_not_verified_message") 
  }
  /// Email not verified
  public static var authenticationChoosePasswordNotVerifiedTitle: String { 
    return VectorL10n.tr("Vector", "authentication_choose_password_not_verified_title") 
  }
  /// Sign out of all devices
  public static var authenticationChoosePasswordSignoutAllDevices: String { 
    return VectorL10n.tr("Vector", "authentication_choose_password_signout_all_devices") 
  }
  /// Reset Password
  public static var authenticationChoosePasswordSubmitButton: String { 
    return VectorL10n.tr("Vector", "authentication_choose_password_submit_button") 
  }
  /// New Password
  public static var authenticationChoosePasswordTextFieldPlaceholder: String { 
    return VectorL10n.tr("Vector", "authentication_choose_password_text_field_placeholder") 
  }
  /// %@ will send you a verification link
  public static func authenticationForgotPasswordInputMessage(_ p1: String) -> String {
    return VectorL10n.tr("Vector", "authentication_forgot_password_input_message", p1)
  }
  /// Enter your email
  public static var authenticationForgotPasswordInputTitle: String { 
    return VectorL10n.tr("Vector", "authentication_forgot_password_input_title") 
  }
  /// Email
  public static var authenticationForgotPasswordTextFieldPlaceholder: String { 
    return VectorL10n.tr("Vector", "authentication_forgot_password_text_field_placeholder") 
  }
  /// Resend email
  public static var authenticationForgotPasswordWaitingButton: String { 
    return VectorL10n.tr("Vector", "authentication_forgot_password_waiting_button") 
  }
  /// Follow the instructions sent to %@
  public static func authenticationForgotPasswordWaitingMessage(_ p1: String) -> String {
    return VectorL10n.tr("Vector", "authentication_forgot_password_waiting_message", p1)
  }
  /// Check your email.
  public static var authenticationForgotPasswordWaitingTitle: String { 
    return VectorL10n.tr("Vector", "authentication_forgot_password_waiting_title") 
  }
  /// Forgot password
  public static var authenticationLoginForgotPassword: String { 
    return VectorL10n.tr("Vector", "authentication_login_forgot_password") 
  }
  /// Welcome back!
  public static var authenticationLoginTitle: String { 
    return VectorL10n.tr("Vector", "authentication_login_title") 
  }
  /// Username / Email / Phone
  public static var authenticationLoginUsername: String { 
    return VectorL10n.tr("Vector", "authentication_login_username") 
  }
  /// Sign in with QR code
  public static var authenticationLoginWithQr: String { 
    return VectorL10n.tr("Vector", "authentication_login_with_qr") 
  }
  /// Please ensure that you know the origin of this code. By linking devices, you will provide someone with full access to your account.
  public static var authenticationQrLoginConfirmAlert: String { 
    return VectorL10n.tr("Vector", "authentication_qr_login_confirm_alert") 
  }
  /// Confirm that the code below matches with your other device:
  public static var authenticationQrLoginConfirmSubtitle: String { 
    return VectorL10n.tr("Vector", "authentication_qr_login_confirm_subtitle") 
  }
  /// Secure connection established
  public static var authenticationQrLoginConfirmTitle: String { 
    return VectorL10n.tr("Vector", "authentication_qr_login_confirm_title") 
  }
  /// Open Element on your other device
  public static var authenticationQrLoginDisplayStep1: String { 
    return VectorL10n.tr("Vector", "authentication_qr_login_display_step1") 
  }
  /// Select ‘Sign in with QR code’
  public static var authenticationQrLoginDisplayStep2: String { 
    return VectorL10n.tr("Vector", "authentication_qr_login_display_step2") 
  }
  /// Scan the QR code below with your device that’s signed out.
  public static var authenticationQrLoginDisplaySubtitle: String { 
    return VectorL10n.tr("Vector", "authentication_qr_login_display_subtitle") 
  }
  /// Link a device
  public static var authenticationQrLoginDisplayTitle: String { 
    return VectorL10n.tr("Vector", "authentication_qr_login_display_title") 
  }
  /// QR code is invalid.
  public static var authenticationQrLoginFailureInvalidQr: String { 
    return VectorL10n.tr("Vector", "authentication_qr_login_failure_invalid_qr") 
  }
  /// The request was denied on the other device.
  public static var authenticationQrLoginFailureRequestDenied: String { 
    return VectorL10n.tr("Vector", "authentication_qr_login_failure_request_denied") 
  }
  /// The linking wasn’t completed in the required time.
  public static var authenticationQrLoginFailureRequestTimedOut: String { 
    return VectorL10n.tr("Vector", "authentication_qr_login_failure_request_timed_out") 
  }
  /// Try again
  public static var authenticationQrLoginFailureRetry: String { 
    return VectorL10n.tr("Vector", "authentication_qr_login_failure_retry") 
  }
  /// Linking failed
  public static var authenticationQrLoginFailureTitle: String { 
    return VectorL10n.tr("Vector", "authentication_qr_login_failure_title") 
  }
  /// Connecting to device
  public static var authenticationQrLoginLoadingConnectingDevice: String { 
    return VectorL10n.tr("Vector", "authentication_qr_login_loading_connecting_device") 
  }
  /// You are now signed in on your other device.
  public static var authenticationQrLoginLoadingSignedIn: String { 
    return VectorL10n.tr("Vector", "authentication_qr_login_loading_signed_in") 
  }
  /// Waiting for device to sign in.
  public static var authenticationQrLoginLoadingWaitingSignin: String { 
    return VectorL10n.tr("Vector", "authentication_qr_login_loading_waiting_signin") 
  }
  /// Position the QR code in the square below
  public static var authenticationQrLoginScanSubtitle: String { 
    return VectorL10n.tr("Vector", "authentication_qr_login_scan_subtitle") 
  }
  /// Scan QR code
  public static var authenticationQrLoginScanTitle: String { 
    return VectorL10n.tr("Vector", "authentication_qr_login_scan_title") 
  }
  /// Show QR code on this device
  public static var authenticationQrLoginStartDisplayQr: String { 
    return VectorL10n.tr("Vector", "authentication_qr_login_start_display_qr") 
  }
  /// Need an alternative method?
  public static var authenticationQrLoginStartNeedAlternative: String { 
    return VectorL10n.tr("Vector", "authentication_qr_login_start_need_alternative") 
  }
  /// Open Element on your other device
  public static var authenticationQrLoginStartStep1: String { 
    return VectorL10n.tr("Vector", "authentication_qr_login_start_step1") 
  }
  /// Go to Settings -> Security & Privacy
  public static var authenticationQrLoginStartStep2: String { 
    return VectorL10n.tr("Vector", "authentication_qr_login_start_step2") 
  }
  /// Select ‘Link a device’
  public static var authenticationQrLoginStartStep3: String { 
    return VectorL10n.tr("Vector", "authentication_qr_login_start_step3") 
  }
  /// Select ‘Show QR code on this device’
  public static var authenticationQrLoginStartStep4: String { 
    return VectorL10n.tr("Vector", "authentication_qr_login_start_step4") 
  }
  /// Use the camera on this device to scan the QR code shown on your other device:
  public static var authenticationQrLoginStartSubtitle: String { 
    return VectorL10n.tr("Vector", "authentication_qr_login_start_subtitle") 
  }
  /// Scan QR code
  public static var authenticationQrLoginStartTitle: String { 
    return VectorL10n.tr("Vector", "authentication_qr_login_start_title") 
  }
  /// Are you a human?
  public static var authenticationRecaptchaTitle: String { 
    return VectorL10n.tr("Vector", "authentication_recaptcha_title") 
  }
  /// Must be 8 characters or more
  public static var authenticationRegistrationPasswordFooter: String { 
    return VectorL10n.tr("Vector", "authentication_registration_password_footer") 
  }
  /// Create your account
  public static var authenticationRegistrationTitle: String { 
    return VectorL10n.tr("Vector", "authentication_registration_title") 
  }
  /// Username
  public static var authenticationRegistrationUsername: String { 
    return VectorL10n.tr("Vector", "authentication_registration_username") 
  }
  /// You can’t change this later
  public static var authenticationRegistrationUsernameFooter: String { 
    return VectorL10n.tr("Vector", "authentication_registration_username_footer") 
  }
  /// Others can discover you %@
  public static func authenticationRegistrationUsernameFooterAvailable(_ p1: String) -> String {
    return VectorL10n.tr("Vector", "authentication_registration_username_footer_available", p1)
  }
  /// Where your conversations will live
  public static var authenticationServerInfoTitle: String { 
    return VectorL10n.tr("Vector", "authentication_server_info_title") 
  }
  /// Where your conversations live
  public static var authenticationServerInfoTitleLogin: String { 
    return VectorL10n.tr("Vector", "authentication_server_info_title_login") 
  }
  /// Cannot find a server at this URL, please check it is correct.
  public static var authenticationServerSelectionGenericError: String { 
    return VectorL10n.tr("Vector", "authentication_server_selection_generic_error") 
  }
  /// What is the address of your server?
  public static var authenticationServerSelectionLoginMessage: String { 
    return VectorL10n.tr("Vector", "authentication_server_selection_login_message") 
  }
  /// Connect to homeserver
  public static var authenticationServerSelectionLoginTitle: String { 
    return VectorL10n.tr("Vector", "authentication_server_selection_login_title") 
  }
  /// What is the address of your server? This is like a home for all your data
  public static var authenticationServerSelectionRegisterMessage: String { 
    return VectorL10n.tr("Vector", "authentication_server_selection_register_message") 
  }
  /// Select your homeserver
  public static var authenticationServerSelectionRegisterTitle: String { 
    return VectorL10n.tr("Vector", "authentication_server_selection_register_title") 
  }
  /// Homeserver URL
  public static var authenticationServerSelectionServerUrl: String { 
    return VectorL10n.tr("Vector", "authentication_server_selection_server_url") 
  }
  /// Please read %@’s terms and policies
  public static func authenticationTermsMessage(_ p1: String) -> String {
    return VectorL10n.tr("Vector", "authentication_terms_message", p1)
  }
  /// Unable to find the selected policy. Please try again later.
  public static var authenticationTermsPolicyUrlError: String { 
    return VectorL10n.tr("Vector", "authentication_terms_policy_url_error") 
  }
  /// Privacy policies
  public static var authenticationTermsTitle: String { 
    return VectorL10n.tr("Vector", "authentication_terms_title") 
  }
  /// %@ needs to verify your account
  public static func authenticationVerifyEmailInputMessage(_ p1: String) -> String {
    return VectorL10n.tr("Vector", "authentication_verify_email_input_message", p1)
  }
  /// Enter your email
  public static var authenticationVerifyEmailInputTitle: String { 
    return VectorL10n.tr("Vector", "authentication_verify_email_input_title") 
  }
  /// Email
  public static var authenticationVerifyEmailTextFieldPlaceholder: String { 
    return VectorL10n.tr("Vector", "authentication_verify_email_text_field_placeholder") 
  }
  /// Resend email
  public static var authenticationVerifyEmailWaitingButton: String { 
    return VectorL10n.tr("Vector", "authentication_verify_email_waiting_button") 
  }
  /// Did not receive an email?
  public static var authenticationVerifyEmailWaitingHint: String { 
    return VectorL10n.tr("Vector", "authentication_verify_email_waiting_hint") 
  }
  /// Follow the instructions sent to %@
  public static func authenticationVerifyEmailWaitingMessage(_ p1: String) -> String {
    return VectorL10n.tr("Vector", "authentication_verify_email_waiting_message", p1)
  }
  /// Verify your email.
  public static var authenticationVerifyEmailWaitingTitle: String { 
    return VectorL10n.tr("Vector", "authentication_verify_email_waiting_title") 
  }
  /// %@ needs to verify your account
  public static func authenticationVerifyMsisdnInputMessage(_ p1: String) -> String {
    return VectorL10n.tr("Vector", "authentication_verify_msisdn_input_message", p1)
  }
  /// Enter your phone number
  public static var authenticationVerifyMsisdnInputTitle: String { 
    return VectorL10n.tr("Vector", "authentication_verify_msisdn_input_title") 
  }
  /// Invalid phone number
  public static var authenticationVerifyMsisdnInvalidPhoneNumber: String { 
    return VectorL10n.tr("Vector", "authentication_verify_msisdn_invalid_phone_number") 
  }
  /// Confirmation Code
  public static var authenticationVerifyMsisdnOtpTextFieldPlaceholder: String { 
    return VectorL10n.tr("Vector", "authentication_verify_msisdn_otp_text_field_placeholder") 
  }
  /// Phone Number
  public static var authenticationVerifyMsisdnTextFieldPlaceholder: String { 
    return VectorL10n.tr("Vector", "authentication_verify_msisdn_text_field_placeholder") 
  }
  /// Resend code
  public static var authenticationVerifyMsisdnWaitingButton: String { 
    return VectorL10n.tr("Vector", "authentication_verify_msisdn_waiting_button") 
  }
  /// A code was sent to %@
  public static func authenticationVerifyMsisdnWaitingMessage(_ p1: String) -> String {
    return VectorL10n.tr("Vector", "authentication_verify_msisdn_waiting_message", p1)
  }
  /// Verify your phone number
  public static var authenticationVerifyMsisdnWaitingTitle: String { 
    return VectorL10n.tr("Vector", "authentication_verify_msisdn_waiting_title") 
  }
  /// Back
  public static var back: String { 
    return VectorL10n.tr("Vector", "back") 
  }
  /// Ban
  public static var ban: String { 
    return VectorL10n.tr("Vector", "ban") 
  }
  /// Log back in
  public static var biometricsCantUnlockedAlertMessageLogin: String { 
    return VectorL10n.tr("Vector", "biometrics_cant_unlocked_alert_message_login") 
  }
  /// Retry
  public static var biometricsCantUnlockedAlertMessageRetry: String { 
    return VectorL10n.tr("Vector", "biometrics_cant_unlocked_alert_message_retry") 
  }
  /// To unlock, use %@ or log back in and enable %@ again
  public static func biometricsCantUnlockedAlertMessageX(_ p1: String, _ p2: String) -> String {
    return VectorL10n.tr("Vector", "biometrics_cant_unlocked_alert_message_x", p1, p2)
  }
  /// Can't unlock app
  public static var biometricsCantUnlockedAlertTitle: String { 
    return VectorL10n.tr("Vector", "biometrics_cant_unlocked_alert_title") 
  }
  /// Disable %@
  public static func biometricsDesetupDisableButtonTitleX(_ p1: String) -> String {
    return VectorL10n.tr("Vector", "biometrics_desetup_disable_button_title_x", p1)
  }
  /// Disable %@
  public static func biometricsDesetupTitleX(_ p1: String) -> String {
    return VectorL10n.tr("Vector", "biometrics_desetup_title_x", p1)
  }
  /// Face ID
  public static var biometricsModeFaceId: String { 
    return VectorL10n.tr("Vector", "biometrics_mode_face_id") 
  }
  /// Touch ID
  public static var biometricsModeTouchId: String { 
    return VectorL10n.tr("Vector", "biometrics_mode_touch_id") 
  }
  /// Enable %@
  public static func biometricsSettingsEnableX(_ p1: String) -> String {
    return VectorL10n.tr("Vector", "biometrics_settings_enable_x", p1)
  }
  /// Enable %@
  public static func biometricsSetupEnableButtonTitleX(_ p1: String) -> String {
    return VectorL10n.tr("Vector", "biometrics_setup_enable_button_title_x", p1)
  }
  /// Save yourself time
  public static var biometricsSetupSubtitle: String { 
    return VectorL10n.tr("Vector", "biometrics_setup_subtitle") 
  }
  /// Enable %@
  public static func biometricsSetupTitleX(_ p1: String) -> String {
    return VectorL10n.tr("Vector", "biometrics_setup_title_x", p1)
  }
  /// Authentication is needed to access your app
  public static var biometricsUsageReason: String { 
    return VectorL10n.tr("Vector", "biometrics_usage_reason") 
  }
  /// Please describe what you did before the crash:
  public static var bugCrashReportDescription: String { 
    return VectorL10n.tr("Vector", "bug_crash_report_description") 
  }
  /// Crash Report
  public static var bugCrashReportTitle: String { 
    return VectorL10n.tr("Vector", "bug_crash_report_title") 
  }
  /// Continue in background
  public static var bugReportBackgroundMode: String { 
    return VectorL10n.tr("Vector", "bug_report_background_mode") 
  }
  /// Please describe the bug. What did you do? What did you expect to happen? What actually happened?
  public static var bugReportDescription: String { 
    return VectorL10n.tr("Vector", "bug_report_description") 
  }
  /// In order to diagnose problems, logs from this client will be sent with this bug report. If you would prefer to only send the text above, please untick:
  public static var bugReportLogsDescription: String { 
    return VectorL10n.tr("Vector", "bug_report_logs_description") 
  }
  /// Uploading report
  public static var bugReportProgressUploading: String { 
    return VectorL10n.tr("Vector", "bug_report_progress_uploading") 
  }
  /// Collecting logs
  public static var bugReportProgressZipping: String { 
    return VectorL10n.tr("Vector", "bug_report_progress_zipping") 
  }
  /// The application has crashed last time. Would you like to submit a crash report?
  public static var bugReportPrompt: String { 
    return VectorL10n.tr("Vector", "bug_report_prompt") 
  }
  /// Send
  public static var bugReportSend: String { 
    return VectorL10n.tr("Vector", "bug_report_send") 
  }
  /// Send logs
  public static var bugReportSendLogs: String { 
    return VectorL10n.tr("Vector", "bug_report_send_logs") 
  }
  /// Send screenshot
  public static var bugReportSendScreenshot: String { 
    return VectorL10n.tr("Vector", "bug_report_send_screenshot") 
  }
  /// Bug Report
  public static var bugReportTitle: String { 
    return VectorL10n.tr("Vector", "bug_report_title") 
  }
  /// Resume
  public static var callActionsUnhold: String { 
    return VectorL10n.tr("Vector", "call_actions_unhold") 
  }
  /// There is already a call in progress.
  public static var callAlreadyDisplayed: String { 
    return VectorL10n.tr("Vector", "call_already_displayed") 
  }
  /// Connecting…
  public static var callConnecting: String { 
    return VectorL10n.tr("Vector", "call_connecting") 
  }
  /// Consulting with %@
  public static func callConsultingWithUser(_ p1: String) -> String {
    return VectorL10n.tr("Vector", "call_consulting_with_user", p1)
  }
  /// Call ended
  public static var callEnded: String { 
    return VectorL10n.tr("Vector", "call_ended") 
  }
  /// You held the call
  public static var callHolded: String { 
    return VectorL10n.tr("Vector", "call_holded") 
  }
  /// Incoming video call…
  public static var callIncomingVideo: String { 
    return VectorL10n.tr("Vector", "call_incoming_video") 
  }
  /// Incoming video call from %@
  public static func callIncomingVideoPrompt(_ p1: String) -> String {
    return VectorL10n.tr("Vector", "call_incoming_video_prompt", p1)
  }
  /// Incoming call…
  public static var callIncomingVoice: String { 
    return VectorL10n.tr("Vector", "call_incoming_voice") 
  }
  /// Incoming voice call from %@
  public static func callIncomingVoicePrompt(_ p1: String) -> String {
    return VectorL10n.tr("Vector", "call_incoming_voice_prompt", p1)
  }
  /// Call Invite Expired
  public static var callInviteExpired: String { 
    return VectorL10n.tr("Vector", "call_invite_expired") 
  }
  /// Failed to join the conference call.
  public static var callJitsiError: String { 
    return VectorL10n.tr("Vector", "call_jitsi_error") 
  }
  /// Unable to start conference call
  public static var callJitsiUnableToStart: String { 
    return VectorL10n.tr("Vector", "call_jitsi_unable_to_start") 
  }
  /// Device Speaker
  public static var callMoreActionsAudioUseDevice: String { 
    return VectorL10n.tr("Vector", "call_more_actions_audio_use_device") 
  }
  /// Change Audio Device
  public static var callMoreActionsChangeAudioDevice: String { 
    return VectorL10n.tr("Vector", "call_more_actions_change_audio_device") 
  }
  /// Dial pad
  public static var callMoreActionsDialpad: String { 
    return VectorL10n.tr("Vector", "call_more_actions_dialpad") 
  }
  /// Hold
  public static var callMoreActionsHold: String { 
    return VectorL10n.tr("Vector", "call_more_actions_hold") 
  }
  /// Transfer
  public static var callMoreActionsTransfer: String { 
    return VectorL10n.tr("Vector", "call_more_actions_transfer") 
  }
  /// Resume
  public static var callMoreActionsUnhold: String { 
    return VectorL10n.tr("Vector", "call_more_actions_unhold") 
  }
  /// Please ask the administrator of your homeserver %@ to configure a TURN server in order for calls to work reliably.
  public static func callNoStunServerErrorMessage1(_ p1: String) -> String {
    return VectorL10n.tr("Vector", "call_no_stun_server_error_message_1", p1)
  }
  /// Alternatively, you can try to use the public server at %@, but this will not be as reliable, and it will share your IP address with that server. You can also manage this in Settings
  public static func callNoStunServerErrorMessage2(_ p1: String) -> String {
    return VectorL10n.tr("Vector", "call_no_stun_server_error_message_2", p1)
  }
  /// Call failed due to misconfigured server
  public static var callNoStunServerErrorTitle: String { 
    return VectorL10n.tr("Vector", "call_no_stun_server_error_title") 
  }
  /// Try using %@
  public static func callNoStunServerErrorUseFallbackButton(_ p1: String) -> String {
    return VectorL10n.tr("Vector", "call_no_stun_server_error_use_fallback_button", p1)
  }
  /// %@ held the call
  public static func callRemoteHolded(_ p1: String) -> String {
    return VectorL10n.tr("Vector", "call_remote_holded", p1)
  }
  /// Ringing…
  public static var callRinging: String { 
    return VectorL10n.tr("Vector", "call_ringing") 
  }
  /// All
  public static var callTransferContactsAll: String { 
    return VectorL10n.tr("Vector", "call_transfer_contacts_all") 
  }
  /// Recent
  public static var callTransferContactsRecent: String { 
    return VectorL10n.tr("Vector", "call_transfer_contacts_recent") 
  }
  /// Dial pad
  public static var callTransferDialpad: String { 
    return VectorL10n.tr("Vector", "call_transfer_dialpad") 
  }
  /// Call transfer failed
  public static var callTransferErrorMessage: String { 
    return VectorL10n.tr("Vector", "call_transfer_error_message") 
  }
  /// Error
  public static var callTransferErrorTitle: String { 
    return VectorL10n.tr("Vector", "call_transfer_error_title") 
  }
  /// Transfer
  public static var callTransferTitle: String { 
    return VectorL10n.tr("Vector", "call_transfer_title") 
  }
  /// Transfer to %@
  public static func callTransferToUser(_ p1: String) -> String {
    return VectorL10n.tr("Vector", "call_transfer_to_user", p1)
  }
  /// Users
  public static var callTransferUsers: String { 
    return VectorL10n.tr("Vector", "call_transfer_users") 
  }
  /// Video call with %@
  public static func callVideoWithUser(_ p1: String) -> String {
    return VectorL10n.tr("Vector", "call_video_with_user", p1)
  }
  /// Voice call with %@
  public static func callVoiceWithUser(_ p1: String) -> String {
    return VectorL10n.tr("Vector", "call_voice_with_user", p1)
  }
  /// 1 active call (%@) · %@ paused calls
  public static func callbarActiveAndMultiplePaused(_ p1: String, _ p2: String) -> String {
    return VectorL10n.tr("Vector", "callbar_active_and_multiple_paused", p1, p2)
  }
  /// 1 active call (%@) · 1 paused call
  public static func callbarActiveAndSinglePaused(_ p1: String) -> String {
    return VectorL10n.tr("Vector", "callbar_active_and_single_paused", p1)
  }
  /// %@ paused calls
  public static func callbarOnlyMultiplePaused(_ p1: String) -> String {
    return VectorL10n.tr("Vector", "callbar_only_multiple_paused", p1)
  }
  /// Tap to return to the call (%@)
  public static func callbarOnlySingleActive(_ p1: String) -> String {
    return VectorL10n.tr("Vector", "callbar_only_single_active", p1)
  }
  /// Tap to Join the group call (%@)
  public static func callbarOnlySingleActiveGroup(_ p1: String) -> String {
    return VectorL10n.tr("Vector", "callbar_only_single_active_group", p1)
  }
  /// Paused call
  public static var callbarOnlySinglePaused: String { 
    return VectorL10n.tr("Vector", "callbar_only_single_paused") 
  }
  /// Return
  public static var callbarReturn: String { 
    return VectorL10n.tr("Vector", "callbar_return") 
  }
  /// Camera
  public static var camera: String { 
    return VectorL10n.tr("Vector", "camera") 
  }
  /// %@ doesn't have permission to use Camera, please change privacy settings
  public static func cameraAccessNotGranted(_ p1: String) -> String {
    return VectorL10n.tr("Vector", "camera_access_not_granted", p1)
  }
  /// Video calls require access to the Camera but %@ doesn't have permission to use it
  public static func cameraAccessNotGrantedForCall(_ p1: String) -> String {
    return VectorL10n.tr("Vector", "camera_access_not_granted_for_call", p1)
  }
  /// The camera is unavailable on your device
  public static var cameraUnavailable: String { 
    return VectorL10n.tr("Vector", "camera_unavailable") 
  }
  /// Cancel
  public static var cancel: String { 
    return VectorL10n.tr("Vector", "cancel") 
  }
  /// Cancel Download
  public static var cancelDownload: String { 
    return VectorL10n.tr("Vector", "cancel_download") 
  }
  /// Cancel Upload
  public static var cancelUpload: String { 
    return VectorL10n.tr("Vector", "cancel_upload") 
  }
  /// Take Photo/Video
  public static var captureMedia: String { 
    return VectorL10n.tr("Vector", "capture_media") 
  }
  /// Close
  public static var close: String { 
    return VectorL10n.tr("Vector", "close") 
  }
  /// collapse
  public static var collapse: String { 
    return VectorL10n.tr("Vector", "collapse") 
  }
  /// Confirm
  public static var confirm: String { 
    return VectorL10n.tr("Vector", "confirm") 
  }
  /// Local Contacts
  public static var contactLocalContacts: String { 
    return VectorL10n.tr("Vector", "contact_local_contacts") 
  }
  /// Matrix Users
  public static var contactMxUsers: String { 
    return VectorL10n.tr("Vector", "contact_mx_users") 
  }
  /// Matrix users only
  public static var contactsAddressBookMatrixUsersToggle: String { 
    return VectorL10n.tr("Vector", "contacts_address_book_matrix_users_toggle") 
  }
  /// No local contacts
  public static var contactsAddressBookNoContact: String { 
    return VectorL10n.tr("Vector", "contacts_address_book_no_contact") 
  }
  /// No identity server configured
  public static var contactsAddressBookNoIdentityServer: String { 
    return VectorL10n.tr("Vector", "contacts_address_book_no_identity_server") 
  }
  /// You didn't allow %@ to access your local contacts
  public static func contactsAddressBookPermissionDenied(_ p1: String) -> String {
    return VectorL10n.tr("Vector", "contacts_address_book_permission_denied", p1)
  }
  /// To enable contacts, go to your device settings.
  public static var contactsAddressBookPermissionDeniedAlertMessage: String { 
    return VectorL10n.tr("Vector", "contacts_address_book_permission_denied_alert_message") 
  }
  /// Contacts disabled
  public static var contactsAddressBookPermissionDeniedAlertTitle: String { 
    return VectorL10n.tr("Vector", "contacts_address_book_permission_denied_alert_title") 
  }
  /// Permission required to access local contacts
  public static var contactsAddressBookPermissionRequired: String { 
    return VectorL10n.tr("Vector", "contacts_address_book_permission_required") 
  }
  /// LOCAL CONTACTS
  public static var contactsAddressBookSection: String { 
    return VectorL10n.tr("Vector", "contacts_address_book_section") 
  }
  /// USER DIRECTORY (offline)
  public static var contactsUserDirectoryOfflineSection: String { 
    return VectorL10n.tr("Vector", "contacts_user_directory_offline_section") 
  }
  /// USER DIRECTORY
  public static var contactsUserDirectorySection: String { 
    return VectorL10n.tr("Vector", "contacts_user_directory_section") 
  }
  /// Continue
  public static var `continue`: String { 
    return VectorL10n.tr("Vector", "continue") 
  }
  /// Copy
  public static var copyButtonName: String { 
    return VectorL10n.tr("Vector", "copy_button_name") 
  }
  /// Choose a country
  public static var countryPickerTitle: String { 
    return VectorL10n.tr("Vector", "country_picker_title") 
  }
  /// Create
  public static var create: String { 
    return VectorL10n.tr("Vector", "create") 
  }
  /// Create Account
  public static var createAccount: String { 
    return VectorL10n.tr("Vector", "create_account") 
  }
  /// Create Room
  public static var createRoom: String { 
    return VectorL10n.tr("Vector", "create_room") 
  }
  /// Enable Encryption
  public static var createRoomEnableEncryption: String { 
    return VectorL10n.tr("Vector", "create_room_enable_encryption") 
  }
  /// #testroom:matrix.org
  public static var createRoomPlaceholderAddress: String { 
    return VectorL10n.tr("Vector", "create_room_placeholder_address") 
  }
  /// Name
  public static var createRoomPlaceholderName: String { 
    return VectorL10n.tr("Vector", "create_room_placeholder_name") 
  }
  /// What is this room about?
  public static var createRoomPlaceholderTopic: String { 
    return VectorL10n.tr("Vector", "create_room_placeholder_topic") 
  }
  /// Creating room
  public static var createRoomProcessing: String { 
    return VectorL10n.tr("Vector", "create_room_processing") 
  }
  /// PROMOTION
  public static var createRoomPromotionHeader: String { 
    return VectorL10n.tr("Vector", "create_room_promotion_header") 
  }
  /// Encryption can’t be disabled afterwards.
  public static var createRoomSectionFooterEncryption: String { 
    return VectorL10n.tr("Vector", "create_room_section_footer_encryption") 
  }
  /// Only people invited can find and join.
  public static var createRoomSectionFooterTypePrivate: String { 
    return VectorL10n.tr("Vector", "create_room_section_footer_type_private") 
  }
  /// Only people invited can find and join, not just people in Space name.
  public static var createRoomSectionFooterTypePublic: String { 
    return VectorL10n.tr("Vector", "create_room_section_footer_type_public") 
  }
  /// Anyone in Space name can find and join.
  public static var createRoomSectionFooterTypeRestricted: String { 
    return VectorL10n.tr("Vector", "create_room_section_footer_type_restricted") 
  }
  /// ADDRESS
  public static var createRoomSectionHeaderAddress: String { 
    return VectorL10n.tr("Vector", "create_room_section_header_address") 
  }
  /// ENCRYPTION
  public static var createRoomSectionHeaderEncryption: String { 
    return VectorL10n.tr("Vector", "create_room_section_header_encryption") 
  }
  /// NAME
  public static var createRoomSectionHeaderName: String { 
    return VectorL10n.tr("Vector", "create_room_section_header_name") 
  }
  /// TOPIC (OPTIONAL)
  public static var createRoomSectionHeaderTopic: String { 
    return VectorL10n.tr("Vector", "create_room_section_header_topic") 
  }
  /// WHO CAN ACCESS
  public static var createRoomSectionHeaderType: String { 
    return VectorL10n.tr("Vector", "create_room_section_header_type") 
  }
  /// Show in room directory
  public static var createRoomShowInDirectory: String { 
    return VectorL10n.tr("Vector", "create_room_show_in_directory") 
  }
  /// This will help people find and join.
  public static var createRoomShowInDirectoryFooter: String { 
    return VectorL10n.tr("Vector", "create_room_show_in_directory_footer") 
  }
  /// Suggest to space members
  public static var createRoomSuggestRoom: String { 
    return VectorL10n.tr("Vector", "create_room_suggest_room") 
  }
  /// Suggested rooms are promoted to space members as good to join.
  public static var createRoomSuggestRoomFooter: String { 
    return VectorL10n.tr("Vector", "create_room_suggest_room_footer") 
  }
  /// New Room
  public static var createRoomTitle: String { 
    return VectorL10n.tr("Vector", "create_room_title") 
  }
  /// Private Room (invite only)
  public static var createRoomTypePrivate: String { 
    return VectorL10n.tr("Vector", "create_room_type_private") 
  }
  /// Public Room (anyone)
  public static var createRoomTypePublic: String { 
    return VectorL10n.tr("Vector", "create_room_type_public") 
  }
  /// Space members
  public static var createRoomTypeRestricted: String { 
    return VectorL10n.tr("Vector", "create_room_type_restricted") 
  }
  /// Verify your other devices easier
  public static var crossSigningSetupBannerSubtitle: String { 
    return VectorL10n.tr("Vector", "cross_signing_setup_banner_subtitle") 
  }
  /// Set up encryption
  public static var crossSigningSetupBannerTitle: String { 
    return VectorL10n.tr("Vector", "cross_signing_setup_banner_title") 
  }
  /// Please forget all messages I have sent when my account is deactivated (
  public static var deactivateAccountForgetMessagesInformationPart1: String { 
    return VectorL10n.tr("Vector", "deactivate_account_forget_messages_information_part1") 
  }
  /// Warning
  public static var deactivateAccountForgetMessagesInformationPart2Emphasize: String { 
    return VectorL10n.tr("Vector", "deactivate_account_forget_messages_information_part2_emphasize") 
  }
  /// : this will cause future users to see an incomplete view of conversations)
  public static var deactivateAccountForgetMessagesInformationPart3: String { 
    return VectorL10n.tr("Vector", "deactivate_account_forget_messages_information_part3") 
  }
  /// This will make your account permanently unusable. You will not be able to log in, and no one will be able to re-register the same user ID.  This will cause your account to leave all rooms it is participating in, and it will remove your account details from your identity server. 
  public static var deactivateAccountInformationsPart1: String { 
    return VectorL10n.tr("Vector", "deactivate_account_informations_part1") 
  }
  /// This action is irreversible.
  public static var deactivateAccountInformationsPart2Emphasize: String { 
    return VectorL10n.tr("Vector", "deactivate_account_informations_part2_emphasize") 
  }
  /// \n\nDeactivating your account 
  public static var deactivateAccountInformationsPart3: String { 
    return VectorL10n.tr("Vector", "deactivate_account_informations_part3") 
  }
  /// does not by default cause us to forget messages you have sent. 
  public static var deactivateAccountInformationsPart4Emphasize: String { 
    return VectorL10n.tr("Vector", "deactivate_account_informations_part4_emphasize") 
  }
  /// If you would like us to forget your messages, please tick the box below\n\nMessage visibility in Matrix is similar to email. Our forgetting your messages means that messages you have sent will not be shared with any new or unregistered users, but registered users who already have access to these messages will still have access to their copy.
  public static var deactivateAccountInformationsPart5: String { 
    return VectorL10n.tr("Vector", "deactivate_account_informations_part5") 
  }
  /// To continue, please enter your Matrix account password
  public static var deactivateAccountPasswordAlertMessage: String { 
    return VectorL10n.tr("Vector", "deactivate_account_password_alert_message") 
  }
  /// Deactivate Account
  public static var deactivateAccountPasswordAlertTitle: String { 
    return VectorL10n.tr("Vector", "deactivate_account_password_alert_title") 
  }
  /// Deactivate Account
  public static var deactivateAccountTitle: String { 
    return VectorL10n.tr("Vector", "deactivate_account_title") 
  }
  /// Deactivate account
  public static var deactivateAccountValidateAction: String { 
    return VectorL10n.tr("Vector", "deactivate_account_validate_action") 
  }
  /// Decline
  public static var decline: String { 
    return VectorL10n.tr("Vector", "decline") 
  }
  /// default
  public static var `default`: String { 
    return VectorL10n.tr("Vector", "default") 
  }
  /// Delete
  public static var delete: String { 
    return VectorL10n.tr("Vector", "delete") 
  }
  /// This operation requires additional authentication.\nTo continue, please enter your password.
  public static var deviceDetailsDeletePromptMessage: String { 
    return VectorL10n.tr("Vector", "device_details_delete_prompt_message") 
  }
  /// Authentication
  public static var deviceDetailsDeletePromptTitle: String { 
    return VectorL10n.tr("Vector", "device_details_delete_prompt_title") 
  }
  /// ID\n
  public static var deviceDetailsIdentifier: String { 
    return VectorL10n.tr("Vector", "device_details_identifier") 
  }
  /// Last seen\n
  public static var deviceDetailsLastSeen: String { 
    return VectorL10n.tr("Vector", "device_details_last_seen") 
  }
  /// %@ @ %@\n
  public static func deviceDetailsLastSeenFormat(_ p1: String, _ p2: String) -> String {
    return VectorL10n.tr("Vector", "device_details_last_seen_format", p1, p2)
  }
  /// Public Name\n
  public static var deviceDetailsName: String { 
    return VectorL10n.tr("Vector", "device_details_name") 
  }
  /// A session's public name is visible to people you communicate with
  public static var deviceDetailsRenamePromptMessage: String { 
    return VectorL10n.tr("Vector", "device_details_rename_prompt_message") 
  }
  /// Session Name
  public static var deviceDetailsRenamePromptTitle: String { 
    return VectorL10n.tr("Vector", "device_details_rename_prompt_title") 
  }
  /// Session information\n
  public static var deviceDetailsTitle: String { 
    return VectorL10n.tr("Vector", "device_details_title") 
  }
  /// %@ Desktop
  public static func deviceNameDesktop(_ p1: String) -> String {
    return VectorL10n.tr("Vector", "device_name_desktop", p1)
  }
  /// %@ Mobile
  public static func deviceNameMobile(_ p1: String) -> String {
    return VectorL10n.tr("Vector", "device_name_mobile", p1)
  }
  /// Unknown client
  public static var deviceNameUnknown: String { 
    return VectorL10n.tr("Vector", "device_name_unknown") 
  }
  /// %@ Web
  public static func deviceNameWeb(_ p1: String) -> String {
    return VectorL10n.tr("Vector", "device_name_web", p1)
  }
  /// Desktop
  public static var deviceTypeNameDesktop: String { 
    return VectorL10n.tr("Vector", "device_type_name_desktop") 
  }
  /// Mobile
  public static var deviceTypeNameMobile: String { 
    return VectorL10n.tr("Vector", "device_type_name_mobile") 
  }
  /// Unknown
  public static var deviceTypeNameUnknown: String { 
    return VectorL10n.tr("Vector", "device_type_name_unknown") 
  }
  /// Web
  public static var deviceTypeNameWeb: String { 
    return VectorL10n.tr("Vector", "device_type_name_web") 
  }
  /// The other party cancelled the verification.
  public static var deviceVerificationCancelled: String { 
    return VectorL10n.tr("Vector", "device_verification_cancelled") 
  }
  /// The verification has been cancelled. Reason: %@
  public static func deviceVerificationCancelledByMe(_ p1: String) -> String {
    return VectorL10n.tr("Vector", "device_verification_cancelled_by_me", p1)
  }
  /// Aeroplane
  public static var deviceVerificationEmojiAeroplane: String { 
    return VectorL10n.tr("Vector", "device_verification_emoji_aeroplane") 
  }
  /// Anchor
  public static var deviceVerificationEmojiAnchor: String { 
    return VectorL10n.tr("Vector", "device_verification_emoji_anchor") 
  }
  /// Apple
  public static var deviceVerificationEmojiApple: String { 
    return VectorL10n.tr("Vector", "device_verification_emoji_apple") 
  }
  /// Ball
  public static var deviceVerificationEmojiBall: String { 
    return VectorL10n.tr("Vector", "device_verification_emoji_ball") 
  }
  /// Banana
  public static var deviceVerificationEmojiBanana: String { 
    return VectorL10n.tr("Vector", "device_verification_emoji_banana") 
  }
  /// Bell
  public static var deviceVerificationEmojiBell: String { 
    return VectorL10n.tr("Vector", "device_verification_emoji_bell") 
  }
  /// Bicycle
  public static var deviceVerificationEmojiBicycle: String { 
    return VectorL10n.tr("Vector", "device_verification_emoji_bicycle") 
  }
  /// Book
  public static var deviceVerificationEmojiBook: String { 
    return VectorL10n.tr("Vector", "device_verification_emoji_book") 
  }
  /// Butterfly
  public static var deviceVerificationEmojiButterfly: String { 
    return VectorL10n.tr("Vector", "device_verification_emoji_butterfly") 
  }
  /// Cactus
  public static var deviceVerificationEmojiCactus: String { 
    return VectorL10n.tr("Vector", "device_verification_emoji_cactus") 
  }
  /// Cake
  public static var deviceVerificationEmojiCake: String { 
    return VectorL10n.tr("Vector", "device_verification_emoji_cake") 
  }
  /// Cat
  public static var deviceVerificationEmojiCat: String { 
    return VectorL10n.tr("Vector", "device_verification_emoji_cat") 
  }
  /// Clock
  public static var deviceVerificationEmojiClock: String { 
    return VectorL10n.tr("Vector", "device_verification_emoji_clock") 
  }
  /// Cloud
  public static var deviceVerificationEmojiCloud: String { 
    return VectorL10n.tr("Vector", "device_verification_emoji_cloud") 
  }
  /// Corn
  public static var deviceVerificationEmojiCorn: String { 
    return VectorL10n.tr("Vector", "device_verification_emoji_corn") 
  }
  /// Dog
  public static var deviceVerificationEmojiDog: String { 
    return VectorL10n.tr("Vector", "device_verification_emoji_dog") 
  }
  /// Elephant
  public static var deviceVerificationEmojiElephant: String { 
    return VectorL10n.tr("Vector", "device_verification_emoji_elephant") 
  }
  /// Fire
  public static var deviceVerificationEmojiFire: String { 
    return VectorL10n.tr("Vector", "device_verification_emoji_fire") 
  }
  /// Fish
  public static var deviceVerificationEmojiFish: String { 
    return VectorL10n.tr("Vector", "device_verification_emoji_fish") 
  }
  /// Flag
  public static var deviceVerificationEmojiFlag: String { 
    return VectorL10n.tr("Vector", "device_verification_emoji_flag") 
  }
  /// Flower
  public static var deviceVerificationEmojiFlower: String { 
    return VectorL10n.tr("Vector", "device_verification_emoji_flower") 
  }
  /// Folder
  public static var deviceVerificationEmojiFolder: String { 
    return VectorL10n.tr("Vector", "device_verification_emoji_folder") 
  }
  /// Gift
  public static var deviceVerificationEmojiGift: String { 
    return VectorL10n.tr("Vector", "device_verification_emoji_gift") 
  }
  /// Glasses
  public static var deviceVerificationEmojiGlasses: String { 
    return VectorL10n.tr("Vector", "device_verification_emoji_glasses") 
  }
  /// Globe
  public static var deviceVerificationEmojiGlobe: String { 
    return VectorL10n.tr("Vector", "device_verification_emoji_globe") 
  }
  /// Guitar
  public static var deviceVerificationEmojiGuitar: String { 
    return VectorL10n.tr("Vector", "device_verification_emoji_guitar") 
  }
  /// Hammer
  public static var deviceVerificationEmojiHammer: String { 
    return VectorL10n.tr("Vector", "device_verification_emoji_hammer") 
  }
  /// Hat
  public static var deviceVerificationEmojiHat: String { 
    return VectorL10n.tr("Vector", "device_verification_emoji_hat") 
  }
  /// Headphones
  public static var deviceVerificationEmojiHeadphones: String { 
    return VectorL10n.tr("Vector", "device_verification_emoji_headphones") 
  }
  /// Heart
  public static var deviceVerificationEmojiHeart: String { 
    return VectorL10n.tr("Vector", "device_verification_emoji_heart") 
  }
  /// Horse
  public static var deviceVerificationEmojiHorse: String { 
    return VectorL10n.tr("Vector", "device_verification_emoji_horse") 
  }
  /// Hourglass
  public static var deviceVerificationEmojiHourglass: String { 
    return VectorL10n.tr("Vector", "device_verification_emoji_hourglass") 
  }
  /// Key
  public static var deviceVerificationEmojiKey: String { 
    return VectorL10n.tr("Vector", "device_verification_emoji_key") 
  }
  /// Light Bulb
  public static var deviceVerificationEmojiLightBulb: String { 
    return VectorL10n.tr("Vector", "device_verification_emoji_light bulb") 
  }
  /// Lion
  public static var deviceVerificationEmojiLion: String { 
    return VectorL10n.tr("Vector", "device_verification_emoji_lion") 
  }
  /// Lock
  public static var deviceVerificationEmojiLock: String { 
    return VectorL10n.tr("Vector", "device_verification_emoji_lock") 
  }
  /// Moon
  public static var deviceVerificationEmojiMoon: String { 
    return VectorL10n.tr("Vector", "device_verification_emoji_moon") 
  }
  /// Mushroom
  public static var deviceVerificationEmojiMushroom: String { 
    return VectorL10n.tr("Vector", "device_verification_emoji_mushroom") 
  }
  /// Octopus
  public static var deviceVerificationEmojiOctopus: String { 
    return VectorL10n.tr("Vector", "device_verification_emoji_octopus") 
  }
  /// Panda
  public static var deviceVerificationEmojiPanda: String { 
    return VectorL10n.tr("Vector", "device_verification_emoji_panda") 
  }
  /// Paperclip
  public static var deviceVerificationEmojiPaperclip: String { 
    return VectorL10n.tr("Vector", "device_verification_emoji_paperclip") 
  }
  /// Pencil
  public static var deviceVerificationEmojiPencil: String { 
    return VectorL10n.tr("Vector", "device_verification_emoji_pencil") 
  }
  /// Penguin
  public static var deviceVerificationEmojiPenguin: String { 
    return VectorL10n.tr("Vector", "device_verification_emoji_penguin") 
  }
  /// Pig
  public static var deviceVerificationEmojiPig: String { 
    return VectorL10n.tr("Vector", "device_verification_emoji_pig") 
  }
  /// Pin
  public static var deviceVerificationEmojiPin: String { 
    return VectorL10n.tr("Vector", "device_verification_emoji_pin") 
  }
  /// Pizza
  public static var deviceVerificationEmojiPizza: String { 
    return VectorL10n.tr("Vector", "device_verification_emoji_pizza") 
  }
  /// Rabbit
  public static var deviceVerificationEmojiRabbit: String { 
    return VectorL10n.tr("Vector", "device_verification_emoji_rabbit") 
  }
  /// Robot
  public static var deviceVerificationEmojiRobot: String { 
    return VectorL10n.tr("Vector", "device_verification_emoji_robot") 
  }
  /// Rocket
  public static var deviceVerificationEmojiRocket: String { 
    return VectorL10n.tr("Vector", "device_verification_emoji_rocket") 
  }
  /// Rooster
  public static var deviceVerificationEmojiRooster: String { 
    return VectorL10n.tr("Vector", "device_verification_emoji_rooster") 
  }
  /// Santa
  public static var deviceVerificationEmojiSanta: String { 
    return VectorL10n.tr("Vector", "device_verification_emoji_santa") 
  }
  /// Scissors
  public static var deviceVerificationEmojiScissors: String { 
    return VectorL10n.tr("Vector", "device_verification_emoji_scissors") 
  }
  /// Smiley
  public static var deviceVerificationEmojiSmiley: String { 
    return VectorL10n.tr("Vector", "device_verification_emoji_smiley") 
  }
  /// Spanner
  public static var deviceVerificationEmojiSpanner: String { 
    return VectorL10n.tr("Vector", "device_verification_emoji_spanner") 
  }
  /// Strawberry
  public static var deviceVerificationEmojiStrawberry: String { 
    return VectorL10n.tr("Vector", "device_verification_emoji_strawberry") 
  }
  /// Telephone
  public static var deviceVerificationEmojiTelephone: String { 
    return VectorL10n.tr("Vector", "device_verification_emoji_telephone") 
  }
  /// Thumbs up
  public static var deviceVerificationEmojiThumbsUp: String { 
    return VectorL10n.tr("Vector", "device_verification_emoji_thumbs up") 
  }
  /// Train
  public static var deviceVerificationEmojiTrain: String { 
    return VectorL10n.tr("Vector", "device_verification_emoji_train") 
  }
  /// Tree
  public static var deviceVerificationEmojiTree: String { 
    return VectorL10n.tr("Vector", "device_verification_emoji_tree") 
  }
  /// Trophy
  public static var deviceVerificationEmojiTrophy: String { 
    return VectorL10n.tr("Vector", "device_verification_emoji_trophy") 
  }
  /// Trumpet
  public static var deviceVerificationEmojiTrumpet: String { 
    return VectorL10n.tr("Vector", "device_verification_emoji_trumpet") 
  }
  /// Turtle
  public static var deviceVerificationEmojiTurtle: String { 
    return VectorL10n.tr("Vector", "device_verification_emoji_turtle") 
  }
  /// Umbrella
  public static var deviceVerificationEmojiUmbrella: String { 
    return VectorL10n.tr("Vector", "device_verification_emoji_umbrella") 
  }
  /// Unicorn
  public static var deviceVerificationEmojiUnicorn: String { 
    return VectorL10n.tr("Vector", "device_verification_emoji_unicorn") 
  }
  /// Cannot load session information.
  public static var deviceVerificationErrorCannotLoadDevice: String { 
    return VectorL10n.tr("Vector", "device_verification_error_cannot_load_device") 
  }
  /// Verify this session to mark it as trusted. Trusting sessions of partners gives you extra peace of mind when using end-to-end encrypted messages.
  public static var deviceVerificationIncomingDescription1: String { 
    return VectorL10n.tr("Vector", "device_verification_incoming_description_1") 
  }
  /// Verifying this session will mark it as trusted, and also mark your session as trusted to the partner.
  public static var deviceVerificationIncomingDescription2: String { 
    return VectorL10n.tr("Vector", "device_verification_incoming_description_2") 
  }
  /// Incoming Verification Request
  public static var deviceVerificationIncomingTitle: String { 
    return VectorL10n.tr("Vector", "device_verification_incoming_title") 
  }
  /// Compare the unique emoji, ensuring they appear in the same order.
  public static var deviceVerificationSecurityAdviceEmoji: String { 
    return VectorL10n.tr("Vector", "device_verification_security_advice_emoji") 
  }
  /// Compare the numbers, ensuring they appear in the same order.
  public static var deviceVerificationSecurityAdviceNumber: String { 
    return VectorL10n.tr("Vector", "device_verification_security_advice_number") 
  }
  /// Verify the new login accessing your account: %@
  public static func deviceVerificationSelfVerifyAlertMessage(_ p1: String) -> String {
    return VectorL10n.tr("Vector", "device_verification_self_verify_alert_message", p1)
  }
  /// New login. Was this you?
  public static var deviceVerificationSelfVerifyAlertTitle: String { 
    return VectorL10n.tr("Vector", "device_verification_self_verify_alert_title") 
  }
  /// Verify
  public static var deviceVerificationSelfVerifyAlertValidateAction: String { 
    return VectorL10n.tr("Vector", "device_verification_self_verify_alert_validate_action") 
  }
  /// Use this session to verify your new one, granting it access to encrypted messages.
  public static var deviceVerificationSelfVerifyStartInformation: String { 
    return VectorL10n.tr("Vector", "device_verification_self_verify_start_information") 
  }
  /// Start verification
  public static var deviceVerificationSelfVerifyStartVerifyAction: String { 
    return VectorL10n.tr("Vector", "device_verification_self_verify_start_verify_action") 
  }
  /// Waiting…
  public static var deviceVerificationSelfVerifyStartWaiting: String { 
    return VectorL10n.tr("Vector", "device_verification_self_verify_start_waiting") 
  }
  /// This works with %@ and other cross-signing capable Matrix clients.
  public static func deviceVerificationSelfVerifyWaitAdditionalInformation(_ p1: String) -> String {
    return VectorL10n.tr("Vector", "device_verification_self_verify_wait_additional_information", p1)
  }
  /// Verify this session from one of your other sessions, granting it access to encrypted messages.\n\nUse the latest %@ on your other devices:
  public static func deviceVerificationSelfVerifyWaitInformation(_ p1: String) -> String {
    return VectorL10n.tr("Vector", "device_verification_self_verify_wait_information", p1)
  }
  /// Verify this login
  public static var deviceVerificationSelfVerifyWaitNewSignInTitle: String { 
    return VectorL10n.tr("Vector", "device_verification_self_verify_wait_new_sign_in_title") 
  }
  /// If you can't access an existing session
  public static var deviceVerificationSelfVerifyWaitRecoverSecretsAdditionalInformation: String { 
    return VectorL10n.tr("Vector", "device_verification_self_verify_wait_recover_secrets_additional_information") 
  }
  /// Checking for other verification capabilities ...
  public static var deviceVerificationSelfVerifyWaitRecoverSecretsCheckingAvailability: String { 
    return VectorL10n.tr("Vector", "device_verification_self_verify_wait_recover_secrets_checking_availability") 
  }
  /// Use Security Phrase or Key
  public static var deviceVerificationSelfVerifyWaitRecoverSecretsWithPassphrase: String { 
    return VectorL10n.tr("Vector", "device_verification_self_verify_wait_recover_secrets_with_passphrase") 
  }
  /// Use Security Key
  public static var deviceVerificationSelfVerifyWaitRecoverSecretsWithoutPassphrase: String { 
    return VectorL10n.tr("Vector", "device_verification_self_verify_wait_recover_secrets_without_passphrase") 
  }
  /// Complete security
  public static var deviceVerificationSelfVerifyWaitTitle: String { 
    return VectorL10n.tr("Vector", "device_verification_self_verify_wait_title") 
  }
  /// Verify by comparing a short text string
  public static var deviceVerificationStartTitle: String { 
    return VectorL10n.tr("Vector", "device_verification_start_title") 
  }
  /// Nothing appearing? Not all clients support interactive verification yet. Use legacy verification.
  public static var deviceVerificationStartUseLegacy: String { 
    return VectorL10n.tr("Vector", "device_verification_start_use_legacy") 
  }
  /// Use Legacy Verification
  public static var deviceVerificationStartUseLegacyAction: String { 
    return VectorL10n.tr("Vector", "device_verification_start_use_legacy_action") 
  }
  /// Begin Verifying
  public static var deviceVerificationStartVerifyButton: String { 
    return VectorL10n.tr("Vector", "device_verification_start_verify_button") 
  }
  /// Waiting for partner to accept…
  public static var deviceVerificationStartWaitPartner: String { 
    return VectorL10n.tr("Vector", "device_verification_start_wait_partner") 
  }
  /// Got it
  public static var deviceVerificationVerifiedGotItButton: String { 
    return VectorL10n.tr("Vector", "device_verification_verified_got_it_button") 
  }
  /// Verified!
  public static var deviceVerificationVerifiedTitle: String { 
    return VectorL10n.tr("Vector", "device_verification_verified_title") 
  }
  /// Waiting for partner to confirm…
  public static var deviceVerificationVerifyWaitPartner: String { 
    return VectorL10n.tr("Vector", "device_verification_verify_wait_partner") 
  }
  /// Dial pad
  public static var dialpadTitle: String { 
    return VectorL10n.tr("Vector", "dialpad_title") 
  }
  /// %tu rooms
  public static func directoryCellDescription(_ p1: Int) -> String {
    return VectorL10n.tr("Vector", "directory_cell_description", p1)
  }
  /// Browse directory
  public static var directoryCellTitle: String { 
    return VectorL10n.tr("Vector", "directory_cell_title") 
  }
  /// Failed to fetch data
  public static var directorySearchFail: String { 
    return VectorL10n.tr("Vector", "directory_search_fail") 
  }
  /// %1$tu results found for %2$@
  public static func directorySearchResults(_ p1: Int, _ p2: String) -> String {
    return VectorL10n.tr("Vector", "directory_search_results", p1, p2)
  }
  /// >%1$tu results found for %2$@
  public static func directorySearchResultsMoreThan(_ p1: Int, _ p2: String) -> String {
    return VectorL10n.tr("Vector", "directory_search_results_more_than", p1, p2)
  }
  /// Browse directory results
  public static var directorySearchResultsTitle: String { 
    return VectorL10n.tr("Vector", "directory_search_results_title") 
  }
  /// Searching directory…
  public static var directorySearchingTitle: String { 
    return VectorL10n.tr("Vector", "directory_searching_title") 
  }
  /// All native Matrix rooms
  public static var directoryServerAllNativeRooms: String { 
    return VectorL10n.tr("Vector", "directory_server_all_native_rooms") 
  }
  /// All rooms on %@ server
  public static func directoryServerAllRooms(_ p1: String) -> String {
    return VectorL10n.tr("Vector", "directory_server_all_rooms", p1)
  }
  /// Select a directory
  public static var directoryServerPickerTitle: String { 
    return VectorL10n.tr("Vector", "directory_server_picker_title") 
  }
  /// matrix.org
  public static var directoryServerPlaceholder: String { 
    return VectorL10n.tr("Vector", "directory_server_placeholder") 
  }
  /// Type a homeserver to list public rooms from
  public static var directoryServerTypeHomeserver: String { 
    return VectorL10n.tr("Vector", "directory_server_type_homeserver") 
  }
  /// Directory
  public static var directoryTitle: String { 
    return VectorL10n.tr("Vector", "directory_title") 
  }
  /// Discard
  public static var discard: String { 
    return VectorL10n.tr("Vector", "discard") 
  }
  /// Dismiss
  public static var dismiss: String { 
    return VectorL10n.tr("Vector", "dismiss") 
  }
  /// Do not ask again
  public static var doNotAskAgain: String { 
    return VectorL10n.tr("Vector", "do_not_ask_again") 
  }
  /// Done
  public static var done: String { 
    return VectorL10n.tr("Vector", "done") 
  }
  /// %@ now supports end-to-end encryption but you need to log in again to enable it.\n\nYou can do it now or later from the application settings.
  public static func e2eEnablingOnAppUpdate(_ p1: String) -> String {
    return VectorL10n.tr("Vector", "e2e_enabling_on_app_update", p1)
  }
  /// Export
  public static var e2eExport: String { 
    return VectorL10n.tr("Vector", "e2e_export") 
  }
  /// This process allows you to export the keys for messages you have received in encrypted rooms to a local file. You will then be able to import the file into another Matrix client in the future, so that client will also be able to decrypt these messages.\nThe exported file will allow anyone who can read it to decrypt any encrypted messages that you can see, so you should be careful to keep it secure.
  public static var e2eExportPrompt: String { 
    return VectorL10n.tr("Vector", "e2e_export_prompt") 
  }
  /// Export room keys
  public static var e2eExportRoomKeys: String { 
    return VectorL10n.tr("Vector", "e2e_export_room_keys") 
  }
  /// Import
  public static var e2eImport: String { 
    return VectorL10n.tr("Vector", "e2e_import") 
  }
  /// This process allows you to import encryption keys that you had previously exported from another Matrix client. You will then be able to decrypt any messages that the other client could decrypt.\nThe export file is protected with a passphrase. You should enter the passphrase here, to decrypt the file.
  public static var e2eImportPrompt: String { 
    return VectorL10n.tr("Vector", "e2e_import_prompt") 
  }
  /// Import room keys
  public static var e2eImportRoomKeys: String { 
    return VectorL10n.tr("Vector", "e2e_import_room_keys") 
  }
  /// A new secure message key backup has been detected.\n\nIf this wasn’t you, set a new Security Phrase in Settings.
  public static var e2eKeyBackupWrongVersion: String { 
    return VectorL10n.tr("Vector", "e2e_key_backup_wrong_version") 
  }
  /// Settings
  public static var e2eKeyBackupWrongVersionButtonSettings: String { 
    return VectorL10n.tr("Vector", "e2e_key_backup_wrong_version_button_settings") 
  }
  /// It was me
  public static var e2eKeyBackupWrongVersionButtonWasme: String { 
    return VectorL10n.tr("Vector", "e2e_key_backup_wrong_version_button_wasme") 
  }
  /// New Key Backup
  public static var e2eKeyBackupWrongVersionTitle: String { 
    return VectorL10n.tr("Vector", "e2e_key_backup_wrong_version_title") 
  }
  /// You need to log back in to generate end-to-end encryption keys for this session and submit the public key to your homeserver.\nThis is a once off; sorry for the inconvenience.
  public static var e2eNeedLogInAgain: String { 
    return VectorL10n.tr("Vector", "e2e_need_log_in_again") 
  }
  /// Confirm passphrase
  public static var e2ePassphraseConfirm: String { 
    return VectorL10n.tr("Vector", "e2e_passphrase_confirm") 
  }
  /// Create passphrase
  public static var e2ePassphraseCreate: String { 
    return VectorL10n.tr("Vector", "e2e_passphrase_create") 
  }
  /// Passphrase must not be empty
  public static var e2ePassphraseEmpty: String { 
    return VectorL10n.tr("Vector", "e2e_passphrase_empty") 
  }
  /// Enter passphrase
  public static var e2ePassphraseEnter: String { 
    return VectorL10n.tr("Vector", "e2e_passphrase_enter") 
  }
  /// Passphrases must match
  public static var e2ePassphraseNotMatch: String { 
    return VectorL10n.tr("Vector", "e2e_passphrase_not_match") 
  }
  /// Passphrase too short (It must be at a minimum %d characters in length)
  public static func e2ePassphraseTooShort(_ p1: Int) -> String {
    return VectorL10n.tr("Vector", "e2e_passphrase_too_short", p1)
  }
  /// Ignore request
  public static var e2eRoomKeyRequestIgnoreRequest: String { 
    return VectorL10n.tr("Vector", "e2e_room_key_request_ignore_request") 
  }
  /// Your unverified session '%@' is requesting encryption keys.
  public static func e2eRoomKeyRequestMessage(_ p1: String) -> String {
    return VectorL10n.tr("Vector", "e2e_room_key_request_message", p1)
  }
  /// You added a new session '%@', which is requesting encryption keys.
  public static func e2eRoomKeyRequestMessageNewDevice(_ p1: String) -> String {
    return VectorL10n.tr("Vector", "e2e_room_key_request_message_new_device", p1)
  }
  /// Share without verifying
  public static var e2eRoomKeyRequestShareWithoutVerifying: String { 
    return VectorL10n.tr("Vector", "e2e_room_key_request_share_without_verifying") 
  }
  /// Start verification…
  public static var e2eRoomKeyRequestStartVerification: String { 
    return VectorL10n.tr("Vector", "e2e_room_key_request_start_verification") 
  }
  /// Encryption key request
  public static var e2eRoomKeyRequestTitle: String { 
    return VectorL10n.tr("Vector", "e2e_room_key_request_title") 
  }
  /// Edit
  public static var edit: String { 
    return VectorL10n.tr("Vector", "edit") 
  }
  /// Activities
  public static var emojiPickerActivityCategory: String { 
    return VectorL10n.tr("Vector", "emoji_picker_activity_category") 
  }
  /// Flags
  public static var emojiPickerFlagsCategory: String { 
    return VectorL10n.tr("Vector", "emoji_picker_flags_category") 
  }
  /// Food & Drink
  public static var emojiPickerFoodsCategory: String { 
    return VectorL10n.tr("Vector", "emoji_picker_foods_category") 
  }
  /// Animals & Nature
  public static var emojiPickerNatureCategory: String { 
    return VectorL10n.tr("Vector", "emoji_picker_nature_category") 
  }
  /// Objects
  public static var emojiPickerObjectsCategory: String { 
    return VectorL10n.tr("Vector", "emoji_picker_objects_category") 
  }
  /// Smileys & People
  public static var emojiPickerPeopleCategory: String { 
    return VectorL10n.tr("Vector", "emoji_picker_people_category") 
  }
  /// Travel & Places
  public static var emojiPickerPlacesCategory: String { 
    return VectorL10n.tr("Vector", "emoji_picker_places_category") 
  }
  /// Symbols
  public static var emojiPickerSymbolsCategory: String { 
    return VectorL10n.tr("Vector", "emoji_picker_symbols_category") 
  }
  /// Reactions
  public static var emojiPickerTitle: String { 
    return VectorL10n.tr("Vector", "emoji_picker_title") 
  }
  /// Enable
  public static var enable: String { 
    return VectorL10n.tr("Vector", "enable") 
  }
  /// Send an encrypted message…
  public static var encryptedRoomMessagePlaceholder: String { 
    return VectorL10n.tr("Vector", "encrypted_room_message_placeholder") 
  }
  /// Send an encrypted reply…
  public static var encryptedRoomMessageReplyToPlaceholder: String { 
    return VectorL10n.tr("Vector", "encrypted_room_message_reply_to_placeholder") 
  }
  /// End Call
  public static var endCall: String { 
    return VectorL10n.tr("Vector", "end_call") 
  }
  /// Error
  public static var error: String { 
    return VectorL10n.tr("Vector", "error") 
  }
  /// An error occured. Please try again later.
  public static var errorCommonMessage: String { 
    return VectorL10n.tr("Vector", "error_common_message") 
  }
  /// Add an identity server in your settings to invite by email.
  public static var errorInvite3pidWithNoIdentityServer: String { 
    return VectorL10n.tr("Vector", "error_invite_3pid_with_no_identity_server") 
  }
  /// You can't do this from %@ mobile.
  public static func errorNotSupportedOnMobile(_ p1: String) -> String {
    return VectorL10n.tr("Vector", "error_not_supported_on_mobile", p1)
  }
  /// It looks like you’re trying to connect to another homeserver. Do you want to sign out?
  public static var errorUserAlreadyLoggedIn: String { 
    return VectorL10n.tr("Vector", "error_user_already_logged_in") 
  }
  /// Active video call
  public static var eventFormatterCallActiveVideo: String { 
    return VectorL10n.tr("Vector", "event_formatter_call_active_video") 
  }
  /// Active voice call
  public static var eventFormatterCallActiveVoice: String { 
    return VectorL10n.tr("Vector", "event_formatter_call_active_voice") 
  }
  /// Answer
  public static var eventFormatterCallAnswer: String { 
    return VectorL10n.tr("Vector", "event_formatter_call_answer") 
  }
  /// Call back
  public static var eventFormatterCallBack: String { 
    return VectorL10n.tr("Vector", "event_formatter_call_back") 
  }
  /// Connecting…
  public static var eventFormatterCallConnecting: String { 
    return VectorL10n.tr("Vector", "event_formatter_call_connecting") 
  }
  /// Connection failed
  public static var eventFormatterCallConnectionFailed: String { 
    return VectorL10n.tr("Vector", "event_formatter_call_connection_failed") 
  }
  /// Decline
  public static var eventFormatterCallDecline: String { 
    return VectorL10n.tr("Vector", "event_formatter_call_decline") 
  }
  /// End call
  public static var eventFormatterCallEndCall: String { 
    return VectorL10n.tr("Vector", "event_formatter_call_end_call") 
  }
  /// Call ended
  public static var eventFormatterCallHasEnded: String { 
    return VectorL10n.tr("Vector", "event_formatter_call_has_ended") 
  }
  /// Call ended • %@
  public static func eventFormatterCallHasEndedWithTime(_ p1: String) -> String {
    return VectorL10n.tr("Vector", "event_formatter_call_has_ended_with_time", p1)
  }
  /// Incoming video call
  public static var eventFormatterCallIncomingVideo: String { 
    return VectorL10n.tr("Vector", "event_formatter_call_incoming_video") 
  }
  /// Incoming voice call
  public static var eventFormatterCallIncomingVoice: String { 
    return VectorL10n.tr("Vector", "event_formatter_call_incoming_voice") 
  }
  /// Missed video call
  public static var eventFormatterCallMissedVideo: String { 
    return VectorL10n.tr("Vector", "event_formatter_call_missed_video") 
  }
  /// Missed voice call
  public static var eventFormatterCallMissedVoice: String { 
    return VectorL10n.tr("Vector", "event_formatter_call_missed_voice") 
  }
  /// Retry
  public static var eventFormatterCallRetry: String { 
    return VectorL10n.tr("Vector", "event_formatter_call_retry") 
  }
  /// Ringing…
  public static var eventFormatterCallRinging: String { 
    return VectorL10n.tr("Vector", "event_formatter_call_ringing") 
  }
  /// Call declined
  public static var eventFormatterCallYouDeclined: String { 
    return VectorL10n.tr("Vector", "event_formatter_call_you_declined") 
  }
  /// Group call
  public static var eventFormatterGroupCall: String { 
    return VectorL10n.tr("Vector", "event_formatter_group_call") 
  }
  /// %@ in %@
  public static func eventFormatterGroupCallIncoming(_ p1: String, _ p2: String) -> String {
    return VectorL10n.tr("Vector", "event_formatter_group_call_incoming", p1, p2)
  }
  /// Join
  public static var eventFormatterGroupCallJoin: String { 
    return VectorL10n.tr("Vector", "event_formatter_group_call_join") 
  }
  /// Leave
  public static var eventFormatterGroupCallLeave: String { 
    return VectorL10n.tr("Vector", "event_formatter_group_call_leave") 
  }
  /// VoIP conference added by %@
  public static func eventFormatterJitsiWidgetAdded(_ p1: String) -> String {
    return VectorL10n.tr("Vector", "event_formatter_jitsi_widget_added", p1)
  }
  /// You added VoIP conference
  public static var eventFormatterJitsiWidgetAddedByYou: String { 
    return VectorL10n.tr("Vector", "event_formatter_jitsi_widget_added_by_you") 
  }
  /// VoIP conference removed by %@
  public static func eventFormatterJitsiWidgetRemoved(_ p1: String) -> String {
    return VectorL10n.tr("Vector", "event_formatter_jitsi_widget_removed", p1)
  }
  /// You removed VoIP conference
  public static var eventFormatterJitsiWidgetRemovedByYou: String { 
    return VectorL10n.tr("Vector", "event_formatter_jitsi_widget_removed_by_you") 
  }
  /// %tu membership changes
  public static func eventFormatterMemberUpdates(_ p1: Int) -> String {
    return VectorL10n.tr("Vector", "event_formatter_member_updates", p1)
  }
  /// Message deleted
  public static var eventFormatterMessageDeleted: String { 
    return VectorL10n.tr("Vector", "event_formatter_message_deleted") 
  }
  /// (edited)
  public static var eventFormatterMessageEditedMention: String { 
    return VectorL10n.tr("Vector", "event_formatter_message_edited_mention") 
  }
  /// Re-request encryption keys
  public static var eventFormatterRerequestKeysPart1Link: String { 
    return VectorL10n.tr("Vector", "event_formatter_rerequest_keys_part1_link") 
  }
  ///  from your other sessions.
  public static var eventFormatterRerequestKeysPart2: String { 
    return VectorL10n.tr("Vector", "event_formatter_rerequest_keys_part2") 
  }
  /// %@ widget added by %@
  public static func eventFormatterWidgetAdded(_ p1: String, _ p2: String) -> String {
    return VectorL10n.tr("Vector", "event_formatter_widget_added", p1, p2)
  }
  /// You added the widget: %@
  public static func eventFormatterWidgetAddedByYou(_ p1: String) -> String {
    return VectorL10n.tr("Vector", "event_formatter_widget_added_by_you", p1)
  }
  /// %@ widget removed by %@
  public static func eventFormatterWidgetRemoved(_ p1: String, _ p2: String) -> String {
    return VectorL10n.tr("Vector", "event_formatter_widget_removed", p1, p2)
  }
  /// You removed the widget: %@
  public static func eventFormatterWidgetRemovedByYou(_ p1: String) -> String {
    return VectorL10n.tr("Vector", "event_formatter_widget_removed_by_you", p1)
  }
  /// Existing
  public static var existing: String { 
    return VectorL10n.tr("Vector", "existing") 
  }
  /// The link %@ is taking you to another site: %@\n\nAre you sure you want to continue?
  public static func externalLinkConfirmationMessage(_ p1: String, _ p2: String) -> String {
    return VectorL10n.tr("Vector", "external_link_confirmation_message", p1, p2)
  }
  /// Double-check this link
  public static var externalLinkConfirmationTitle: String { 
    return VectorL10n.tr("Vector", "external_link_confirmation_title") 
  }
  /// You can favourite a few ways - the quickest is just to press and hold. Tap the star and they’ll automatically appear here for safe keeping.
  public static var favouritesEmptyViewInformation: String { 
    return VectorL10n.tr("Vector", "favourites_empty_view_information") 
  }
  /// Favourite rooms and people
  public static var favouritesEmptyViewTitle: String { 
    return VectorL10n.tr("Vector", "favourites_empty_view_title") 
  }
  /// File upload
  public static var fileUploadErrorTitle: String { 
    return VectorL10n.tr("Vector", "file_upload_error_title") 
  }
  /// File type not supported.
  public static var fileUploadErrorUnsupportedFileTypeMessage: String { 
    return VectorL10n.tr("Vector", "file_upload_error_unsupported_file_type_message") 
  }
  /// Find your contacts
  public static var findYourContactsButtonTitle: String { 
    return VectorL10n.tr("Vector", "find_your_contacts_button_title") 
  }
  /// This can be disabled anytime from settings.
  public static var findYourContactsFooter: String { 
    return VectorL10n.tr("Vector", "find_your_contacts_footer") 
  }
  /// Unable to connect to the identity server.
  public static var findYourContactsIdentityServiceError: String { 
    return VectorL10n.tr("Vector", "find_your_contacts_identity_service_error") 
  }
  /// Let %@ show your contacts so you can quickly start chatting with those you know best.
  public static func findYourContactsMessage(_ p1: String) -> String {
    return VectorL10n.tr("Vector", "find_your_contacts_message", p1)
  }
  /// Start by listing your contacts
  public static var findYourContactsTitle: String { 
    return VectorL10n.tr("Vector", "find_your_contacts_title") 
  }
  /// d
  public static var formatTimeD: String { 
    return VectorL10n.tr("Vector", "format_time_d") 
  }
  /// h
  public static var formatTimeH: String { 
    return VectorL10n.tr("Vector", "format_time_h") 
  }
  /// m
  public static var formatTimeM: String { 
    return VectorL10n.tr("Vector", "format_time_m") 
  }
  /// s
  public static var formatTimeS: String { 
    return VectorL10n.tr("Vector", "format_time_s") 
  }
  /// To continue using the %@ homeserver you must review and agree to the terms and conditions.
  public static func gdprConsentNotGivenAlertMessage(_ p1: String) -> String {
    return VectorL10n.tr("Vector", "gdpr_consent_not_given_alert_message", p1)
  }
  /// Review now
  public static var gdprConsentNotGivenAlertReviewNowAction: String { 
    return VectorL10n.tr("Vector", "gdpr_consent_not_given_alert_review_now_action") 
  }
  /// Home
  public static var groupDetailsHome: String { 
    return VectorL10n.tr("Vector", "group_details_home") 
  }
  /// People
  public static var groupDetailsPeople: String { 
    return VectorL10n.tr("Vector", "group_details_people") 
  }
  /// Rooms
  public static var groupDetailsRooms: String { 
    return VectorL10n.tr("Vector", "group_details_rooms") 
  }
  /// Community Details
  public static var groupDetailsTitle: String { 
    return VectorL10n.tr("Vector", "group_details_title") 
  }
  /// %tu members
  public static func groupHomeMultiMembersFormat(_ p1: Int) -> String {
    return VectorL10n.tr("Vector", "group_home_multi_members_format", p1)
  }
  /// %tu rooms
  public static func groupHomeMultiRoomsFormat(_ p1: Int) -> String {
    return VectorL10n.tr("Vector", "group_home_multi_rooms_format", p1)
  }
  /// 1 member
  public static var groupHomeOneMemberFormat: String { 
    return VectorL10n.tr("Vector", "group_home_one_member_format") 
  }
  /// 1 room
  public static var groupHomeOneRoomFormat: String { 
    return VectorL10n.tr("Vector", "group_home_one_room_format") 
  }
  /// %@ has invited you to join this community
  public static func groupInvitationFormat(_ p1: String) -> String {
    return VectorL10n.tr("Vector", "group_invitation_format", p1)
  }
  /// INVITES
  public static var groupInviteSection: String { 
    return VectorL10n.tr("Vector", "group_invite_section") 
  }
  /// Add participant
  public static var groupParticipantsAddParticipant: String { 
    return VectorL10n.tr("Vector", "group_participants_add_participant") 
  }
  /// Filter community members
  public static var groupParticipantsFilterMembers: String { 
    return VectorL10n.tr("Vector", "group_participants_filter_members") 
  }
  /// Search / invite by User ID or Name
  public static var groupParticipantsInviteAnotherUser: String { 
    return VectorL10n.tr("Vector", "group_participants_invite_another_user") 
  }
  /// Malformed ID. Should be a Matrix ID like '@localpart:domain'
  public static var groupParticipantsInviteMalformedId: String { 
    return VectorL10n.tr("Vector", "group_participants_invite_malformed_id") 
  }
  /// Invite Error
  public static var groupParticipantsInviteMalformedIdTitle: String { 
    return VectorL10n.tr("Vector", "group_participants_invite_malformed_id_title") 
  }
  /// Are you sure you want to invite %@ to this group?
  public static func groupParticipantsInvitePromptMsg(_ p1: String) -> String {
    return VectorL10n.tr("Vector", "group_participants_invite_prompt_msg", p1)
  }
  /// Confirmation
  public static var groupParticipantsInvitePromptTitle: String { 
    return VectorL10n.tr("Vector", "group_participants_invite_prompt_title") 
  }
  /// INVITED
  public static var groupParticipantsInvitedSection: String { 
    return VectorL10n.tr("Vector", "group_participants_invited_section") 
  }
  /// Are you sure you want to leave the group?
  public static var groupParticipantsLeavePromptMsg: String { 
    return VectorL10n.tr("Vector", "group_participants_leave_prompt_msg") 
  }
  /// Leave group
  public static var groupParticipantsLeavePromptTitle: String { 
    return VectorL10n.tr("Vector", "group_participants_leave_prompt_title") 
  }
  /// Are you sure you want to remove %@ from this group?
  public static func groupParticipantsRemovePromptMsg(_ p1: String) -> String {
    return VectorL10n.tr("Vector", "group_participants_remove_prompt_msg", p1)
  }
  /// Confirmation
  public static var groupParticipantsRemovePromptTitle: String { 
    return VectorL10n.tr("Vector", "group_participants_remove_prompt_title") 
  }
  /// Filter community rooms
  public static var groupRoomsFilterRooms: String { 
    return VectorL10n.tr("Vector", "group_rooms_filter_rooms") 
  }
  /// COMMUNITIES
  public static var groupSection: String { 
    return VectorL10n.tr("Vector", "group_section") 
  }
  /// Favourite
  public static var homeContextMenuFavourite: String { 
    return VectorL10n.tr("Vector", "home_context_menu_favourite") 
  }
  /// Leave
  public static var homeContextMenuLeave: String { 
    return VectorL10n.tr("Vector", "home_context_menu_leave") 
  }
  /// Low priority
  public static var homeContextMenuLowPriority: String { 
    return VectorL10n.tr("Vector", "home_context_menu_low_priority") 
  }
  /// Move to People
  public static var homeContextMenuMakeDm: String { 
    return VectorL10n.tr("Vector", "home_context_menu_make_dm") 
  }
  /// Move to Rooms
  public static var homeContextMenuMakeRoom: String { 
    return VectorL10n.tr("Vector", "home_context_menu_make_room") 
  }
  /// Mark as read
  public static var homeContextMenuMarkAsRead: String { 
    return VectorL10n.tr("Vector", "home_context_menu_mark_as_read") 
  }
  /// Mute
  public static var homeContextMenuMute: String { 
    return VectorL10n.tr("Vector", "home_context_menu_mute") 
  }
  /// Normal priority
  public static var homeContextMenuNormalPriority: String { 
    return VectorL10n.tr("Vector", "home_context_menu_normal_priority") 
  }
  /// Notifications
  public static var homeContextMenuNotifications: String { 
    return VectorL10n.tr("Vector", "home_context_menu_notifications") 
  }
  /// Remove from Favourites
  public static var homeContextMenuUnfavourite: String { 
    return VectorL10n.tr("Vector", "home_context_menu_unfavourite") 
  }
  /// Unmute
  public static var homeContextMenuUnmute: String { 
    return VectorL10n.tr("Vector", "home_context_menu_unmute") 
  }
  /// The all-in-one secure chat app for teams, friends and organisations. Tap the + button below to add people and rooms.
  public static var homeEmptyViewInformation: String { 
    return VectorL10n.tr("Vector", "home_empty_view_information") 
  }
  /// Welcome to %@,\n%@
  public static func homeEmptyViewTitle(_ p1: String, _ p2: String) -> String {
    return VectorL10n.tr("Vector", "home_empty_view_title", p1, p2)
  }
  /// Syncing
  public static var homeSyncing: String { 
    return VectorL10n.tr("Vector", "home_syncing") 
  }
  /// Could not connect to the homeserver.
  public static var homeserverConnectionLost: String { 
    return VectorL10n.tr("Vector", "homeserver_connection_lost") 
  }
  /// Add
  public static var identityServerSettingsAdd: String { 
    return VectorL10n.tr("Vector", "identity_server_settings_add") 
  }
  /// Disconnect from the identity server %1$@ and connect to %2$@ instead?
  public static func identityServerSettingsAlertChange(_ p1: String, _ p2: String) -> String {
    return VectorL10n.tr("Vector", "identity_server_settings_alert_change", p1, p2)
  }
  /// Change identity server
  public static var identityServerSettingsAlertChangeTitle: String { 
    return VectorL10n.tr("Vector", "identity_server_settings_alert_change_title") 
  }
  /// Disconnect from the identity server %@?
  public static func identityServerSettingsAlertDisconnect(_ p1: String) -> String {
    return VectorL10n.tr("Vector", "identity_server_settings_alert_disconnect", p1)
  }
  /// Disconnect
  public static var identityServerSettingsAlertDisconnectButton: String { 
    return VectorL10n.tr("Vector", "identity_server_settings_alert_disconnect_button") 
  }
  /// You are still sharing your personal data on the identity server %@.\n\nWe recommend that you remove your email addresses and phone numbers from the identity server before disconnecting.
  public static func identityServerSettingsAlertDisconnectStillSharing3pid(_ p1: String) -> String {
    return VectorL10n.tr("Vector", "identity_server_settings_alert_disconnect_still_sharing_3pid", p1)
  }
  /// Disconnect anyway
  public static var identityServerSettingsAlertDisconnectStillSharing3pidButton: String { 
    return VectorL10n.tr("Vector", "identity_server_settings_alert_disconnect_still_sharing_3pid_button") 
  }
  /// Disconnect identity server
  public static var identityServerSettingsAlertDisconnectTitle: String { 
    return VectorL10n.tr("Vector", "identity_server_settings_alert_disconnect_title") 
  }
  /// %@ is not a valid identity server.
  public static func identityServerSettingsAlertErrorInvalidIdentityServer(_ p1: String) -> String {
    return VectorL10n.tr("Vector", "identity_server_settings_alert_error_invalid_identity_server", p1)
  }
  /// You must accept terms of %@ to set it as identity server.
  public static func identityServerSettingsAlertErrorTermsNotAccepted(_ p1: String) -> String {
    return VectorL10n.tr("Vector", "identity_server_settings_alert_error_terms_not_accepted", p1)
  }
  /// The identity server you have chosen does not have any terms of service. Only continue if you trust the owner of the server.
  public static var identityServerSettingsAlertNoTerms: String { 
    return VectorL10n.tr("Vector", "identity_server_settings_alert_no_terms") 
  }
  /// Identity server has no terms of services
  public static var identityServerSettingsAlertNoTermsTitle: String { 
    return VectorL10n.tr("Vector", "identity_server_settings_alert_no_terms_title") 
  }
  /// Change
  public static var identityServerSettingsChange: String { 
    return VectorL10n.tr("Vector", "identity_server_settings_change") 
  }
  /// You are currently using %@ to discover and be discoverable by existing contacts you know.
  public static func identityServerSettingsDescription(_ p1: String) -> String {
    return VectorL10n.tr("Vector", "identity_server_settings_description", p1)
  }
  /// Disconnect
  public static var identityServerSettingsDisconnect: String { 
    return VectorL10n.tr("Vector", "identity_server_settings_disconnect") 
  }
  /// Disconnecting from your identity server will mean you won’t be discoverable by other users and be able to invite others by email or phone.
  public static var identityServerSettingsDisconnectInfo: String { 
    return VectorL10n.tr("Vector", "identity_server_settings_disconnect_info") 
  }
  /// You are not currently using an identity server. To discover and be discoverable by existing contacts, add one above.
  public static var identityServerSettingsNoIsDescription: String { 
    return VectorL10n.tr("Vector", "identity_server_settings_no_is_description") 
  }
  /// Enter an identity server
  public static var identityServerSettingsPlaceHolder: String { 
    return VectorL10n.tr("Vector", "identity_server_settings_place_holder") 
  }
  /// Identity server
  public static var identityServerSettingsTitle: String { 
    return VectorL10n.tr("Vector", "identity_server_settings_title") 
  }
  /// Ignore
  public static var ignore: String { 
    return VectorL10n.tr("Vector", "ignore") 
  }
  /// Ignore User
  public static var ignoreUser: String { 
    return VectorL10n.tr("Vector", "ignore_user") 
  }
  /// Take photo
  public static var imagePickerActionCamera: String { 
    return VectorL10n.tr("Vector", "image_picker_action_camera") 
  }
  /// Choose from library
  public static var imagePickerActionLibrary: String { 
    return VectorL10n.tr("Vector", "image_picker_action_library") 
  }
  /// Incoming Video Call
  public static var incomingVideoCall: String { 
    return VectorL10n.tr("Vector", "incoming_video_call") 
  }
  /// Incoming Voice Call
  public static var incomingVoiceCall: String { 
    return VectorL10n.tr("Vector", "incoming_voice_call") 
  }
  /// I'd like to chat with you with matrix. Please, visit the website http://matrix.org to have more information.
  public static var invitationMessage: String { 
    return VectorL10n.tr("Vector", "invitation_message") 
  }
  /// Invite
  public static var invite: String { 
    return VectorL10n.tr("Vector", "invite") 
  }
  /// Invite friends to %@
  public static func inviteFriendsAction(_ p1: String) -> String {
    return VectorL10n.tr("Vector", "invite_friends_action", p1)
  }
  /// Hey, talk to me on %@: %@
  public static func inviteFriendsShareText(_ p1: String, _ p2: String) -> String {
    return VectorL10n.tr("Vector", "invite_friends_share_text", p1, p2)
  }
  /// Invite to %@
  public static func inviteTo(_ p1: String) -> String {
    return VectorL10n.tr("Vector", "invite_to", p1)
  }
  /// Invite matrix User
  public static var inviteUser: String { 
    return VectorL10n.tr("Vector", "invite_user") 
  }
  /// Join
  public static var join: String { 
    return VectorL10n.tr("Vector", "join") 
  }
  /// Joined
  public static var joined: String { 
    return VectorL10n.tr("Vector", "joined") 
  }
  /// Joining
  public static var joining: String { 
    return VectorL10n.tr("Vector", "joining") 
  }
  /// Done
  public static var keyBackupRecoverDoneAction: String { 
    return VectorL10n.tr("Vector", "key_backup_recover_done_action") 
  }
  /// Use your Security Phrase to unlock your secure message history
  public static var keyBackupRecoverFromPassphraseInfo: String { 
    return VectorL10n.tr("Vector", "key_backup_recover_from_passphrase_info") 
  }
  /// Don’t know your Security Phrase? You can 
  public static var keyBackupRecoverFromPassphraseLostPassphraseActionPart1: String { 
    return VectorL10n.tr("Vector", "key_backup_recover_from_passphrase_lost_passphrase_action_part1") 
  }
  /// use your Security Key
  public static var keyBackupRecoverFromPassphraseLostPassphraseActionPart2: String { 
    return VectorL10n.tr("Vector", "key_backup_recover_from_passphrase_lost_passphrase_action_part2") 
  }
  /// .
  public static var keyBackupRecoverFromPassphraseLostPassphraseActionPart3: String { 
    return VectorL10n.tr("Vector", "key_backup_recover_from_passphrase_lost_passphrase_action_part3") 
  }
  /// Enter Phrase
  public static var keyBackupRecoverFromPassphrasePassphrasePlaceholder: String { 
    return VectorL10n.tr("Vector", "key_backup_recover_from_passphrase_passphrase_placeholder") 
  }
  /// Enter
  public static var keyBackupRecoverFromPassphrasePassphraseTitle: String { 
    return VectorL10n.tr("Vector", "key_backup_recover_from_passphrase_passphrase_title") 
  }
  /// Unlock History
  public static var keyBackupRecoverFromPassphraseRecoverAction: String { 
    return VectorL10n.tr("Vector", "key_backup_recover_from_passphrase_recover_action") 
  }
  /// Restoring backup…
  public static var keyBackupRecoverFromPrivateKeyInfo: String { 
    return VectorL10n.tr("Vector", "key_backup_recover_from_private_key_info") 
  }
  /// Use your Security Key to unlock your secure message history
  public static var keyBackupRecoverFromRecoveryKeyInfo: String { 
    return VectorL10n.tr("Vector", "key_backup_recover_from_recovery_key_info") 
  }
  /// Lost your Security Key You can set up a new one in settings.
  public static var keyBackupRecoverFromRecoveryKeyLostRecoveryKeyAction: String { 
    return VectorL10n.tr("Vector", "key_backup_recover_from_recovery_key_lost_recovery_key_action") 
  }
  /// Unlock History
  public static var keyBackupRecoverFromRecoveryKeyRecoverAction: String { 
    return VectorL10n.tr("Vector", "key_backup_recover_from_recovery_key_recover_action") 
  }
  /// Enter Security Key
  public static var keyBackupRecoverFromRecoveryKeyRecoveryKeyPlaceholder: String { 
    return VectorL10n.tr("Vector", "key_backup_recover_from_recovery_key_recovery_key_placeholder") 
  }
  /// Enter
  public static var keyBackupRecoverFromRecoveryKeyRecoveryKeyTitle: String { 
    return VectorL10n.tr("Vector", "key_backup_recover_from_recovery_key_recovery_key_title") 
  }
  /// Backup could not be decrypted with this phrase: please verify that you entered the correct Security Phrase.
  public static var keyBackupRecoverInvalidPassphrase: String { 
    return VectorL10n.tr("Vector", "key_backup_recover_invalid_passphrase") 
  }
  /// Incorrect Security Phrase
  public static var keyBackupRecoverInvalidPassphraseTitle: String { 
    return VectorL10n.tr("Vector", "key_backup_recover_invalid_passphrase_title") 
  }
  /// Backup could not be decrypted with this key: please verify that you entered the correct Security Key.
  public static var keyBackupRecoverInvalidRecoveryKey: String { 
    return VectorL10n.tr("Vector", "key_backup_recover_invalid_recovery_key") 
  }
  /// Security Key Mismatch
  public static var keyBackupRecoverInvalidRecoveryKeyTitle: String { 
    return VectorL10n.tr("Vector", "key_backup_recover_invalid_recovery_key_title") 
  }
  /// Backup Restored!
  public static var keyBackupRecoverSuccessInfo: String { 
    return VectorL10n.tr("Vector", "key_backup_recover_success_info") 
  }
  /// Secure Messages
  public static var keyBackupRecoverTitle: String { 
    return VectorL10n.tr("Vector", "key_backup_recover_title") 
  }
  /// Messages in encrypted rooms are secured with end-to-end encryption. Only you and the recipient(s) have the keys to read these messages.\n\nSecurely back up your keys to avoid losing them.
  public static var keyBackupSetupIntroInfo: String { 
    return VectorL10n.tr("Vector", "key_backup_setup_intro_info") 
  }
  /// Manually export keys
  public static var keyBackupSetupIntroManualExportAction: String { 
    return VectorL10n.tr("Vector", "key_backup_setup_intro_manual_export_action") 
  }
  /// (Advanced)
  public static var keyBackupSetupIntroManualExportInfo: String { 
    return VectorL10n.tr("Vector", "key_backup_setup_intro_manual_export_info") 
  }
  /// Start using Key Backup
  public static var keyBackupSetupIntroSetupActionWithoutExistingBackup: String { 
    return VectorL10n.tr("Vector", "key_backup_setup_intro_setup_action_without_existing_backup") 
  }
  /// Connect this device to Key Backup
  public static var keyBackupSetupIntroSetupConnectActionWithExistingBackup: String { 
    return VectorL10n.tr("Vector", "key_backup_setup_intro_setup_connect_action_with_existing_backup") 
  }
  /// Never lose encrypted messages
  public static var keyBackupSetupIntroTitle: String { 
    return VectorL10n.tr("Vector", "key_backup_setup_intro_title") 
  }
  /// phrase doesn’t match
  public static var keyBackupSetupPassphraseConfirmPassphraseInvalid: String { 
    return VectorL10n.tr("Vector", "key_backup_setup_passphrase_confirm_passphrase_invalid") 
  }
  /// Confirm phrase
  public static var keyBackupSetupPassphraseConfirmPassphrasePlaceholder: String { 
    return VectorL10n.tr("Vector", "key_backup_setup_passphrase_confirm_passphrase_placeholder") 
  }
  /// Confirm
  public static var keyBackupSetupPassphraseConfirmPassphraseTitle: String { 
    return VectorL10n.tr("Vector", "key_backup_setup_passphrase_confirm_passphrase_title") 
  }
  /// Great!
  public static var keyBackupSetupPassphraseConfirmPassphraseValid: String { 
    return VectorL10n.tr("Vector", "key_backup_setup_passphrase_confirm_passphrase_valid") 
  }
  /// We'll store an encrypted copy of your keys on our server. Protect your backup with a phrase to keep it secure.\n\nFor maximum security, this should be different from your Matrix account password.
  public static var keyBackupSetupPassphraseInfo: String { 
    return VectorL10n.tr("Vector", "key_backup_setup_passphrase_info") 
  }
  /// Try adding a word
  public static var keyBackupSetupPassphrasePassphraseInvalid: String { 
    return VectorL10n.tr("Vector", "key_backup_setup_passphrase_passphrase_invalid") 
  }
  /// Enter phrase
  public static var keyBackupSetupPassphrasePassphrasePlaceholder: String { 
    return VectorL10n.tr("Vector", "key_backup_setup_passphrase_passphrase_placeholder") 
  }
  /// Enter
  public static var keyBackupSetupPassphrasePassphraseTitle: String { 
    return VectorL10n.tr("Vector", "key_backup_setup_passphrase_passphrase_title") 
  }
  /// Great!
  public static var keyBackupSetupPassphrasePassphraseValid: String { 
    return VectorL10n.tr("Vector", "key_backup_setup_passphrase_passphrase_valid") 
  }
  /// Set Phrase
  public static var keyBackupSetupPassphraseSetPassphraseAction: String { 
    return VectorL10n.tr("Vector", "key_backup_setup_passphrase_set_passphrase_action") 
  }
  /// (Advanced) Set up with Security Key
  public static var keyBackupSetupPassphraseSetupRecoveryKeyAction: String { 
    return VectorL10n.tr("Vector", "key_backup_setup_passphrase_setup_recovery_key_action") 
  }
  /// Or, secure your backup with a Security Key, saving it somewhere safe.
  public static var keyBackupSetupPassphraseSetupRecoveryKeyInfo: String { 
    return VectorL10n.tr("Vector", "key_backup_setup_passphrase_setup_recovery_key_info") 
  }
  /// Secure your backup with a Security Phrase
  public static var keyBackupSetupPassphraseTitle: String { 
    return VectorL10n.tr("Vector", "key_backup_setup_passphrase_title") 
  }
  /// You may lose secure messages if you log out or lose your device.
  public static var keyBackupSetupSkipAlertMessage: String { 
    return VectorL10n.tr("Vector", "key_backup_setup_skip_alert_message") 
  }
  /// Skip
  public static var keyBackupSetupSkipAlertSkipAction: String { 
    return VectorL10n.tr("Vector", "key_backup_setup_skip_alert_skip_action") 
  }
  /// Are you sure?
  public static var keyBackupSetupSkipAlertTitle: String { 
    return VectorL10n.tr("Vector", "key_backup_setup_skip_alert_title") 
  }
  /// Done
  public static var keyBackupSetupSuccessFromPassphraseDoneAction: String { 
    return VectorL10n.tr("Vector", "key_backup_setup_success_from_passphrase_done_action") 
  }
  /// Your keys are being backed up.\n\nYour Security Key is a safety net - you can use it to restore access to your encrypted messages if you forget your passphrase.\n\nKeep your Security Key somewhere very secure, like a password manager (or a safe).
  public static var keyBackupSetupSuccessFromPassphraseInfo: String { 
    return VectorL10n.tr("Vector", "key_backup_setup_success_from_passphrase_info") 
  }
  /// Save Security Key
  public static var keyBackupSetupSuccessFromPassphraseSaveRecoveryKeyAction: String { 
    return VectorL10n.tr("Vector", "key_backup_setup_success_from_passphrase_save_recovery_key_action") 
  }
  /// Your keys are being backed up.\n\nMake a copy of this Security Key and keep it safe.
  public static var keyBackupSetupSuccessFromRecoveryKeyInfo: String { 
    return VectorL10n.tr("Vector", "key_backup_setup_success_from_recovery_key_info") 
  }
  /// I've made a copy
  public static var keyBackupSetupSuccessFromRecoveryKeyMadeCopyAction: String { 
    return VectorL10n.tr("Vector", "key_backup_setup_success_from_recovery_key_made_copy_action") 
  }
  /// Make a Copy
  public static var keyBackupSetupSuccessFromRecoveryKeyMakeCopyAction: String { 
    return VectorL10n.tr("Vector", "key_backup_setup_success_from_recovery_key_make_copy_action") 
  }
  /// Security Key
  public static var keyBackupSetupSuccessFromRecoveryKeyRecoveryKeyTitle: String { 
    return VectorL10n.tr("Vector", "key_backup_setup_success_from_recovery_key_recovery_key_title") 
  }
  /// Your keys are being backed up.
  public static var keyBackupSetupSuccessFromSecureBackupInfo: String { 
    return VectorL10n.tr("Vector", "key_backup_setup_success_from_secure_backup_info") 
  }
  /// Success!
  public static var keyBackupSetupSuccessTitle: String { 
    return VectorL10n.tr("Vector", "key_backup_setup_success_title") 
  }
  /// Key Backup
  public static var keyBackupSetupTitle: String { 
    return VectorL10n.tr("Vector", "key_backup_setup_title") 
  }
  /// You need to bootstrap cross-signing first.
  public static var keyVerificationBootstrapNotSetupMessage: String { 
    return VectorL10n.tr("Vector", "key_verification_bootstrap_not_setup_message") 
  }
  /// Error
  public static var keyVerificationBootstrapNotSetupTitle: String { 
    return VectorL10n.tr("Vector", "key_verification_bootstrap_not_setup_title") 
  }
  /// %@ wants to verify
  public static func keyVerificationIncomingRequestIncomingAlertMessage(_ p1: String) -> String {
    return VectorL10n.tr("Vector", "key_verification_incoming_request_incoming_alert_message", p1)
  }
  /// If they don't match, the security of your communication may be compromised.
  public static var keyVerificationManuallyVerifyDeviceAdditionalInformation: String { 
    return VectorL10n.tr("Vector", "key_verification_manually_verify_device_additional_information") 
  }
  /// Session ID
  public static var keyVerificationManuallyVerifyDeviceIdTitle: String { 
    return VectorL10n.tr("Vector", "key_verification_manually_verify_device_id_title") 
  }
  /// Confirm by comparing the following with the User Settings in your other session:
  public static var keyVerificationManuallyVerifyDeviceInstruction: String { 
    return VectorL10n.tr("Vector", "key_verification_manually_verify_device_instruction") 
  }
  /// Session key
  public static var keyVerificationManuallyVerifyDeviceKeyTitle: String { 
    return VectorL10n.tr("Vector", "key_verification_manually_verify_device_key_title") 
  }
  /// Session name
  public static var keyVerificationManuallyVerifyDeviceNameTitle: String { 
    return VectorL10n.tr("Vector", "key_verification_manually_verify_device_name_title") 
  }
  /// Manually Verify by Text
  public static var keyVerificationManuallyVerifyDeviceTitle: String { 
    return VectorL10n.tr("Vector", "key_verification_manually_verify_device_title") 
  }
  /// Verify
  public static var keyVerificationManuallyVerifyDeviceValidateAction: String { 
    return VectorL10n.tr("Vector", "key_verification_manually_verify_device_validate_action") 
  }
  /// Verify your new session
  public static var keyVerificationNewSessionTitle: String { 
    return VectorL10n.tr("Vector", "key_verification_new_session_title") 
  }
  /// Verify session
  public static var keyVerificationOtherSessionTitle: String { 
    return VectorL10n.tr("Vector", "key_verification_other_session_title") 
  }
  /// Is the other device showing the same shield?
  public static var keyVerificationScanConfirmationScannedDeviceInformation: String { 
    return VectorL10n.tr("Vector", "key_verification_scan_confirmation_scanned_device_information") 
  }
  /// Almost there!
  public static var keyVerificationScanConfirmationScannedTitle: String { 
    return VectorL10n.tr("Vector", "key_verification_scan_confirmation_scanned_title") 
  }
  /// Is %@ showing the same shield?
  public static func keyVerificationScanConfirmationScannedUserInformation(_ p1: String) -> String {
    return VectorL10n.tr("Vector", "key_verification_scan_confirmation_scanned_user_information", p1)
  }
  /// Waiting for other device…
  public static var keyVerificationScanConfirmationScanningDeviceWaitingOther: String { 
    return VectorL10n.tr("Vector", "key_verification_scan_confirmation_scanning_device_waiting_other") 
  }
  /// Almost there! Waiting for confirmation…
  public static var keyVerificationScanConfirmationScanningTitle: String { 
    return VectorL10n.tr("Vector", "key_verification_scan_confirmation_scanning_title") 
  }
  /// Waiting for %@…
  public static func keyVerificationScanConfirmationScanningUserWaitingOther(_ p1: String) -> String {
    return VectorL10n.tr("Vector", "key_verification_scan_confirmation_scanning_user_waiting_other", p1)
  }
  /// Other users may not trust it.
  public static var keyVerificationSelfVerifyCurrentSessionAlertMessage: String { 
    return VectorL10n.tr("Vector", "key_verification_self_verify_current_session_alert_message") 
  }
  /// Verify this session
  public static var keyVerificationSelfVerifyCurrentSessionAlertTitle: String { 
    return VectorL10n.tr("Vector", "key_verification_self_verify_current_session_alert_title") 
  }
  /// Verify
  public static var keyVerificationSelfVerifyCurrentSessionAlertValidateAction: String { 
    return VectorL10n.tr("Vector", "key_verification_self_verify_current_session_alert_validate_action") 
  }
  /// Verify all your sessions to ensure your account & messages are safe.
  public static var keyVerificationSelfVerifyUnverifiedSessionsAlertMessage: String { 
    return VectorL10n.tr("Vector", "key_verification_self_verify_unverified_sessions_alert_message") 
  }
  /// Review where you're logged in
  public static var keyVerificationSelfVerifyUnverifiedSessionsAlertTitle: String { 
    return VectorL10n.tr("Vector", "key_verification_self_verify_unverified_sessions_alert_title") 
  }
  /// Review
  public static var keyVerificationSelfVerifyUnverifiedSessionsAlertValidateAction: String { 
    return VectorL10n.tr("Vector", "key_verification_self_verify_unverified_sessions_alert_validate_action") 
  }
  /// Verify this session
  public static var keyVerificationThisSessionTitle: String { 
    return VectorL10n.tr("Vector", "key_verification_this_session_title") 
  }
  /// Verified
  public static var keyVerificationTileConclusionDoneTitle: String { 
    return VectorL10n.tr("Vector", "key_verification_tile_conclusion_done_title") 
  }
  /// Unstrusted sign in
  public static var keyVerificationTileConclusionWarningTitle: String { 
    return VectorL10n.tr("Vector", "key_verification_tile_conclusion_warning_title") 
  }
  /// Accept
  public static var keyVerificationTileRequestIncomingApprovalAccept: String { 
    return VectorL10n.tr("Vector", "key_verification_tile_request_incoming_approval_accept") 
  }
  /// Decline
  public static var keyVerificationTileRequestIncomingApprovalDecline: String { 
    return VectorL10n.tr("Vector", "key_verification_tile_request_incoming_approval_decline") 
  }
  /// Verification request
  public static var keyVerificationTileRequestIncomingTitle: String { 
    return VectorL10n.tr("Vector", "key_verification_tile_request_incoming_title") 
  }
  /// Verification sent
  public static var keyVerificationTileRequestOutgoingTitle: String { 
    return VectorL10n.tr("Vector", "key_verification_tile_request_outgoing_title") 
  }
  /// You accepted
  public static var keyVerificationTileRequestStatusAccepted: String { 
    return VectorL10n.tr("Vector", "key_verification_tile_request_status_accepted") 
  }
  /// %@ cancelled
  public static func keyVerificationTileRequestStatusCancelled(_ p1: String) -> String {
    return VectorL10n.tr("Vector", "key_verification_tile_request_status_cancelled", p1)
  }
  /// You cancelled
  public static var keyVerificationTileRequestStatusCancelledByMe: String { 
    return VectorL10n.tr("Vector", "key_verification_tile_request_status_cancelled_by_me") 
  }
  /// Data loading…
  public static var keyVerificationTileRequestStatusDataLoading: String { 
    return VectorL10n.tr("Vector", "key_verification_tile_request_status_data_loading") 
  }
  /// Expired
  public static var keyVerificationTileRequestStatusExpired: String { 
    return VectorL10n.tr("Vector", "key_verification_tile_request_status_expired") 
  }
  /// Waiting…
  public static var keyVerificationTileRequestStatusWaiting: String { 
    return VectorL10n.tr("Vector", "key_verification_tile_request_status_waiting") 
  }
  /// Verify them
  public static var keyVerificationUserTitle: String { 
    return VectorL10n.tr("Vector", "key_verification_user_title") 
  }
  /// You can now read secure messages on your new device, and other users will know they can trust it.
  public static var keyVerificationVerifiedNewSessionInformation: String { 
    return VectorL10n.tr("Vector", "key_verification_verified_new_session_information") 
  }
  /// New session verified!
  public static var keyVerificationVerifiedNewSessionTitle: String { 
    return VectorL10n.tr("Vector", "key_verification_verified_new_session_title") 
  }
  /// You can now read secure messages on your other session, and other users will know they can trust it.
  public static var keyVerificationVerifiedOtherSessionInformation: String { 
    return VectorL10n.tr("Vector", "key_verification_verified_other_session_information") 
  }
  /// You can now read secure messages on this device, and other users will know they can trust it.
  public static var keyVerificationVerifiedThisSessionInformation: String { 
    return VectorL10n.tr("Vector", "key_verification_verified_this_session_information") 
  }
  /// Messages with this user are end-to-end encrypted and can't be read by third parties.
  public static var keyVerificationVerifiedUserInformation: String { 
    return VectorL10n.tr("Vector", "key_verification_verified_user_information") 
  }
  /// Can't scan?
  public static var keyVerificationVerifyQrCodeCannotScanAction: String { 
    return VectorL10n.tr("Vector", "key_verification_verify_qr_code_cannot_scan_action") 
  }
  /// Verify by comparing unique emoji.
  public static var keyVerificationVerifyQrCodeEmojiInformation: String { 
    return VectorL10n.tr("Vector", "key_verification_verify_qr_code_emoji_information") 
  }
  /// Scan the code to securely verify each other.
  public static var keyVerificationVerifyQrCodeInformation: String { 
    return VectorL10n.tr("Vector", "key_verification_verify_qr_code_information") 
  }
  /// Scan the code below to verify:
  public static var keyVerificationVerifyQrCodeInformationOtherDevice: String { 
    return VectorL10n.tr("Vector", "key_verification_verify_qr_code_information_other_device") 
  }
  /// Did the other user successfully scan the QR code?
  public static var keyVerificationVerifyQrCodeOtherScanMyCodeTitle: String { 
    return VectorL10n.tr("Vector", "key_verification_verify_qr_code_other_scan_my_code_title") 
  }
  /// Scan their code
  public static var keyVerificationVerifyQrCodeScanCodeAction: String { 
    return VectorL10n.tr("Vector", "key_verification_verify_qr_code_scan_code_action") 
  }
  /// Scan with this device
  public static var keyVerificationVerifyQrCodeScanCodeOtherDeviceAction: String { 
    return VectorL10n.tr("Vector", "key_verification_verify_qr_code_scan_code_other_device_action") 
  }
  /// QR code has been successfully validated.
  public static var keyVerificationVerifyQrCodeScanOtherCodeSuccessMessage: String { 
    return VectorL10n.tr("Vector", "key_verification_verify_qr_code_scan_other_code_success_message") 
  }
  /// Code validated!
  public static var keyVerificationVerifyQrCodeScanOtherCodeSuccessTitle: String { 
    return VectorL10n.tr("Vector", "key_verification_verify_qr_code_scan_other_code_success_title") 
  }
  /// Verify by emoji
  public static var keyVerificationVerifyQrCodeStartEmojiAction: String { 
    return VectorL10n.tr("Vector", "key_verification_verify_qr_code_start_emoji_action") 
  }
  /// Verify by scanning
  public static var keyVerificationVerifyQrCodeTitle: String { 
    return VectorL10n.tr("Vector", "key_verification_verify_qr_code_title") 
  }
  /// For ultimate security, use another trusted means of communication or do this in person.
  public static var keyVerificationVerifySasAdditionalInformation: String { 
    return VectorL10n.tr("Vector", "key_verification_verify_sas_additional_information") 
  }
  /// They don't match
  public static var keyVerificationVerifySasCancelAction: String { 
    return VectorL10n.tr("Vector", "key_verification_verify_sas_cancel_action") 
  }
  /// Compare emoji
  public static var keyVerificationVerifySasTitleEmoji: String { 
    return VectorL10n.tr("Vector", "key_verification_verify_sas_title_emoji") 
  }
  /// Compare numbers
  public static var keyVerificationVerifySasTitleNumber: String { 
    return VectorL10n.tr("Vector", "key_verification_verify_sas_title_number") 
  }
  /// They match
  public static var keyVerificationVerifySasValidateAction: String { 
    return VectorL10n.tr("Vector", "key_verification_verify_sas_validate_action") 
  }
  /// Remove from chat
  public static var kick: String { 
    return VectorL10n.tr("Vector", "kick") 
  }
  /// Default (%@)
  public static func languagePickerDefaultLanguage(_ p1: String) -> String {
    return VectorL10n.tr("Vector", "language_picker_default_language", p1)
  }
  /// Choose a language
  public static var languagePickerTitle: String { 
    return VectorL10n.tr("Vector", "language_picker_title") 
  }
  /// %.1fK
  public static func largeBadgeValueKFormat(_ p1: Float) -> String {
    return VectorL10n.tr("Vector", "large_badge_value_k_format", p1)
  }
  /// Later
  public static var later: String { 
    return VectorL10n.tr("Vector", "later") 
  }
  /// Leave
  public static var leave: String { 
    return VectorL10n.tr("Vector", "leave") 
  }
  /// Leave space
  public static var leaveSpaceAction: String { 
    return VectorL10n.tr("Vector", "leave_space_action") 
  }
  /// Leave all rooms and spaces
  public static var leaveSpaceAndAllRoomsAction: String { 
    return VectorL10n.tr("Vector", "leave_space_and_all_rooms_action") 
  }
  /// Leave space and %@ rooms
  public static func leaveSpaceAndMoreRooms(_ p1: String) -> String {
    return VectorL10n.tr("Vector", "leave_space_and_more_rooms", p1)
  }
  /// Leave space and 1 room
  public static var leaveSpaceAndOneRoom: String { 
    return VectorL10n.tr("Vector", "leave_space_and_one_room") 
  }
  /// Are you sure you want to leave %@? Do you also want to leave all rooms and spaces of this space?
  public static func leaveSpaceMessage(_ p1: String) -> String {
    return VectorL10n.tr("Vector", "leave_space_message", p1)
  }
  /// You are admin of this space, ensure that you have transferred admin right to another member before leaving.
  public static var leaveSpaceMessageAdminWarning: String { 
    return VectorL10n.tr("Vector", "leave_space_message_admin_warning") 
  }
  /// Don't leave any rooms
  public static var leaveSpaceOnlyAction: String { 
    return VectorL10n.tr("Vector", "leave_space_only_action") 
  }
  /// Select all rooms
  public static var leaveSpaceSelectionAllRooms: String { 
    return VectorL10n.tr("Vector", "leave_space_selection_all_rooms") 
  }
  /// Select no rooms
  public static var leaveSpaceSelectionNoRooms: String { 
    return VectorL10n.tr("Vector", "leave_space_selection_no_rooms") 
  }
  /// SELECT ROOMS
  public static var leaveSpaceSelectionTitle: String { 
    return VectorL10n.tr("Vector", "leave_space_selection_title") 
  }
  /// Leave %@
  public static func leaveSpaceTitle(_ p1: String) -> String {
    return VectorL10n.tr("Vector", "leave_space_title", p1)
  }
  /// Less
  public static var less: String { 
    return VectorL10n.tr("Vector", "less") 
  }
  /// Stop
  public static var liveLocationSharingBannerStop: String { 
    return VectorL10n.tr("Vector", "live_location_sharing_banner_stop") 
  }
  /// Live location enabled
  public static var liveLocationSharingBannerTitle: String { 
    return VectorL10n.tr("Vector", "live_location_sharing_banner_title") 
  }
  /// Live location ended
  public static var liveLocationSharingEnded: String { 
    return VectorL10n.tr("Vector", "live_location_sharing_ended") 
  }
  /// Loading
  public static var loading: String { 
    return VectorL10n.tr("Vector", "loading") 
  }
  /// To discover contacts already using Matrix, %@ can send email addresses and phone numbers in your address book to your chosen Matrix identity server. Where supported, personal data is hashed before sending - please check your identity server's privacy policy for more details.
  public static func localContactsAccessDiscoveryWarning(_ p1: String) -> String {
    return VectorL10n.tr("Vector", "local_contacts_access_discovery_warning", p1)
  }
  /// Users discovery
  public static var localContactsAccessDiscoveryWarningTitle: String { 
    return VectorL10n.tr("Vector", "local_contacts_access_discovery_warning_title") 
  }
  /// Users discovery from local contacts requires access to you contacts but %@ doesn't have permission to use it
  public static func localContactsAccessNotGranted(_ p1: String) -> String {
    return VectorL10n.tr("Vector", "local_contacts_access_not_granted", p1)
  }
  /// Not now
  public static var locationSharingAllowBackgroundLocationCancelAction: String { 
    return VectorL10n.tr("Vector", "location_sharing_allow_background_location_cancel_action") 
  }
  /// If you’d like to share your Live location, Element needs location access when the app is in the background.\nTo enable access, tap Settings> Location and select Always
  public static var locationSharingAllowBackgroundLocationMessage: String { 
    return VectorL10n.tr("Vector", "location_sharing_allow_background_location_message") 
  }
  /// Allow access
  public static var locationSharingAllowBackgroundLocationTitle: String { 
    return VectorL10n.tr("Vector", "location_sharing_allow_background_location_title") 
  }
  /// Settings
  public static var locationSharingAllowBackgroundLocationValidateAction: String { 
    return VectorL10n.tr("Vector", "location_sharing_allow_background_location_validate_action") 
  }
  /// Close
  public static var locationSharingCloseAction: String { 
    return VectorL10n.tr("Vector", "location_sharing_close_action") 
  }
  /// %@ does not have permission to access your location. You can enable access in Settings > Location
  public static func locationSharingInvalidAuthorizationErrorTitle(_ p1: String) -> String {
    return VectorL10n.tr("Vector", "location_sharing_invalid_authorization_error_title", p1)
  }
  /// Not now
  public static var locationSharingInvalidAuthorizationNotNow: String { 
    return VectorL10n.tr("Vector", "location_sharing_invalid_authorization_not_now") 
  }
  /// Settings
  public static var locationSharingInvalidAuthorizationSettings: String { 
    return VectorL10n.tr("Vector", "location_sharing_invalid_authorization_settings") 
  }
  /// You need to have the right permissions in order to share live location in this room.
  public static var locationSharingInvalidPowerLevelMessage: String { 
    return VectorL10n.tr("Vector", "location_sharing_invalid_power_level_message") 
  }
  /// You don’t have permission to share live location
  public static var locationSharingInvalidPowerLevelTitle: String { 
    return VectorL10n.tr("Vector", "location_sharing_invalid_power_level_title") 
  }
  /// Live location error
  public static var locationSharingLiveError: String { 
    return VectorL10n.tr("Vector", "location_sharing_live_error") 
  }
  /// Enable live location sharing
  public static var locationSharingLiveLabPromotionActivation: String { 
    return VectorL10n.tr("Vector", "location_sharing_live_lab_promotion_activation") 
  }
  /// Please note: this is a labs feature using a temporary implementation that allows the history of your shared location to be permanently visible to other people in the room.
  public static var locationSharingLiveLabPromotionText: String { 
    return VectorL10n.tr("Vector", "location_sharing_live_lab_promotion_text") 
  }
  /// Live location sharing
  public static var locationSharingLiveLabPromotionTitle: String { 
    return VectorL10n.tr("Vector", "location_sharing_live_lab_promotion_title") 
  }
  /// You
  public static var locationSharingLiveListItemCurrentUserDisplayName: String { 
    return VectorL10n.tr("Vector", "location_sharing_live_list_item_current_user_display_name") 
  }
  /// Updated %@ ago
  public static func locationSharingLiveListItemLastUpdate(_ p1: String) -> String {
    return VectorL10n.tr("Vector", "location_sharing_live_list_item_last_update", p1)
  }
  /// Unknown last update
  public static var locationSharingLiveListItemLastUpdateInvalid: String { 
    return VectorL10n.tr("Vector", "location_sharing_live_list_item_last_update_invalid") 
  }
  /// Sharing expired
  public static var locationSharingLiveListItemSharingExpired: String { 
    return VectorL10n.tr("Vector", "location_sharing_live_list_item_sharing_expired") 
  }
  /// Stop
  public static var locationSharingLiveListItemStopSharingAction: String { 
    return VectorL10n.tr("Vector", "location_sharing_live_list_item_stop_sharing_action") 
  }
  /// %@ left
  public static func locationSharingLiveListItemTimeLeft(_ p1: String) -> String {
    return VectorL10n.tr("Vector", "location_sharing_live_list_item_time_left", p1)
  }
  /// Loading Live location...
  public static var locationSharingLiveLoading: String { 
    return VectorL10n.tr("Vector", "location_sharing_live_loading") 
  }
  /// Share location
  public static var locationSharingLiveMapCalloutTitle: String { 
    return VectorL10n.tr("Vector", "location_sharing_live_map_callout_title") 
  }
  /// No user locations available
  public static var locationSharingLiveNoUserLocationsErrorTitle: String { 
    return VectorL10n.tr("Vector", "location_sharing_live_no_user_locations_error_title") 
  }
  /// Share live location
  public static var locationSharingLiveShareTitle: String { 
    return VectorL10n.tr("Vector", "location_sharing_live_share_title") 
  }
  /// Fail to stop sharing location
  public static var locationSharingLiveStopSharingError: String { 
    return VectorL10n.tr("Vector", "location_sharing_live_stop_sharing_error") 
  }
  /// Stop location sharing
  public static var locationSharingLiveStopSharingProgress: String { 
    return VectorL10n.tr("Vector", "location_sharing_live_stop_sharing_progress") 
  }
  /// Live until %@
  public static func locationSharingLiveTimerIncoming(_ p1: String) -> String {
    return VectorL10n.tr("Vector", "location_sharing_live_timer_incoming", p1)
  }
  /// for 8 hours
  public static var locationSharingLiveTimerSelectorLong: String { 
    return VectorL10n.tr("Vector", "location_sharing_live_timer_selector_long") 
  }
  /// for 1 hour
  public static var locationSharingLiveTimerSelectorMedium: String { 
    return VectorL10n.tr("Vector", "location_sharing_live_timer_selector_medium") 
  }
  /// for 15 minutes
  public static var locationSharingLiveTimerSelectorShort: String { 
    return VectorL10n.tr("Vector", "location_sharing_live_timer_selector_short") 
  }
  /// Choose for how long others will see your accurate location.
  public static var locationSharingLiveTimerSelectorTitle: String { 
    return VectorL10n.tr("Vector", "location_sharing_live_timer_selector_title") 
  }
  /// Location
  public static var locationSharingLiveViewerTitle: String { 
    return VectorL10n.tr("Vector", "location_sharing_live_viewer_title") 
  }
  /// %@ could not load the map. Please try again later.
  public static func locationSharingLoadingMapErrorTitle(_ p1: String) -> String {
    return VectorL10n.tr("Vector", "location_sharing_loading_map_error_title", p1)
  }
  /// %@ could not access your location. Please try again later.
  public static func locationSharingLocatingUserErrorTitle(_ p1: String) -> String {
    return VectorL10n.tr("Vector", "location_sharing_locating_user_error_title", p1)
  }
  /// © Copyright
  public static var locationSharingMapCreditsTitle: String { 
    return VectorL10n.tr("Vector", "location_sharing_map_credits_title") 
  }
  /// Unable to load map\nThis homeserver is not configured to display maps
  public static var locationSharingMapLoadingError: String { 
    return VectorL10n.tr("Vector", "location_sharing_map_loading_error") 
  }
  /// Open in Apple Maps
  public static var locationSharingOpenAppleMaps: String { 
    return VectorL10n.tr("Vector", "location_sharing_open_apple_maps") 
  }
  /// Open in Google Maps
  public static var locationSharingOpenGoogleMaps: String { 
    return VectorL10n.tr("Vector", "location_sharing_open_google_maps") 
  }
  /// Open in OpenStreetMap
  public static var locationSharingOpenOpenStreetMaps: String { 
    return VectorL10n.tr("Vector", "location_sharing_open_open_street_maps") 
  }
  /// Send this location
  public static var locationSharingPinDropShareTitle: String { 
    return VectorL10n.tr("Vector", "location_sharing_pin_drop_share_title") 
  }
  /// %@ could not send your location. Please try again later.
  public static func locationSharingPostFailureSubtitle(_ p1: String) -> String {
    return VectorL10n.tr("Vector", "location_sharing_post_failure_subtitle", p1)
  }
  /// We couldn’t send your location
  public static var locationSharingPostFailureTitle: String { 
    return VectorL10n.tr("Vector", "location_sharing_post_failure_title") 
  }
  /// Location sharing
  public static var locationSharingSettingsHeader: String { 
    return VectorL10n.tr("Vector", "location_sharing_settings_header") 
  }
  /// Enable location sharing
  public static var locationSharingSettingsToggleTitle: String { 
    return VectorL10n.tr("Vector", "location_sharing_settings_toggle_title") 
  }
  /// Send my current location
  public static var locationSharingStaticShareTitle: String { 
    return VectorL10n.tr("Vector", "location_sharing_static_share_title") 
  }
  /// Location
  public static var locationSharingTitle: String { 
    return VectorL10n.tr("Vector", "location_sharing_title") 
  }
  /// Login
  public static var login: String { 
    return VectorL10n.tr("Vector", "login") 
  }
  /// Create account:
  public static var loginCreateAccount: String { 
    return VectorL10n.tr("Vector", "login_create_account") 
  }
  /// Desktop
  public static var loginDesktopDevice: String { 
    return VectorL10n.tr("Vector", "login_desktop_device") 
  }
  /// Display name (e.g. Bob Obson)
  public static var loginDisplayNamePlaceholder: String { 
    return VectorL10n.tr("Vector", "login_display_name_placeholder") 
  }
  /// Specify an email address lets other users find you on Matrix more easily, and will give you a way to reset your password in the future.
  public static var loginEmailInfo: String { 
    return VectorL10n.tr("Vector", "login_email_info") 
  }
  /// Email address
  public static var loginEmailPlaceholder: String { 
    return VectorL10n.tr("Vector", "login_email_placeholder") 
  }
  /// Already logged in
  public static var loginErrorAlreadyLoggedIn: String { 
    return VectorL10n.tr("Vector", "login_error_already_logged_in") 
  }
  /// Malformed JSON
  public static var loginErrorBadJson: String { 
    return VectorL10n.tr("Vector", "login_error_bad_json") 
  }
  /// Currently we do not support any or all login flows defined by this homeserver
  public static var loginErrorDoNotSupportLoginFlows: String { 
    return VectorL10n.tr("Vector", "login_error_do_not_support_login_flows") 
  }
  /// Invalid username/password
  public static var loginErrorForbidden: String { 
    return VectorL10n.tr("Vector", "login_error_forbidden") 
  }
  /// Forgot password is not currently supported
  public static var loginErrorForgotPasswordIsNotSupported: String { 
    return VectorL10n.tr("Vector", "login_error_forgot_password_is_not_supported") 
  }
  /// Too many requests have been sent
  public static var loginErrorLimitExceeded: String { 
    return VectorL10n.tr("Vector", "login_error_limit_exceeded") 
  }
  /// The email link which has not been clicked yet
  public static var loginErrorLoginEmailNotYet: String { 
    return VectorL10n.tr("Vector", "login_error_login_email_not_yet") 
  }
  /// URL must start with http[s]://
  public static var loginErrorMustStartHttp: String { 
    return VectorL10n.tr("Vector", "login_error_must_start_http") 
  }
  /// We failed to retrieve authentication information from this homeserver
  public static var loginErrorNoLoginFlow: String { 
    return VectorL10n.tr("Vector", "login_error_no_login_flow") 
  }
  /// Did not contain valid JSON
  public static var loginErrorNotJson: String { 
    return VectorL10n.tr("Vector", "login_error_not_json") 
  }
  /// Registration is not currently supported
  public static var loginErrorRegistrationIsNotSupported: String { 
    return VectorL10n.tr("Vector", "login_error_registration_is_not_supported") 
  }
  /// Contact Administrator
  public static var loginErrorResourceLimitExceededContactButton: String { 
    return VectorL10n.tr("Vector", "login_error_resource_limit_exceeded_contact_button") 
  }
  /// \n\nPlease contact your service administrator to continue using this service.
  public static var loginErrorResourceLimitExceededMessageContact: String { 
    return VectorL10n.tr("Vector", "login_error_resource_limit_exceeded_message_contact") 
  }
  /// This homeserver has exceeded one of its resource limits.
  public static var loginErrorResourceLimitExceededMessageDefault: String { 
    return VectorL10n.tr("Vector", "login_error_resource_limit_exceeded_message_default") 
  }
  /// This homeserver has hit its Monthly Active User limit.
  public static var loginErrorResourceLimitExceededMessageMonthlyActiveUser: String { 
    return VectorL10n.tr("Vector", "login_error_resource_limit_exceeded_message_monthly_active_user") 
  }
  /// Resource Limit Exceeded
  public static var loginErrorResourceLimitExceededTitle: String { 
    return VectorL10n.tr("Vector", "login_error_resource_limit_exceeded_title") 
  }
  /// Login Failed
  public static var loginErrorTitle: String { 
    return VectorL10n.tr("Vector", "login_error_title") 
  }
  /// The access token specified was not recognised
  public static var loginErrorUnknownToken: String { 
    return VectorL10n.tr("Vector", "login_error_unknown_token") 
  }
  /// This user name is already used
  public static var loginErrorUserInUse: String { 
    return VectorL10n.tr("Vector", "login_error_user_in_use") 
  }
  /// Your homeserver stores all your conversations and account data
  public static var loginHomeServerInfo: String { 
    return VectorL10n.tr("Vector", "login_home_server_info") 
  }
  /// Homeserver URL:
  public static var loginHomeServerTitle: String { 
    return VectorL10n.tr("Vector", "login_home_server_title") 
  }
  /// Matrix provides identity servers to track which emails etc. belong to which Matrix IDs. Only https://matrix.org currently exists.
  public static var loginIdentityServerInfo: String { 
    return VectorL10n.tr("Vector", "login_identity_server_info") 
  }
  /// Identity server URL:
  public static var loginIdentityServerTitle: String { 
    return VectorL10n.tr("Vector", "login_identity_server_title") 
  }
  /// Invalid parameter
  public static var loginInvalidParam: String { 
    return VectorL10n.tr("Vector", "login_invalid_param") 
  }
  /// Cancel
  public static var loginLeaveFallback: String { 
    return VectorL10n.tr("Vector", "login_leave_fallback") 
  }
  /// Mobile
  public static var loginMobileDevice: String { 
    return VectorL10n.tr("Vector", "login_mobile_device") 
  }
  /// optional
  public static var loginOptionalField: String { 
    return VectorL10n.tr("Vector", "login_optional_field") 
  }
  /// Password
  public static var loginPasswordPlaceholder: String { 
    return VectorL10n.tr("Vector", "login_password_placeholder") 
  }
  /// Please enter your email validation token:
  public static var loginPromptEmailToken: String { 
    return VectorL10n.tr("Vector", "login_prompt_email_token") 
  }
  /// URL (e.g. https://matrix.org)
  public static var loginServerUrlPlaceholder: String { 
    return VectorL10n.tr("Vector", "login_server_url_placeholder") 
  }
  /// Tablet
  public static var loginTabletDevice: String { 
    return VectorL10n.tr("Vector", "login_tablet_device") 
  }
  /// Use fallback page
  public static var loginUseFallback: String { 
    return VectorL10n.tr("Vector", "login_use_fallback") 
  }
  /// Matrix ID (e.g. @bob:matrix.org or bob)
  public static var loginUserIdPlaceholder: String { 
    return VectorL10n.tr("Vector", "login_user_id_placeholder") 
  }
  /// Got it
  public static var majorUpdateDoneAction: String { 
    return VectorL10n.tr("Vector", "major_update_done_action") 
  }
  /// We're excited to announce we've changed name! Your app is up to date and you're signed in to your account.
  public static var majorUpdateInformation: String { 
    return VectorL10n.tr("Vector", "major_update_information") 
  }
  /// Learn more
  public static var majorUpdateLearnMoreAction: String { 
    return VectorL10n.tr("Vector", "major_update_learn_more_action") 
  }
  /// Riot is now %@
  public static func majorUpdateTitle(_ p1: String) -> String {
    return VectorL10n.tr("Vector", "major_update_title", p1)
  }
  /// SESSION INFO
  public static var manageSessionInfo: String { 
    return VectorL10n.tr("Vector", "manage_session_info") 
  }
  /// Session name
  public static var manageSessionName: String { 
    return VectorL10n.tr("Vector", "manage_session_name") 
  }
  /// Custom session names can help you recognize your devices more easily.
  public static var manageSessionNameHint: String { 
    return VectorL10n.tr("Vector", "manage_session_name_hint") 
  }
  /// Please be aware that session names are also visible to people you communicate with. %@
  public static func manageSessionNameInfo(_ p1: String) -> String {
    return VectorL10n.tr("Vector", "manage_session_name_info", p1)
  }
  /// Learn more
  public static var manageSessionNameInfoLink: String { 
    return VectorL10n.tr("Vector", "manage_session_name_info_link") 
  }
  /// Not trusted
  public static var manageSessionNotTrusted: String { 
    return VectorL10n.tr("Vector", "manage_session_not_trusted") 
  }
  /// Rename session
  public static var manageSessionRename: String { 
    return VectorL10n.tr("Vector", "manage_session_rename") 
  }
  /// Sign out of this session
  public static var manageSessionSignOut: String { 
    return VectorL10n.tr("Vector", "manage_session_sign_out") 
  }
  /// Manage session
  public static var manageSessionTitle: String { 
    return VectorL10n.tr("Vector", "manage_session_title") 
  }
  /// Trusted by you
  public static var manageSessionTrusted: String { 
    return VectorL10n.tr("Vector", "manage_session_trusted") 
  }
  /// Matrix
  public static var matrix: String { 
    return VectorL10n.tr("Vector", "matrix") 
  }
  /// Library
  public static var mediaPickerLibrary: String { 
    return VectorL10n.tr("Vector", "media_picker_library") 
  }
  /// Select
  public static var mediaPickerSelect: String { 
    return VectorL10n.tr("Vector", "media_picker_select") 
  }
  /// Media library
  public static var mediaPickerTitle: String { 
    return VectorL10n.tr("Vector", "media_picker_title") 
  }
  /// Audio
  public static var mediaTypeAccessibilityAudio: String { 
    return VectorL10n.tr("Vector", "media_type_accessibility_audio") 
  }
  /// File
  public static var mediaTypeAccessibilityFile: String { 
    return VectorL10n.tr("Vector", "media_type_accessibility_file") 
  }
  /// Image
  public static var mediaTypeAccessibilityImage: String { 
    return VectorL10n.tr("Vector", "media_type_accessibility_image") 
  }
  /// Location
  public static var mediaTypeAccessibilityLocation: String { 
    return VectorL10n.tr("Vector", "media_type_accessibility_location") 
  }
  /// Sticker
  public static var mediaTypeAccessibilitySticker: String { 
    return VectorL10n.tr("Vector", "media_type_accessibility_sticker") 
  }
  /// Video
  public static var mediaTypeAccessibilityVideo: String { 
    return VectorL10n.tr("Vector", "media_type_accessibility_video") 
  }
  /// Banned
  public static var membershipBan: String { 
    return VectorL10n.tr("Vector", "membership_ban") 
  }
  /// Invited
  public static var membershipInvite: String { 
    return VectorL10n.tr("Vector", "membership_invite") 
  }
  /// Left
  public static var membershipLeave: String { 
    return VectorL10n.tr("Vector", "membership_leave") 
  }
  /// Mention
  public static var mention: String { 
    return VectorL10n.tr("Vector", "mention") 
  }
  /// From a thread
  public static var messageFromAThread: String { 
    return VectorL10n.tr("Vector", "message_from_a_thread") 
  }
  /// In reply to
  public static var messageReplyToMessageToReplyToPrefix: String { 
    return VectorL10n.tr("Vector", "message_reply_to_message_to_reply_to_prefix") 
  }
  /// sent a file.
  public static var messageReplyToSenderSentAFile: String { 
    return VectorL10n.tr("Vector", "message_reply_to_sender_sent_a_file") 
  }
  /// sent a video.
  public static var messageReplyToSenderSentAVideo: String { 
    return VectorL10n.tr("Vector", "message_reply_to_sender_sent_a_video") 
  }
  /// sent a voice message.
  public static var messageReplyToSenderSentAVoiceMessage: String { 
    return VectorL10n.tr("Vector", "message_reply_to_sender_sent_a_voice_message") 
  }
  /// sent an audio file.
  public static var messageReplyToSenderSentAnAudioFile: String { 
    return VectorL10n.tr("Vector", "message_reply_to_sender_sent_an_audio_file") 
  }
  /// sent an image.
  public static var messageReplyToSenderSentAnImage: String { 
    return VectorL10n.tr("Vector", "message_reply_to_sender_sent_an_image") 
  }
  /// Live location.
  public static var messageReplyToSenderSentTheirLiveLocation: String { 
    return VectorL10n.tr("Vector", "message_reply_to_sender_sent_their_live_location") 
  }
  /// has shared their location.
  public static var messageReplyToSenderSentTheirLocation: String { 
    return VectorL10n.tr("Vector", "message_reply_to_sender_sent_their_location") 
  }
  /// There are unsaved changes. Leaving will discard them.
  public static var messageUnsavedChanges: String { 
    return VectorL10n.tr("Vector", "message_unsaved_changes") 
  }
  /// Calls require access to the Microphone but %@ doesn't have permission to use it
  public static func microphoneAccessNotGrantedForCall(_ p1: String) -> String {
    return VectorL10n.tr("Vector", "microphone_access_not_granted_for_call", p1)
  }
  /// Voice messages require access to the Microphone but %@ doesn't have permission to use it
  public static func microphoneAccessNotGrantedForVoiceMessage(_ p1: String) -> String {
    return VectorL10n.tr("Vector", "microphone_access_not_granted_for_voice_message", p1)
  }
  /// More
  public static var more: String { 
    return VectorL10n.tr("Vector", "more") 
  }
  /// Please check your network connectivity
  public static var networkErrorNotReachable: String { 
    return VectorL10n.tr("Vector", "network_error_not_reachable") 
  }
  /// You're offline, check your connection.
  public static var networkOfflineMessage: String { 
    return VectorL10n.tr("Vector", "network_offline_message") 
  }
  /// The Internet connection appears to be offline.
  public static var networkOfflinePrompt: String { 
    return VectorL10n.tr("Vector", "network_offline_prompt") 
  }
  /// You're offline
  public static var networkOfflineTitle: String { 
    return VectorL10n.tr("Vector", "network_offline_title") 
  }
  /// New
  public static var newWord: String { 
    return VectorL10n.tr("Vector", "new_word") 
  }
  /// Next
  public static var next: String { 
    return VectorL10n.tr("Vector", "next") 
  }
  /// No
  public static var no: String { 
    return VectorL10n.tr("Vector", "no") 
  }
  /// %@ is calling you but %@ does not support calls yet.\nYou can ignore this notification and answer the call from another device or you can reject it.
  public static func noVoip(_ p1: String, _ p2: String) -> String {
    return VectorL10n.tr("Vector", "no_voip", p1, p2)
  }
  /// Incoming call
  public static var noVoipTitle: String { 
    return VectorL10n.tr("Vector", "no_voip_title") 
  }
  /// Not supported yet
  public static var notSupportedYet: String { 
    return VectorL10n.tr("Vector", "not_supported_yet") 
  }
  /// %@ answered the call
  public static func noticeAnsweredVideoCall(_ p1: String) -> String {
    return VectorL10n.tr("Vector", "notice_answered_video_call", p1)
  }
  /// You answered the call
  public static var noticeAnsweredVideoCallByYou: String { 
    return VectorL10n.tr("Vector", "notice_answered_video_call_by_you") 
  }
  /// audio attachment
  public static var noticeAudioAttachment: String { 
    return VectorL10n.tr("Vector", "notice_audio_attachment") 
  }
  /// (avatar was changed too)
  public static var noticeAvatarChangedToo: String { 
    return VectorL10n.tr("Vector", "notice_avatar_changed_too") 
  }
  /// %@ changed their avatar
  public static func noticeAvatarUrlChanged(_ p1: String) -> String {
    return VectorL10n.tr("Vector", "notice_avatar_url_changed", p1)
  }
  /// You changed your avatar
  public static var noticeAvatarUrlChangedByYou: String { 
    return VectorL10n.tr("Vector", "notice_avatar_url_changed_by_you") 
  }
  /// VoIP conference finished
  public static var noticeConferenceCallFinished: String { 
    return VectorL10n.tr("Vector", "notice_conference_call_finished") 
  }
  /// %@ requested a VoIP conference
  public static func noticeConferenceCallRequest(_ p1: String) -> String {
    return VectorL10n.tr("Vector", "notice_conference_call_request", p1)
  }
  /// You requested a VoIP conference
  public static var noticeConferenceCallRequestByYou: String { 
    return VectorL10n.tr("Vector", "notice_conference_call_request_by_you") 
  }
  /// VoIP conference started
  public static var noticeConferenceCallStarted: String { 
    return VectorL10n.tr("Vector", "notice_conference_call_started") 
  }
  /// The sender's session has not sent us the keys for this message.
  public static var noticeCryptoErrorUnknownInboundSessionId: String { 
    return VectorL10n.tr("Vector", "notice_crypto_error_unknown_inbound_session_id") 
  }
  /// ** Unable to decrypt: %@ **
  public static func noticeCryptoUnableToDecrypt(_ p1: String) -> String {
    return VectorL10n.tr("Vector", "notice_crypto_unable_to_decrypt", p1)
  }
  /// %@ declined the call
  public static func noticeDeclinedVideoCall(_ p1: String) -> String {
    return VectorL10n.tr("Vector", "notice_declined_video_call", p1)
  }
  /// You declined the call
  public static var noticeDeclinedVideoCallByYou: String { 
    return VectorL10n.tr("Vector", "notice_declined_video_call_by_you") 
  }
  /// %@ changed their display name from %@ to %@
  public static func noticeDisplayNameChangedFrom(_ p1: String, _ p2: String, _ p3: String) -> String {
    return VectorL10n.tr("Vector", "notice_display_name_changed_from", p1, p2, p3)
  }
  /// You changed your display name from %@ to %@
  public static func noticeDisplayNameChangedFromByYou(_ p1: String, _ p2: String) -> String {
    return VectorL10n.tr("Vector", "notice_display_name_changed_from_by_you", p1, p2)
  }
  /// %@ removed their display name
  public static func noticeDisplayNameRemoved(_ p1: String) -> String {
    return VectorL10n.tr("Vector", "notice_display_name_removed", p1)
  }
  /// You removed your display name
  public static var noticeDisplayNameRemovedByYou: String { 
    return VectorL10n.tr("Vector", "notice_display_name_removed_by_you") 
  }
  /// %@ set their display name to %@
  public static func noticeDisplayNameSet(_ p1: String, _ p2: String) -> String {
    return VectorL10n.tr("Vector", "notice_display_name_set", p1, p2)
  }
  /// You set your display name to %@
  public static func noticeDisplayNameSetByYou(_ p1: String) -> String {
    return VectorL10n.tr("Vector", "notice_display_name_set_by_you", p1)
  }
  /// Encrypted message
  public static var noticeEncryptedMessage: String { 
    return VectorL10n.tr("Vector", "notice_encrypted_message") 
  }
  /// %@ turned on end-to-end encryption.
  public static func noticeEncryptionEnabledOk(_ p1: String) -> String {
    return VectorL10n.tr("Vector", "notice_encryption_enabled_ok", p1)
  }
  /// You turned on end-to-end encryption.
  public static var noticeEncryptionEnabledOkByYou: String { 
    return VectorL10n.tr("Vector", "notice_encryption_enabled_ok_by_you") 
  }
  /// %1$@ turned on end-to-end encryption (unrecognised algorithm %2$@).
  public static func noticeEncryptionEnabledUnknownAlgorithm(_ p1: String, _ p2: String) -> String {
    return VectorL10n.tr("Vector", "notice_encryption_enabled_unknown_algorithm", p1, p2)
  }
  /// You turned on end-to-end encryption (unrecognised algorithm %@).
  public static func noticeEncryptionEnabledUnknownAlgorithmByYou(_ p1: String) -> String {
    return VectorL10n.tr("Vector", "notice_encryption_enabled_unknown_algorithm_by_you", p1)
  }
  /// %@ ended the call
  public static func noticeEndedVideoCall(_ p1: String) -> String {
    return VectorL10n.tr("Vector", "notice_ended_video_call", p1)
  }
  /// You ended the call
  public static var noticeEndedVideoCallByYou: String { 
    return VectorL10n.tr("Vector", "notice_ended_video_call_by_you") 
  }
  /// Unexpected event
  public static var noticeErrorUnexpectedEvent: String { 
    return VectorL10n.tr("Vector", "notice_error_unexpected_event") 
  }
  /// ** Unable to render message. Please report a bug
  public static var noticeErrorUnformattableEvent: String { 
    return VectorL10n.tr("Vector", "notice_error_unformattable_event") 
  }
  /// Unknown event type
  public static var noticeErrorUnknownEventType: String { 
    return VectorL10n.tr("Vector", "notice_error_unknown_event_type") 
  }
  /// Unsupported event
  public static var noticeErrorUnsupportedEvent: String { 
    return VectorL10n.tr("Vector", "notice_error_unsupported_event") 
  }
  /// <redacted%@>
  public static func noticeEventRedacted(_ p1: String) -> String {
    return VectorL10n.tr("Vector", "notice_event_redacted", p1)
  }
  ///  by %@
  public static func noticeEventRedactedBy(_ p1: String) -> String {
    return VectorL10n.tr("Vector", "notice_event_redacted_by", p1)
  }
  ///  by you
  public static var noticeEventRedactedByYou: String { 
    return VectorL10n.tr("Vector", "notice_event_redacted_by_you") 
  }
  ///  [reason: %@]
  public static func noticeEventRedactedReason(_ p1: String) -> String {
    return VectorL10n.tr("Vector", "notice_event_redacted_reason", p1)
  }
  /// Feedback event (id: %@): %@
  public static func noticeFeedback(_ p1: String, _ p2: String) -> String {
    return VectorL10n.tr("Vector", "notice_feedback", p1, p2)
  }
  /// file attachment
  public static var noticeFileAttachment: String { 
    return VectorL10n.tr("Vector", "notice_file_attachment") 
  }
  /// image attachment
  public static var noticeImageAttachment: String { 
    return VectorL10n.tr("Vector", "notice_image_attachment") 
  }
  /// In reply to
  public static var noticeInReplyTo: String { 
    return VectorL10n.tr("Vector", "notice_in_reply_to") 
  }
  /// invalid attachment
  public static var noticeInvalidAttachment: String { 
    return VectorL10n.tr("Vector", "notice_invalid_attachment") 
  }
  /// location attachment
  public static var noticeLocationAttachment: String { 
    return VectorL10n.tr("Vector", "notice_location_attachment") 
  }
  /// %@ placed a video call
  public static func noticePlacedVideoCall(_ p1: String) -> String {
    return VectorL10n.tr("Vector", "notice_placed_video_call", p1)
  }
  /// You placed a video call
  public static var noticePlacedVideoCallByYou: String { 
    return VectorL10n.tr("Vector", "notice_placed_video_call_by_you") 
  }
  /// %@ placed a voice call
  public static func noticePlacedVoiceCall(_ p1: String) -> String {
    return VectorL10n.tr("Vector", "notice_placed_voice_call", p1)
  }
  /// You placed a voice call
  public static var noticePlacedVoiceCallByYou: String { 
    return VectorL10n.tr("Vector", "notice_placed_voice_call_by_you") 
  }
  /// %@ updated their profile %@
  public static func noticeProfileChangeRedacted(_ p1: String, _ p2: String) -> String {
    return VectorL10n.tr("Vector", "notice_profile_change_redacted", p1, p2)
  }
  /// You updated your profile %@
  public static func noticeProfileChangeRedactedByYou(_ p1: String) -> String {
    return VectorL10n.tr("Vector", "notice_profile_change_redacted_by_you", p1)
  }
  /// %@ redacted an event (id: %@)
  public static func noticeRedaction(_ p1: String, _ p2: String) -> String {
    return VectorL10n.tr("Vector", "notice_redaction", p1, p2)
  }
  /// You redacted an event (id: %@)
  public static func noticeRedactionByYou(_ p1: String) -> String {
    return VectorL10n.tr("Vector", "notice_redaction_by_you", p1)
  }
  /// The room aliases are: %@
  public static func noticeRoomAliases(_ p1: String) -> String {
    return VectorL10n.tr("Vector", "notice_room_aliases", p1)
  }
  /// The aliases are: %@
  public static func noticeRoomAliasesForDm(_ p1: String) -> String {
    return VectorL10n.tr("Vector", "notice_room_aliases_for_dm", p1)
  }
  /// %@ banned %@
  public static func noticeRoomBan(_ p1: String, _ p2: String) -> String {
    return VectorL10n.tr("Vector", "notice_room_ban", p1, p2)
  }
  /// You banned %@
  public static func noticeRoomBanByYou(_ p1: String) -> String {
    return VectorL10n.tr("Vector", "notice_room_ban_by_you", p1)
  }
  /// %@ created and configured the room.
  public static func noticeRoomCreated(_ p1: String) -> String {
    return VectorL10n.tr("Vector", "notice_room_created", p1)
  }
  /// You created and configured the room.
  public static var noticeRoomCreatedByYou: String { 
    return VectorL10n.tr("Vector", "notice_room_created_by_you") 
  }
  /// You joined.
  public static var noticeRoomCreatedByYouForDm: String { 
    return VectorL10n.tr("Vector", "notice_room_created_by_you_for_dm") 
  }
  /// %@ joined.
  public static func noticeRoomCreatedForDm(_ p1: String) -> String {
    return VectorL10n.tr("Vector", "notice_room_created_for_dm", p1)
  }
  /// %@ made future room history visible to anyone.
  public static func noticeRoomHistoryVisibleToAnyone(_ p1: String) -> String {
    return VectorL10n.tr("Vector", "notice_room_history_visible_to_anyone", p1)
  }
  /// You made future room history visible to anyone.
  public static var noticeRoomHistoryVisibleToAnyoneByYou: String { 
    return VectorL10n.tr("Vector", "notice_room_history_visible_to_anyone_by_you") 
  }
  /// %@ made future room history visible to all room members.
  public static func noticeRoomHistoryVisibleToMembers(_ p1: String) -> String {
    return VectorL10n.tr("Vector", "notice_room_history_visible_to_members", p1)
  }
  /// You made future room history visible to all room members.
  public static var noticeRoomHistoryVisibleToMembersByYou: String { 
    return VectorL10n.tr("Vector", "notice_room_history_visible_to_members_by_you") 
  }
  /// You made future messages visible to all room members.
  public static var noticeRoomHistoryVisibleToMembersByYouForDm: String { 
    return VectorL10n.tr("Vector", "notice_room_history_visible_to_members_by_you_for_dm") 
  }
  /// %@ made future messages visible to all room members.
  public static func noticeRoomHistoryVisibleToMembersForDm(_ p1: String) -> String {
    return VectorL10n.tr("Vector", "notice_room_history_visible_to_members_for_dm", p1)
  }
  /// %@ made future room history visible to all room members, from the point they are invited.
  public static func noticeRoomHistoryVisibleToMembersFromInvitedPoint(_ p1: String) -> String {
    return VectorL10n.tr("Vector", "notice_room_history_visible_to_members_from_invited_point", p1)
  }
  /// You made future room history visible to all room members, from the point they are invited.
  public static var noticeRoomHistoryVisibleToMembersFromInvitedPointByYou: String { 
    return VectorL10n.tr("Vector", "notice_room_history_visible_to_members_from_invited_point_by_you") 
  }
  /// You made future messages visible to everyone, from when they get invited.
  public static var noticeRoomHistoryVisibleToMembersFromInvitedPointByYouForDm: String { 
    return VectorL10n.tr("Vector", "notice_room_history_visible_to_members_from_invited_point_by_you_for_dm") 
  }
  /// %@ made future messages visible to everyone, from when they get invited.
  public static func noticeRoomHistoryVisibleToMembersFromInvitedPointForDm(_ p1: String) -> String {
    return VectorL10n.tr("Vector", "notice_room_history_visible_to_members_from_invited_point_for_dm", p1)
  }
  /// %@ made future room history visible to all room members, from the point they joined.
  public static func noticeRoomHistoryVisibleToMembersFromJoinedPoint(_ p1: String) -> String {
    return VectorL10n.tr("Vector", "notice_room_history_visible_to_members_from_joined_point", p1)
  }
  /// You made future room history visible to all room members, from the point they joined.
  public static var noticeRoomHistoryVisibleToMembersFromJoinedPointByYou: String { 
    return VectorL10n.tr("Vector", "notice_room_history_visible_to_members_from_joined_point_by_you") 
  }
  /// You made future messages visible to everyone, from when they joined.
  public static var noticeRoomHistoryVisibleToMembersFromJoinedPointByYouForDm: String { 
    return VectorL10n.tr("Vector", "notice_room_history_visible_to_members_from_joined_point_by_you_for_dm") 
  }
  /// %@ made future messages visible to everyone, from when they joined.
  public static func noticeRoomHistoryVisibleToMembersFromJoinedPointForDm(_ p1: String) -> String {
    return VectorL10n.tr("Vector", "notice_room_history_visible_to_members_from_joined_point_for_dm", p1)
  }
  /// %@ invited %@
  public static func noticeRoomInvite(_ p1: String, _ p2: String) -> String {
    return VectorL10n.tr("Vector", "notice_room_invite", p1, p2)
  }
  /// You invited %@
  public static func noticeRoomInviteByYou(_ p1: String) -> String {
    return VectorL10n.tr("Vector", "notice_room_invite_by_you", p1)
  }
  /// %@ invited you
  public static func noticeRoomInviteYou(_ p1: String) -> String {
    return VectorL10n.tr("Vector", "notice_room_invite_you", p1)
  }
  /// %@ joined
  public static func noticeRoomJoin(_ p1: String) -> String {
    return VectorL10n.tr("Vector", "notice_room_join", p1)
  }
  /// You joined
  public static var noticeRoomJoinByYou: String { 
    return VectorL10n.tr("Vector", "notice_room_join_by_you") 
  }
  /// The join rule is: %@
  public static func noticeRoomJoinRule(_ p1: String) -> String {
    return VectorL10n.tr("Vector", "notice_room_join_rule", p1)
  }
  /// %@ made the room invite only.
  public static func noticeRoomJoinRuleInvite(_ p1: String) -> String {
    return VectorL10n.tr("Vector", "notice_room_join_rule_invite", p1)
  }
  /// You made the room invite only.
  public static var noticeRoomJoinRuleInviteByYou: String { 
    return VectorL10n.tr("Vector", "notice_room_join_rule_invite_by_you") 
  }
  /// You made this invite only.
  public static var noticeRoomJoinRuleInviteByYouForDm: String { 
    return VectorL10n.tr("Vector", "notice_room_join_rule_invite_by_you_for_dm") 
  }
  /// %@ made this invite only.
  public static func noticeRoomJoinRuleInviteForDm(_ p1: String) -> String {
    return VectorL10n.tr("Vector", "notice_room_join_rule_invite_for_dm", p1)
  }
  /// %@ made the room public.
  public static func noticeRoomJoinRulePublic(_ p1: String) -> String {
    return VectorL10n.tr("Vector", "notice_room_join_rule_public", p1)
  }
  /// You made the room public.
  public static var noticeRoomJoinRulePublicByYou: String { 
    return VectorL10n.tr("Vector", "notice_room_join_rule_public_by_you") 
  }
  /// You made this public.
  public static var noticeRoomJoinRulePublicByYouForDm: String { 
    return VectorL10n.tr("Vector", "notice_room_join_rule_public_by_you_for_dm") 
  }
  /// %@ made this public.
  public static func noticeRoomJoinRulePublicForDm(_ p1: String) -> String {
    return VectorL10n.tr("Vector", "notice_room_join_rule_public_for_dm", p1)
  }
  /// %@ removed %@
  public static func noticeRoomKick(_ p1: String, _ p2: String) -> String {
    return VectorL10n.tr("Vector", "notice_room_kick", p1, p2)
  }
  /// You removed %@
  public static func noticeRoomKickByYou(_ p1: String) -> String {
    return VectorL10n.tr("Vector", "notice_room_kick_by_you", p1)
  }
  /// %@ left
  public static func noticeRoomLeave(_ p1: String) -> String {
    return VectorL10n.tr("Vector", "notice_room_leave", p1)
  }
  /// You left
  public static var noticeRoomLeaveByYou: String { 
    return VectorL10n.tr("Vector", "notice_room_leave_by_you") 
  }
  /// %@ changed the room name to %@.
  public static func noticeRoomNameChanged(_ p1: String, _ p2: String) -> String {
    return VectorL10n.tr("Vector", "notice_room_name_changed", p1, p2)
  }
  /// You changed the room name to %@.
  public static func noticeRoomNameChangedByYou(_ p1: String) -> String {
    return VectorL10n.tr("Vector", "notice_room_name_changed_by_you", p1)
  }
  /// You changed the name to %@.
  public static func noticeRoomNameChangedByYouForDm(_ p1: String) -> String {
    return VectorL10n.tr("Vector", "notice_room_name_changed_by_you_for_dm", p1)
  }
  /// %@ changed the name to %@.
  public static func noticeRoomNameChangedForDm(_ p1: String, _ p2: String) -> String {
    return VectorL10n.tr("Vector", "notice_room_name_changed_for_dm", p1, p2)
  }
  /// %@ removed the room name
  public static func noticeRoomNameRemoved(_ p1: String) -> String {
    return VectorL10n.tr("Vector", "notice_room_name_removed", p1)
  }
  /// You removed the room name
  public static var noticeRoomNameRemovedByYou: String { 
    return VectorL10n.tr("Vector", "notice_room_name_removed_by_you") 
  }
  /// You removed the name
  public static var noticeRoomNameRemovedByYouForDm: String { 
    return VectorL10n.tr("Vector", "notice_room_name_removed_by_you_for_dm") 
  }
  /// %@ removed the name
  public static func noticeRoomNameRemovedForDm(_ p1: String) -> String {
    return VectorL10n.tr("Vector", "notice_room_name_removed_for_dm", p1)
  }
  /// The minimum power levels that a user must have before acting are:
  public static var noticeRoomPowerLevelActingRequirement: String { 
    return VectorL10n.tr("Vector", "notice_room_power_level_acting_requirement") 
  }
  /// The minimum power levels related to events are:
  public static var noticeRoomPowerLevelEventRequirement: String { 
    return VectorL10n.tr("Vector", "notice_room_power_level_event_requirement") 
  }
  /// The power level of room members are:
  public static var noticeRoomPowerLevelIntro: String { 
    return VectorL10n.tr("Vector", "notice_room_power_level_intro") 
  }
  /// The power level of members are:
  public static var noticeRoomPowerLevelIntroForDm: String { 
    return VectorL10n.tr("Vector", "notice_room_power_level_intro_for_dm") 
  }
  /// . Reason: %@
  public static func noticeRoomReason(_ p1: String) -> String {
    return VectorL10n.tr("Vector", "notice_room_reason", p1)
  }
  /// %@ rejected the invitation
  public static func noticeRoomReject(_ p1: String) -> String {
    return VectorL10n.tr("Vector", "notice_room_reject", p1)
  }
  /// You rejected the invitation
  public static var noticeRoomRejectByYou: String { 
    return VectorL10n.tr("Vector", "notice_room_reject_by_you") 
  }
  /// The groups associated with this room are: %@
  public static func noticeRoomRelatedGroups(_ p1: String) -> String {
    return VectorL10n.tr("Vector", "notice_room_related_groups", p1)
  }
  /// %@ sent an invitation to %@ to join the room
  public static func noticeRoomThirdPartyInvite(_ p1: String, _ p2: String) -> String {
    return VectorL10n.tr("Vector", "notice_room_third_party_invite", p1, p2)
  }
  /// You sent an invitation to %@ to join the room
  public static func noticeRoomThirdPartyInviteByYou(_ p1: String) -> String {
    return VectorL10n.tr("Vector", "notice_room_third_party_invite_by_you", p1)
  }
  /// You invited %@
  public static func noticeRoomThirdPartyInviteByYouForDm(_ p1: String) -> String {
    return VectorL10n.tr("Vector", "notice_room_third_party_invite_by_you_for_dm", p1)
  }
  /// %@ invited %@
  public static func noticeRoomThirdPartyInviteForDm(_ p1: String, _ p2: String) -> String {
    return VectorL10n.tr("Vector", "notice_room_third_party_invite_for_dm", p1, p2)
  }
  /// %@ accepted the invitation for %@
  public static func noticeRoomThirdPartyRegisteredInvite(_ p1: String, _ p2: String) -> String {
    return VectorL10n.tr("Vector", "notice_room_third_party_registered_invite", p1, p2)
  }
  /// You accepted the invitation for %@
  public static func noticeRoomThirdPartyRegisteredInviteByYou(_ p1: String) -> String {
    return VectorL10n.tr("Vector", "notice_room_third_party_registered_invite_by_you", p1)
  }
  /// %@ revoked the invitation for %@ to join the room
  public static func noticeRoomThirdPartyRevokedInvite(_ p1: String, _ p2: String) -> String {
    return VectorL10n.tr("Vector", "notice_room_third_party_revoked_invite", p1, p2)
  }
  /// You revoked the invitation for %@ to join the room
  public static func noticeRoomThirdPartyRevokedInviteByYou(_ p1: String) -> String {
    return VectorL10n.tr("Vector", "notice_room_third_party_revoked_invite_by_you", p1)
  }
  /// You revoked %@'s invitation
  public static func noticeRoomThirdPartyRevokedInviteByYouForDm(_ p1: String) -> String {
    return VectorL10n.tr("Vector", "notice_room_third_party_revoked_invite_by_you_for_dm", p1)
  }
  /// %@ revoked %@'s invitation
  public static func noticeRoomThirdPartyRevokedInviteForDm(_ p1: String, _ p2: String) -> String {
    return VectorL10n.tr("Vector", "notice_room_third_party_revoked_invite_for_dm", p1, p2)
  }
  /// %@ removed the topic
  public static func noticeRoomTopicRemoved(_ p1: String) -> String {
    return VectorL10n.tr("Vector", "notice_room_topic_removed", p1)
  }
  /// You removed the topic
  public static var noticeRoomTopicRemovedByYou: String { 
    return VectorL10n.tr("Vector", "notice_room_topic_removed_by_you") 
  }
  /// %@ unbanned %@
  public static func noticeRoomUnban(_ p1: String, _ p2: String) -> String {
    return VectorL10n.tr("Vector", "notice_room_unban", p1, p2)
  }
  /// You unbanned %@
  public static func noticeRoomUnbanByYou(_ p1: String) -> String {
    return VectorL10n.tr("Vector", "notice_room_unban_by_you", p1)
  }
  /// %@ withdrew %@'s invitation
  public static func noticeRoomWithdraw(_ p1: String, _ p2: String) -> String {
    return VectorL10n.tr("Vector", "notice_room_withdraw", p1, p2)
  }
  /// You withdrew %@'s invitation
  public static func noticeRoomWithdrawByYou(_ p1: String) -> String {
    return VectorL10n.tr("Vector", "notice_room_withdraw_by_you", p1)
  }
  /// sticker
  public static var noticeSticker: String { 
    return VectorL10n.tr("Vector", "notice_sticker") 
  }
  /// %@ changed the topic to "%@".
  public static func noticeTopicChanged(_ p1: String, _ p2: String) -> String {
    return VectorL10n.tr("Vector", "notice_topic_changed", p1, p2)
  }
  /// You changed the topic to "%@".
  public static func noticeTopicChangedByYou(_ p1: String) -> String {
    return VectorL10n.tr("Vector", "notice_topic_changed_by_you", p1)
  }
  /// Unsupported attachment: %@
  public static func noticeUnsupportedAttachment(_ p1: String) -> String {
    return VectorL10n.tr("Vector", "notice_unsupported_attachment", p1)
  }
  /// video attachment
  public static var noticeVideoAttachment: String { 
    return VectorL10n.tr("Vector", "notice_video_attachment") 
  }
  /// Always notify
  public static var notificationSettingsAlwaysNotify: String { 
    return VectorL10n.tr("Vector", "notification_settings_always_notify") 
  }
  /// By default...
  public static var notificationSettingsByDefault: String { 
    return VectorL10n.tr("Vector", "notification_settings_by_default") 
  }
  /// Notify me with sound about messages that contain my display name
  public static var notificationSettingsContainMyDisplayName: String { 
    return VectorL10n.tr("Vector", "notification_settings_contain_my_display_name") 
  }
  /// Notify me with sound about messages that contain my user name
  public static var notificationSettingsContainMyUserName: String { 
    return VectorL10n.tr("Vector", "notification_settings_contain_my_user_name") 
  }
  /// Custom sound
  public static var notificationSettingsCustomSound: String { 
    return VectorL10n.tr("Vector", "notification_settings_custom_sound") 
  }
  /// Disable all notifications
  public static var notificationSettingsDisableAll: String { 
    return VectorL10n.tr("Vector", "notification_settings_disable_all") 
  }
  /// Enable notifications
  public static var notificationSettingsEnableNotifications: String { 
    return VectorL10n.tr("Vector", "notification_settings_enable_notifications") 
  }
  /// All notifications are currently disabled for all devices.
  public static var notificationSettingsEnableNotificationsWarning: String { 
    return VectorL10n.tr("Vector", "notification_settings_enable_notifications_warning") 
  }
  /// Notification settings are saved to your user account and are shared between all clients which support them (including desktop notifications).\n\nRules are applied in order; the first rule which matches defines the outcome for the message.\nSo: Per-word notifications are more important than per-room notifications which are more important than per-sender notifications.\nFor multiple rules of the same kind, the first one in the list that matches takes priority.
  public static var notificationSettingsGlobalInfo: String { 
    return VectorL10n.tr("Vector", "notification_settings_global_info") 
  }
  /// Highlight
  public static var notificationSettingsHighlight: String { 
    return VectorL10n.tr("Vector", "notification_settings_highlight") 
  }
  /// Notify me when I am invited to a new room
  public static var notificationSettingsInviteToANewRoom: String { 
    return VectorL10n.tr("Vector", "notification_settings_invite_to_a_new_room") 
  }
  /// Notify me with sound about messages sent just to me
  public static var notificationSettingsJustSentToMe: String { 
    return VectorL10n.tr("Vector", "notification_settings_just_sent_to_me") 
  }
  /// Never notify
  public static var notificationSettingsNeverNotify: String { 
    return VectorL10n.tr("Vector", "notification_settings_never_notify") 
  }
  /// Notify for all other messages/rooms
  public static var notificationSettingsNotifyAllOther: String { 
    return VectorL10n.tr("Vector", "notification_settings_notify_all_other") 
  }
  /// Other Alerts
  public static var notificationSettingsOtherAlerts: String { 
    return VectorL10n.tr("Vector", "notification_settings_other_alerts") 
  }
  /// Notify me when people join or leave rooms
  public static var notificationSettingsPeopleJoinLeaveRooms: String { 
    return VectorL10n.tr("Vector", "notification_settings_people_join_leave_rooms") 
  }
  /// Per-room notifications
  public static var notificationSettingsPerRoomNotifications: String { 
    return VectorL10n.tr("Vector", "notification_settings_per_room_notifications") 
  }
  /// Per-sender notifications
  public static var notificationSettingsPerSenderNotifications: String { 
    return VectorL10n.tr("Vector", "notification_settings_per_sender_notifications") 
  }
  /// Words match case insensitively, and may include a * wildcard. So:\nfoo matches the string foo surrounded by word delimiters (e.g. punctuation and whitespace or start/end of line).\nfoo* matches any such word that begins foo.\n*foo* matches any such word which includes the 3 letters foo.
  public static var notificationSettingsPerWordInfo: String { 
    return VectorL10n.tr("Vector", "notification_settings_per_word_info") 
  }
  /// Per-word notifications
  public static var notificationSettingsPerWordNotifications: String { 
    return VectorL10n.tr("Vector", "notification_settings_per_word_notifications") 
  }
  /// Notify me when I receive a call
  public static var notificationSettingsReceiveACall: String { 
    return VectorL10n.tr("Vector", "notification_settings_receive_a_call") 
  }
  /// Room: '%@'
  public static func notificationSettingsRoomRuleTitle(_ p1: String) -> String {
    return VectorL10n.tr("Vector", "notification_settings_room_rule_title", p1)
  }
  /// Select a room
  public static var notificationSettingsSelectRoom: String { 
    return VectorL10n.tr("Vector", "notification_settings_select_room") 
  }
  /// @user:domain.com
  public static var notificationSettingsSenderHint: String { 
    return VectorL10n.tr("Vector", "notification_settings_sender_hint") 
  }
  /// Suppress notifications from bots
  public static var notificationSettingsSuppressFromBots: String { 
    return VectorL10n.tr("Vector", "notification_settings_suppress_from_bots") 
  }
  /// word to match
  public static var notificationSettingsWordToMatch: String { 
    return VectorL10n.tr("Vector", "notification_settings_word_to_match") 
  }
  /// %@ user
  public static func numMembersOne(_ p1: String) -> String {
    return VectorL10n.tr("Vector", "num_members_one", p1)
  }
  /// %@ users
  public static func numMembersOther(_ p1: String) -> String {
    return VectorL10n.tr("Vector", "num_members_other", p1)
  }
  /// Off
  public static var off: String { 
    return VectorL10n.tr("Vector", "off") 
  }
  /// offline
  public static var offline: String { 
    return VectorL10n.tr("Vector", "offline") 
  }
  /// OK
  public static var ok: String { 
    return VectorL10n.tr("Vector", "ok") 
  }
  /// On
  public static var on: String { 
    return VectorL10n.tr("Vector", "on") 
  }
  /// Profile picture
  public static var onboardingAvatarAccessibilityLabel: String { 
    return VectorL10n.tr("Vector", "onboarding_avatar_accessibility_label") 
  }
  /// Time to put a face to the name
  public static var onboardingAvatarMessage: String { 
    return VectorL10n.tr("Vector", "onboarding_avatar_message") 
  }
  /// Add a profile picture
  public static var onboardingAvatarTitle: String { 
    return VectorL10n.tr("Vector", "onboarding_avatar_title") 
  }
  /// Let's go
  public static var onboardingCelebrationButton: String { 
    return VectorL10n.tr("Vector", "onboarding_celebration_button") 
  }
  /// Head to settings anytime to update your profile
  public static var onboardingCelebrationMessage: String { 
    return VectorL10n.tr("Vector", "onboarding_celebration_message") 
  }
  /// Looking good!
  public static var onboardingCelebrationTitle: String { 
    return VectorL10n.tr("Vector", "onboarding_celebration_title") 
  }
  /// Take me home
  public static var onboardingCongratulationsHomeButton: String { 
    return VectorL10n.tr("Vector", "onboarding_congratulations_home_button") 
  }
  /// Your account %@ has been created
  public static func onboardingCongratulationsMessage(_ p1: String) -> String {
    return VectorL10n.tr("Vector", "onboarding_congratulations_message", p1)
  }
  /// Personalise profile
  public static var onboardingCongratulationsPersonalizeButton: String { 
    return VectorL10n.tr("Vector", "onboarding_congratulations_personalize_button") 
  }
  /// Congratulations!
  public static var onboardingCongratulationsTitle: String { 
    return VectorL10n.tr("Vector", "onboarding_congratulations_title") 
  }
  /// You can change this later
  public static var onboardingDisplayNameHint: String { 
    return VectorL10n.tr("Vector", "onboarding_display_name_hint") 
  }
  /// Your display name must be less than 256 characters
  public static var onboardingDisplayNameMaxLength: String { 
    return VectorL10n.tr("Vector", "onboarding_display_name_max_length") 
  }
  /// This will be shown when you send messages.
  public static var onboardingDisplayNameMessage: String { 
    return VectorL10n.tr("Vector", "onboarding_display_name_message") 
  }
  /// Display Name
  public static var onboardingDisplayNamePlaceholder: String { 
    return VectorL10n.tr("Vector", "onboarding_display_name_placeholder") 
  }
  /// Choose a display name
  public static var onboardingDisplayNameTitle: String { 
    return VectorL10n.tr("Vector", "onboarding_display_name_title") 
  }
  /// Save and continue
  public static var onboardingPersonalizationSave: String { 
    return VectorL10n.tr("Vector", "onboarding_personalization_save") 
  }
  /// Skip this step
  public static var onboardingPersonalizationSkip: String { 
    return VectorL10n.tr("Vector", "onboarding_personalization_skip") 
  }
  /// I already have an account
  public static var onboardingSplashLoginButtonTitle: String { 
    return VectorL10n.tr("Vector", "onboarding_splash_login_button_title") 
  }
  /// Secure and independent communication that gives you the same level of privacy as a face-to-face conversation in your own home.
  public static var onboardingSplashPage1Message: String { 
    return VectorL10n.tr("Vector", "onboarding_splash_page_1_message") 
  }
  /// Own your conversations.
  public static var onboardingSplashPage1Title: String { 
    return VectorL10n.tr("Vector", "onboarding_splash_page_1_title") 
  }
  /// Choose where your conversations are kept, giving you control and independence. Connected via Matrix.
  public static var onboardingSplashPage2Message: String { 
    return VectorL10n.tr("Vector", "onboarding_splash_page_2_message") 
  }
  /// You’re in control.
  public static var onboardingSplashPage2Title: String { 
    return VectorL10n.tr("Vector", "onboarding_splash_page_2_title") 
  }
  /// End-to-end encrypted and no phone number required. No ads or datamining.
  public static var onboardingSplashPage3Message: String { 
    return VectorL10n.tr("Vector", "onboarding_splash_page_3_message") 
  }
  /// Secure messaging.
  public static var onboardingSplashPage3Title: String { 
    return VectorL10n.tr("Vector", "onboarding_splash_page_3_title") 
  }
  /// Element is also great for the workplace. It’s trusted by the world’s most secure organisations.
  public static var onboardingSplashPage4Message: String { 
    return VectorL10n.tr("Vector", "onboarding_splash_page_4_message") 
  }
  /// Messaging for your team.
  public static var onboardingSplashPage4TitleNoPun: String { 
    return VectorL10n.tr("Vector", "onboarding_splash_page_4_title_no_pun") 
  }
  /// Create account
  public static var onboardingSplashRegisterButtonTitle: String { 
    return VectorL10n.tr("Vector", "onboarding_splash_register_button_title") 
  }
  /// Communities
  public static var onboardingUseCaseCommunityMessaging: String { 
    return VectorL10n.tr("Vector", "onboarding_use_case_community_messaging") 
  }
  /// Connect to server
  public static var onboardingUseCaseExistingServerButton: String { 
    return VectorL10n.tr("Vector", "onboarding_use_case_existing_server_button") 
  }
  /// Looking to join an existing server?
  public static var onboardingUseCaseExistingServerMessage: String { 
    return VectorL10n.tr("Vector", "onboarding_use_case_existing_server_message") 
  }
  /// We’ll help you get connected
  public static var onboardingUseCaseMessage: String { 
    return VectorL10n.tr("Vector", "onboarding_use_case_message") 
  }
  /// Not sure yet? %@
  public static func onboardingUseCaseNotSureYet(_ p1: String) -> String {
    return VectorL10n.tr("Vector", "onboarding_use_case_not_sure_yet", p1)
  }
  /// Friends and family
  public static var onboardingUseCasePersonalMessaging: String { 
    return VectorL10n.tr("Vector", "onboarding_use_case_personal_messaging") 
  }
  /// Skip this question
  public static var onboardingUseCaseSkipButton: String { 
    return VectorL10n.tr("Vector", "onboarding_use_case_skip_button") 
  }
  /// Who will you chat to the most?
  public static var onboardingUseCaseTitle: String { 
    return VectorL10n.tr("Vector", "onboarding_use_case_title") 
  }
  /// Teams
  public static var onboardingUseCaseWorkMessaging: String { 
    return VectorL10n.tr("Vector", "onboarding_use_case_work_messaging") 
  }
  /// Open
  public static var `open`: String { 
    return VectorL10n.tr("Vector", "open") 
  }
  /// or
  public static var or: String { 
    return VectorL10n.tr("Vector", "or") 
  }
  /// Contain a lower-case letter.
  public static var passwordValidationErrorContainLowercaseLetter: String { 
    return VectorL10n.tr("Vector", "password_validation_error_contain_lowercase_letter") 
  }
  /// Contain a number.
  public static var passwordValidationErrorContainNumber: String { 
    return VectorL10n.tr("Vector", "password_validation_error_contain_number") 
  }
  /// Contain a symbol.
  public static var passwordValidationErrorContainSymbol: String { 
    return VectorL10n.tr("Vector", "password_validation_error_contain_symbol") 
  }
  /// Contain an upper-case letter.
  public static var passwordValidationErrorContainUppercaseLetter: String { 
    return VectorL10n.tr("Vector", "password_validation_error_contain_uppercase_letter") 
  }
  /// Given password does not meet the criteria below:
  public static var passwordValidationErrorHeader: String { 
    return VectorL10n.tr("Vector", "password_validation_error_header") 
  }
  /// Not exceed %d characters.
  public static func passwordValidationErrorMaxLength(_ p1: Int) -> String {
    return VectorL10n.tr("Vector", "password_validation_error_max_length", p1)
  }
  /// At least %d characters.
  public static func passwordValidationErrorMinLength(_ p1: Int) -> String {
    return VectorL10n.tr("Vector", "password_validation_error_min_length", p1)
  }
  /// Your password should meet the criteria below:
  public static var passwordValidationInfoHeader: String { 
    return VectorL10n.tr("Vector", "password_validation_info_header") 
  }
  /// CONVERSATIONS
  public static var peopleConversationSection: String { 
    return VectorL10n.tr("Vector", "people_conversation_section") 
  }
  /// Chat securely with anyone.\nTap the + to start adding people.
  public static var peopleEmptyViewInformation: String { 
    return VectorL10n.tr("Vector", "people_empty_view_information") 
  }
  /// People
  public static var peopleEmptyViewTitle: String { 
    return VectorL10n.tr("Vector", "people_empty_view_title") 
  }
  /// INVITES
  public static var peopleInvitesSection: String { 
    return VectorL10n.tr("Vector", "people_invites_section") 
  }
  /// No conversations
  public static var peopleNoConversation: String { 
    return VectorL10n.tr("Vector", "people_no_conversation") 
  }
  /// %@ doesn't have permission to access photo library, please change privacy settings
  public static func photoLibraryAccessNotGranted(_ p1: String) -> String {
    return VectorL10n.tr("Vector", "photo_library_access_not_granted", p1)
  }
  /// Create a PIN for security
  public static var pinProtectionChoosePin: String { 
    return VectorL10n.tr("Vector", "pin_protection_choose_pin") 
  }
  /// Welcome back.
  public static var pinProtectionChoosePinWelcomeAfterLogin: String { 
    return VectorL10n.tr("Vector", "pin_protection_choose_pin_welcome_after_login") 
  }
  /// Welcome.
  public static var pinProtectionChoosePinWelcomeAfterRegister: String { 
    return VectorL10n.tr("Vector", "pin_protection_choose_pin_welcome_after_register") 
  }
  /// Confirm your PIN
  public static var pinProtectionConfirmPin: String { 
    return VectorL10n.tr("Vector", "pin_protection_confirm_pin") 
  }
  /// Confirm PIN to change PIN
  public static var pinProtectionConfirmPinToChange: String { 
    return VectorL10n.tr("Vector", "pin_protection_confirm_pin_to_change") 
  }
  /// Confirm PIN to disable PIN
  public static var pinProtectionConfirmPinToDisable: String { 
    return VectorL10n.tr("Vector", "pin_protection_confirm_pin_to_disable") 
  }
  /// Enter your PIN
  public static var pinProtectionEnterPin: String { 
    return VectorL10n.tr("Vector", "pin_protection_enter_pin") 
  }
  /// Setting up a PIN lets you protect data like messages and contacts, so only you can access them by entering the PIN at the start of the app.
  public static var pinProtectionExplanatory: String { 
    return VectorL10n.tr("Vector", "pin_protection_explanatory") 
  }
  /// Forgot PIN
  public static var pinProtectionForgotPin: String { 
    return VectorL10n.tr("Vector", "pin_protection_forgot_pin") 
  }
  /// Too many errors, you've been logged out
  public static var pinProtectionKickUserAlertMessage: String { 
    return VectorL10n.tr("Vector", "pin_protection_kick_user_alert_message") 
  }
  /// Please try again
  public static var pinProtectionMismatchErrorMessage: String { 
    return VectorL10n.tr("Vector", "pin_protection_mismatch_error_message") 
  }
  /// PINs don't match
  public static var pinProtectionMismatchErrorTitle: String { 
    return VectorL10n.tr("Vector", "pin_protection_mismatch_error_title") 
  }
  /// If you can't remember your PIN, tap the forgot PIN button.
  public static var pinProtectionMismatchTooManyTimesErrorMessage: String { 
    return VectorL10n.tr("Vector", "pin_protection_mismatch_too_many_times_error_message") 
  }
  /// For security reasons, this PIN isn’t available. Please try another PIN
  public static var pinProtectionNotAllowedPin: String { 
    return VectorL10n.tr("Vector", "pin_protection_not_allowed_pin") 
  }
  /// Reset
  public static var pinProtectionResetAlertActionReset: String { 
    return VectorL10n.tr("Vector", "pin_protection_reset_alert_action_reset") 
  }
  /// To reset your PIN, you'll need to re-login and create a new one
  public static var pinProtectionResetAlertMessage: String { 
    return VectorL10n.tr("Vector", "pin_protection_reset_alert_message") 
  }
  /// Reset PIN
  public static var pinProtectionResetAlertTitle: String { 
    return VectorL10n.tr("Vector", "pin_protection_reset_alert_title") 
  }
  /// Change PIN
  public static var pinProtectionSettingsChangePin: String { 
    return VectorL10n.tr("Vector", "pin_protection_settings_change_pin") 
  }
  /// Enable PIN
  public static var pinProtectionSettingsEnablePin: String { 
    return VectorL10n.tr("Vector", "pin_protection_settings_enable_pin") 
  }
  /// PIN enabled
  public static var pinProtectionSettingsEnabledForced: String { 
    return VectorL10n.tr("Vector", "pin_protection_settings_enabled_forced") 
  }
  /// To reset your PIN, you'll need to re-login and create a new one.
  public static var pinProtectionSettingsSectionFooter: String { 
    return VectorL10n.tr("Vector", "pin_protection_settings_section_footer") 
  }
  /// PIN
  public static var pinProtectionSettingsSectionHeader: String { 
    return VectorL10n.tr("Vector", "pin_protection_settings_section_header") 
  }
  /// PIN & %@
  public static func pinProtectionSettingsSectionHeaderWithBiometrics(_ p1: String) -> String {
    return VectorL10n.tr("Vector", "pin_protection_settings_section_header_with_biometrics", p1)
  }
  /// Add option
  public static var pollEditFormAddOption: String { 
    return VectorL10n.tr("Vector", "poll_edit_form_add_option") 
  }
  /// Create options
  public static var pollEditFormCreateOptions: String { 
    return VectorL10n.tr("Vector", "poll_edit_form_create_options") 
  }
  /// Create poll
  public static var pollEditFormCreatePoll: String { 
    return VectorL10n.tr("Vector", "poll_edit_form_create_poll") 
  }
  /// Write something
  public static var pollEditFormInputPlaceholder: String { 
    return VectorL10n.tr("Vector", "poll_edit_form_input_placeholder") 
  }
  /// Option %lu
  public static func pollEditFormOptionNumber(_ p1: Int) -> String {
    return VectorL10n.tr("Vector", "poll_edit_form_option_number", p1)
  }
  /// Poll question or topic
  public static var pollEditFormPollQuestionOrTopic: String { 
    return VectorL10n.tr("Vector", "poll_edit_form_poll_question_or_topic") 
  }
  /// Poll type
  public static var pollEditFormPollType: String { 
    return VectorL10n.tr("Vector", "poll_edit_form_poll_type") 
  }
  /// Closed poll
  public static var pollEditFormPollTypeClosed: String { 
    return VectorL10n.tr("Vector", "poll_edit_form_poll_type_closed") 
  }
  /// Results are only revealed when you end the poll
  public static var pollEditFormPollTypeClosedDescription: String { 
    return VectorL10n.tr("Vector", "poll_edit_form_poll_type_closed_description") 
  }
  /// Open poll
  public static var pollEditFormPollTypeOpen: String { 
    return VectorL10n.tr("Vector", "poll_edit_form_poll_type_open") 
  }
  /// Voters see results as soon as they have voted
  public static var pollEditFormPollTypeOpenDescription: String { 
    return VectorL10n.tr("Vector", "poll_edit_form_poll_type_open_description") 
  }
  /// Please try again
  public static var pollEditFormPostFailureSubtitle: String { 
    return VectorL10n.tr("Vector", "poll_edit_form_post_failure_subtitle") 
  }
  /// Failed to post poll
  public static var pollEditFormPostFailureTitle: String { 
    return VectorL10n.tr("Vector", "poll_edit_form_post_failure_title") 
  }
  /// Question or topic
  public static var pollEditFormQuestionOrTopic: String { 
    return VectorL10n.tr("Vector", "poll_edit_form_question_or_topic") 
  }
  /// Please try again
  public static var pollEditFormUpdateFailureSubtitle: String { 
    return VectorL10n.tr("Vector", "poll_edit_form_update_failure_subtitle") 
  }
  /// Failed to update poll
  public static var pollEditFormUpdateFailureTitle: String { 
    return VectorL10n.tr("Vector", "poll_edit_form_update_failure_title") 
  }
  /// Please try again
  public static var pollTimelineNotClosedSubtitle: String { 
    return VectorL10n.tr("Vector", "poll_timeline_not_closed_subtitle") 
  }
  /// Failed to end poll
  public static var pollTimelineNotClosedTitle: String { 
    return VectorL10n.tr("Vector", "poll_timeline_not_closed_title") 
  }
  /// 1 vote
  public static var pollTimelineOneVote: String { 
    return VectorL10n.tr("Vector", "poll_timeline_one_vote") 
  }
  /// Final results based on %lu votes
  public static func pollTimelineTotalFinalResults(_ p1: Int) -> String {
    return VectorL10n.tr("Vector", "poll_timeline_total_final_results", p1)
  }
  /// Final results based on 1 vote
  public static var pollTimelineTotalFinalResultsOneVote: String { 
    return VectorL10n.tr("Vector", "poll_timeline_total_final_results_one_vote") 
  }
  /// No votes cast
  public static var pollTimelineTotalNoVotes: String { 
    return VectorL10n.tr("Vector", "poll_timeline_total_no_votes") 
  }
  /// 1 vote cast
  public static var pollTimelineTotalOneVote: String { 
    return VectorL10n.tr("Vector", "poll_timeline_total_one_vote") 
  }
  /// 1 vote cast. Vote to the see the results
  public static var pollTimelineTotalOneVoteNotVoted: String { 
    return VectorL10n.tr("Vector", "poll_timeline_total_one_vote_not_voted") 
  }
  /// %lu votes cast
  public static func pollTimelineTotalVotes(_ p1: Int) -> String {
    return VectorL10n.tr("Vector", "poll_timeline_total_votes", p1)
  }
  /// %lu votes cast. Vote to the see the results
  public static func pollTimelineTotalVotesNotVoted(_ p1: Int) -> String {
    return VectorL10n.tr("Vector", "poll_timeline_total_votes_not_voted", p1)
  }
  /// Sorry, your vote was not registered, please try again
  public static var pollTimelineVoteNotRegisteredSubtitle: String { 
    return VectorL10n.tr("Vector", "poll_timeline_vote_not_registered_subtitle") 
  }
  /// Vote not registered
  public static var pollTimelineVoteNotRegisteredTitle: String { 
    return VectorL10n.tr("Vector", "poll_timeline_vote_not_registered_title") 
  }
  /// %lu votes
  public static func pollTimelineVotesCount(_ p1: Int) -> String {
    return VectorL10n.tr("Vector", "poll_timeline_votes_count", p1)
  }
  /// Power Level
  public static var powerLevel: String { 
    return VectorL10n.tr("Vector", "power_level") 
  }
  /// Preview
  public static var preview: String { 
    return VectorL10n.tr("Vector", "preview") 
  }
  /// Private
  public static var `private`: String { 
    return VectorL10n.tr("Vector", "private") 
  }
  /// Public
  public static var `public`: String { 
    return VectorL10n.tr("Vector", "public") 
  }
  /// Public Rooms (at %@):
  public static func publicRoomSectionTitle(_ p1: String) -> String {
    return VectorL10n.tr("Vector", "public_room_section_title", p1)
  }
  /// You seem to be shaking the phone in frustration. Would you like to submit a bug report?
  public static var rageShakePrompt: String { 
    return VectorL10n.tr("Vector", "rage_shake_prompt") 
  }
  /// Reactions
  public static var reactionHistoryTitle: String { 
    return VectorL10n.tr("Vector", "reaction_history_title") 
  }
  /// Read Receipts List
  public static var readReceiptsList: String { 
    return VectorL10n.tr("Vector", "read_receipts_list") 
  }
  /// Read: 
  public static var receiptStatusRead: String { 
    return VectorL10n.tr("Vector", "receipt_status_read") 
  }
  /// Remove
  public static var redact: String { 
    return VectorL10n.tr("Vector", "redact") 
  }
  /// Registration Failed
  public static var registerErrorTitle: String { 
    return VectorL10n.tr("Vector", "register_error_title") 
  }
  /// Reject Call
  public static var rejectCall: String { 
    return VectorL10n.tr("Vector", "reject_call") 
  }
  /// Remove
  public static var remove: String { 
    return VectorL10n.tr("Vector", "remove") 
  }
  /// Rename
  public static var rename: String { 
    return VectorL10n.tr("Vector", "rename") 
  }
  /// Please launch %@ on another device that can decrypt the message so it can send the keys to this session.
  public static func rerequestKeysAlertMessage(_ p1: String) -> String {
    return VectorL10n.tr("Vector", "rerequest_keys_alert_message", p1)
  }
  /// Request Sent
  public static var rerequestKeysAlertTitle: String { 
    return VectorL10n.tr("Vector", "rerequest_keys_alert_title") 
  }
  /// Resend
  public static var resend: String { 
    return VectorL10n.tr("Vector", "resend") 
  }
  /// Resend the message
  public static var resendMessage: String { 
    return VectorL10n.tr("Vector", "resend_message") 
  }
  /// Reset to default
  public static var resetToDefault: String { 
    return VectorL10n.tr("Vector", "reset_to_default") 
  }
  /// Resume
  public static var resumeCall: String { 
    return VectorL10n.tr("Vector", "resume_call") 
  }
  /// Retry
  public static var retry: String { 
    return VectorL10n.tr("Vector", "retry") 
  }
  /// Edit spaces
  public static var roomAccessSettingsScreenEditSpaces: String { 
    return VectorL10n.tr("Vector", "room_access_settings_screen_edit_spaces") 
  }
  /// Decide who can find and join %@.
  public static func roomAccessSettingsScreenMessage(_ p1: String) -> String {
    return VectorL10n.tr("Vector", "room_access_settings_screen_message", p1)
  }
  /// Room access
  public static var roomAccessSettingsScreenNavTitle: String { 
    return VectorL10n.tr("Vector", "room_access_settings_screen_nav_title") 
  }
  /// Only invited people can find and join.
  public static var roomAccessSettingsScreenPrivateMessage: String { 
    return VectorL10n.tr("Vector", "room_access_settings_screen_private_message") 
  }
  /// Anyone can find and join.
  public static var roomAccessSettingsScreenPublicMessage: String { 
    return VectorL10n.tr("Vector", "room_access_settings_screen_public_message") 
  }
  /// Let anyone in a space find and join.\nYou’ll be asked to confirm which spaces.
  public static var roomAccessSettingsScreenRestrictedMessage: String { 
    return VectorL10n.tr("Vector", "room_access_settings_screen_restricted_message") 
  }
  /// Setting room access
  public static var roomAccessSettingsScreenSettingRoomAccess: String { 
    return VectorL10n.tr("Vector", "room_access_settings_screen_setting_room_access") 
  }
  /// Who can access this room?
  public static var roomAccessSettingsScreenTitle: String { 
    return VectorL10n.tr("Vector", "room_access_settings_screen_title") 
  }
  /// Automatically invite members to new room
  public static var roomAccessSettingsScreenUpgradeAlertAutoInviteSwitch: String { 
    return VectorL10n.tr("Vector", "room_access_settings_screen_upgrade_alert_auto_invite_switch") 
  }
  /// Anyone in %@ will be able to find and join this room - no need to manually invite everyone. You’ll be able to change this in room settings anytime.
  public static func roomAccessSettingsScreenUpgradeAlertMessage(_ p1: String) -> String {
    return VectorL10n.tr("Vector", "room_access_settings_screen_upgrade_alert_message", p1)
  }
  /// Anyone in a parent space will be able to find and join this room - no need to manually invite everyone. You’ll be able to change this in room settings anytime.
  public static var roomAccessSettingsScreenUpgradeAlertMessageNoParam: String { 
    return VectorL10n.tr("Vector", "room_access_settings_screen_upgrade_alert_message_no_param") 
  }
  /// Please note upgrading will make a new version of the room. All current messages will stay in this archived room.
  public static var roomAccessSettingsScreenUpgradeAlertNote: String { 
    return VectorL10n.tr("Vector", "room_access_settings_screen_upgrade_alert_note") 
  }
  /// Upgrade room
  public static var roomAccessSettingsScreenUpgradeAlertTitle: String { 
    return VectorL10n.tr("Vector", "room_access_settings_screen_upgrade_alert_title") 
  }
  /// Upgrade
  public static var roomAccessSettingsScreenUpgradeAlertUpgradeButton: String { 
    return VectorL10n.tr("Vector", "room_access_settings_screen_upgrade_alert_upgrade_button") 
  }
  /// Upgrading room
  public static var roomAccessSettingsScreenUpgradeAlertUpgrading: String { 
    return VectorL10n.tr("Vector", "room_access_settings_screen_upgrade_alert_upgrading") 
  }
  /// Upgrade required
  public static var roomAccessSettingsScreenUpgradeRequired: String { 
    return VectorL10n.tr("Vector", "room_access_settings_screen_upgrade_required") 
  }
  /// Spaces you know containing %@
  public static func roomAccessSpaceChooserKnownSpacesSection(_ p1: String) -> String {
    return VectorL10n.tr("Vector", "room_access_space_chooser_known_spaces_section", p1)
  }
  /// Other spaces or rooms
  public static var roomAccessSpaceChooserOtherSpacesSection: String { 
    return VectorL10n.tr("Vector", "room_access_space_chooser_other_spaces_section") 
  }
  /// These are likely things other admins of %@ are a part of.
  public static func roomAccessSpaceChooserOtherSpacesSectionInfo(_ p1: String) -> String {
    return VectorL10n.tr("Vector", "room_access_space_chooser_other_spaces_section_info", p1)
  }
  /// Call
  public static var roomAccessibilityCall: String { 
    return VectorL10n.tr("Vector", "room_accessibility_call") 
  }
  /// Hang up
  public static var roomAccessibilityHangup: String { 
    return VectorL10n.tr("Vector", "room_accessibility_hangup") 
  }
  /// Integrations
  public static var roomAccessibilityIntegrations: String { 
    return VectorL10n.tr("Vector", "room_accessibility_integrations") 
  }
  /// Record Voice Message
  public static var roomAccessibilityRecordVoiceMessage: String { 
    return VectorL10n.tr("Vector", "room_accessibility_record_voice_message") 
  }
  /// Double-tap and hold to record.
  public static var roomAccessibilityRecordVoiceMessageHint: String { 
    return VectorL10n.tr("Vector", "room_accessibility_record_voice_message_hint") 
  }
  /// Search
  public static var roomAccessibilitySearch: String { 
    return VectorL10n.tr("Vector", "room_accessibility_search") 
  }
  /// More
  public static var roomAccessibilityThreadMore: String { 
    return VectorL10n.tr("Vector", "room_accessibility_thread_more") 
  }
  /// Threads
  public static var roomAccessibilityThreads: String { 
    return VectorL10n.tr("Vector", "room_accessibility_threads") 
  }
  /// Upload
  public static var roomAccessibilityUpload: String { 
    return VectorL10n.tr("Vector", "room_accessibility_upload") 
  }
  /// Video Call
  public static var roomAccessibilityVideoCall: String { 
    return VectorL10n.tr("Vector", "room_accessibility_video_call") 
  }
  /// Scroll to bottom
  public static var roomAccessiblityScrollToBottom: String { 
    return VectorL10n.tr("Vector", "room_accessiblity_scroll_to_bottom") 
  }
  /// Take photo or video
  public static var roomActionCamera: String { 
    return VectorL10n.tr("Vector", "room_action_camera") 
  }
  /// Reply
  public static var roomActionReply: String { 
    return VectorL10n.tr("Vector", "room_action_reply") 
  }
  /// Send file
  public static var roomActionSendFile: String { 
    return VectorL10n.tr("Vector", "room_action_send_file") 
  }
  /// Send photo or video
  public static var roomActionSendPhotoOrVideo: String { 
    return VectorL10n.tr("Vector", "room_action_send_photo_or_video") 
  }
  /// Send sticker
  public static var roomActionSendSticker: String { 
    return VectorL10n.tr("Vector", "room_action_send_sticker") 
  }
  /// Change room avatar
  public static var roomAvatarViewAccessibilityHint: String { 
    return VectorL10n.tr("Vector", "room_avatar_view_accessibility_hint") 
  }
  /// avatar
  public static var roomAvatarViewAccessibilityLabel: String { 
    return VectorL10n.tr("Vector", "room_avatar_view_accessibility_label") 
  }
  /// You need permission to manage conference call in this room
  public static var roomConferenceCallNoPower: String { 
    return VectorL10n.tr("Vector", "room_conference_call_no_power") 
  }
  /// Account
  public static var roomCreationAccount: String { 
    return VectorL10n.tr("Vector", "room_creation_account") 
  }
  /// (e.g. #foo:example.org)
  public static var roomCreationAliasPlaceholder: String { 
    return VectorL10n.tr("Vector", "room_creation_alias_placeholder") 
  }
  /// (e.g. #foo%@)
  public static func roomCreationAliasPlaceholderWithHomeserver(_ p1: String) -> String {
    return VectorL10n.tr("Vector", "room_creation_alias_placeholder_with_homeserver", p1)
  }
  /// Room alias:
  public static var roomCreationAliasTitle: String { 
    return VectorL10n.tr("Vector", "room_creation_alias_title") 
  }
  /// Appearance
  public static var roomCreationAppearance: String { 
    return VectorL10n.tr("Vector", "room_creation_appearance") 
  }
  /// Name
  public static var roomCreationAppearanceName: String { 
    return VectorL10n.tr("Vector", "room_creation_appearance_name") 
  }
  /// Chat picture (optional)
  public static var roomCreationAppearancePicture: String { 
    return VectorL10n.tr("Vector", "room_creation_appearance_picture") 
  }
  /// We couldn't create your DM. Please check the users you want to invite and try again.
  public static var roomCreationDmError: String { 
    return VectorL10n.tr("Vector", "room_creation_dm_error") 
  }
  /// No identity server is configured so you cannot add a participant with an email.
  public static var roomCreationErrorInviteUserByEmailWithoutIdentityServer: String { 
    return VectorL10n.tr("Vector", "room_creation_error_invite_user_by_email_without_identity_server") 
  }
  /// User ID, name or email
  public static var roomCreationInviteAnotherUser: String { 
    return VectorL10n.tr("Vector", "room_creation_invite_another_user") 
  }
  /// Keep private
  public static var roomCreationKeepPrivate: String { 
    return VectorL10n.tr("Vector", "room_creation_keep_private") 
  }
  /// Make private
  public static var roomCreationMakePrivate: String { 
    return VectorL10n.tr("Vector", "room_creation_make_private") 
  }
  /// Make public
  public static var roomCreationMakePublic: String { 
    return VectorL10n.tr("Vector", "room_creation_make_public") 
  }
  /// Are you sure you want to make this chat public? Anyone can read your messages and join the chat.
  public static var roomCreationMakePublicPromptMsg: String { 
    return VectorL10n.tr("Vector", "room_creation_make_public_prompt_msg") 
  }
  /// Make this chat public?
  public static var roomCreationMakePublicPromptTitle: String { 
    return VectorL10n.tr("Vector", "room_creation_make_public_prompt_title") 
  }
  /// (e.g. lunchGroup)
  public static var roomCreationNamePlaceholder: String { 
    return VectorL10n.tr("Vector", "room_creation_name_placeholder") 
  }
  /// Room name:
  public static var roomCreationNameTitle: String { 
    return VectorL10n.tr("Vector", "room_creation_name_title") 
  }
  /// (e.g. @bob:homeserver1; @john:homeserver2...)
  public static var roomCreationParticipantsPlaceholder: String { 
    return VectorL10n.tr("Vector", "room_creation_participants_placeholder") 
  }
  /// Participants:
  public static var roomCreationParticipantsTitle: String { 
    return VectorL10n.tr("Vector", "room_creation_participants_title") 
  }
  /// Privacy
  public static var roomCreationPrivacy: String { 
    return VectorL10n.tr("Vector", "room_creation_privacy") 
  }
  /// This chat is private
  public static var roomCreationPrivateRoom: String { 
    return VectorL10n.tr("Vector", "room_creation_private_room") 
  }
  /// This chat is public
  public static var roomCreationPublicRoom: String { 
    return VectorL10n.tr("Vector", "room_creation_public_room") 
  }
  /// New Chat
  public static var roomCreationTitle: String { 
    return VectorL10n.tr("Vector", "room_creation_title") 
  }
  /// A room is already being created. Please wait.
  public static var roomCreationWaitForCreation: String { 
    return VectorL10n.tr("Vector", "room_creation_wait_for_creation") 
  }
  /// Delete unsent messages
  public static var roomDeleteUnsentMessages: String { 
    return VectorL10n.tr("Vector", "room_delete_unsent_messages") 
  }
  /// Access
  public static var roomDetailsAccessRowTitle: String { 
    return VectorL10n.tr("Vector", "room_details_access_row_title") 
  }
  /// Who can access this room?
  public static var roomDetailsAccessSection: String { 
    return VectorL10n.tr("Vector", "room_details_access_section") 
  }
  /// Anyone who knows the room's link, including guests
  public static var roomDetailsAccessSectionAnyone: String { 
    return VectorL10n.tr("Vector", "room_details_access_section_anyone") 
  }
  /// Anyone who knows the room's link, apart from guests
  public static var roomDetailsAccessSectionAnyoneApartFromGuest: String { 
    return VectorL10n.tr("Vector", "room_details_access_section_anyone_apart_from_guest") 
  }
  /// Anyone who knows the link, apart from guests
  public static var roomDetailsAccessSectionAnyoneApartFromGuestForDm: String { 
    return VectorL10n.tr("Vector", "room_details_access_section_anyone_apart_from_guest_for_dm") 
  }
  /// Anyone who knows the link, including guests
  public static var roomDetailsAccessSectionAnyoneForDm: String { 
    return VectorL10n.tr("Vector", "room_details_access_section_anyone_for_dm") 
  }
  /// List this room in room directory
  public static var roomDetailsAccessSectionDirectoryToggle: String { 
    return VectorL10n.tr("Vector", "room_details_access_section_directory_toggle") 
  }
  /// List in room directory
  public static var roomDetailsAccessSectionDirectoryToggleForDm: String { 
    return VectorL10n.tr("Vector", "room_details_access_section_directory_toggle_for_dm") 
  }
  /// Who can access this?
  public static var roomDetailsAccessSectionForDm: String { 
    return VectorL10n.tr("Vector", "room_details_access_section_for_dm") 
  }
  /// Only people who have been invited
  public static var roomDetailsAccessSectionInvitedOnly: String { 
    return VectorL10n.tr("Vector", "room_details_access_section_invited_only") 
  }
  /// To link to a room it must have an address
  public static var roomDetailsAccessSectionNoAddressWarning: String { 
    return VectorL10n.tr("Vector", "room_details_access_section_no_address_warning") 
  }
  /// You will have no main address specified. The default main address for this room will be picked randomly
  public static var roomDetailsAddressesDisableMainAddressPromptMsg: String { 
    return VectorL10n.tr("Vector", "room_details_addresses_disable_main_address_prompt_msg") 
  }
  /// Main address warning
  public static var roomDetailsAddressesDisableMainAddressPromptTitle: String { 
    return VectorL10n.tr("Vector", "room_details_addresses_disable_main_address_prompt_title") 
  }
  /// %@ is not a valid format for an alias
  public static func roomDetailsAddressesInvalidAddressPromptMsg(_ p1: String) -> String {
    return VectorL10n.tr("Vector", "room_details_addresses_invalid_address_prompt_msg", p1)
  }
  /// Invalid alias format
  public static var roomDetailsAddressesInvalidAddressPromptTitle: String { 
    return VectorL10n.tr("Vector", "room_details_addresses_invalid_address_prompt_title") 
  }
  /// Addresses
  public static var roomDetailsAddressesSection: String { 
    return VectorL10n.tr("Vector", "room_details_addresses_section") 
  }
  /// Encrypt to verified sessions only
  public static var roomDetailsAdvancedE2eEncryptionBlacklistUnverifiedDevices: String { 
    return VectorL10n.tr("Vector", "room_details_advanced_e2e_encryption_blacklist_unverified_devices") 
  }
  /// Encryption is not enabled in this room.
  public static var roomDetailsAdvancedE2eEncryptionDisabled: String { 
    return VectorL10n.tr("Vector", "room_details_advanced_e2e_encryption_disabled") 
  }
  /// Encryption is not enabled here.
  public static var roomDetailsAdvancedE2eEncryptionDisabledForDm: String { 
    return VectorL10n.tr("Vector", "room_details_advanced_e2e_encryption_disabled_for_dm") 
  }
  /// Encryption is enabled in this room
  public static var roomDetailsAdvancedE2eEncryptionEnabled: String { 
    return VectorL10n.tr("Vector", "room_details_advanced_e2e_encryption_enabled") 
  }
  /// Encryption is enabled here
  public static var roomDetailsAdvancedE2eEncryptionEnabledForDm: String { 
    return VectorL10n.tr("Vector", "room_details_advanced_e2e_encryption_enabled_for_dm") 
  }
  /// Enable encryption (warning: cannot be disabled again!)
  public static var roomDetailsAdvancedEnableE2eEncryption: String { 
    return VectorL10n.tr("Vector", "room_details_advanced_enable_e2e_encryption") 
  }
  /// Room ID:
  public static var roomDetailsAdvancedRoomId: String { 
    return VectorL10n.tr("Vector", "room_details_advanced_room_id") 
  }
  /// ID:
  public static var roomDetailsAdvancedRoomIdForDm: String { 
    return VectorL10n.tr("Vector", "room_details_advanced_room_id_for_dm") 
  }
  /// Advanced
  public static var roomDetailsAdvancedSection: String { 
    return VectorL10n.tr("Vector", "room_details_advanced_section") 
  }
  /// Banned users
  public static var roomDetailsBannedUsersSection: String { 
    return VectorL10n.tr("Vector", "room_details_banned_users_section") 
  }
  /// Copy Room Address
  public static var roomDetailsCopyRoomAddress: String { 
    return VectorL10n.tr("Vector", "room_details_copy_room_address") 
  }
  /// Copy Room ID
  public static var roomDetailsCopyRoomId: String { 
    return VectorL10n.tr("Vector", "room_details_copy_room_id") 
  }
  /// Copy Room URL
  public static var roomDetailsCopyRoomUrl: String { 
    return VectorL10n.tr("Vector", "room_details_copy_room_url") 
  }
  /// Direct Chat
  public static var roomDetailsDirectChat: String { 
    return VectorL10n.tr("Vector", "room_details_direct_chat") 
  }
  /// Fail to add the new room addresses
  public static var roomDetailsFailToAddRoomAliases: String { 
    return VectorL10n.tr("Vector", "room_details_fail_to_add_room_aliases") 
  }
  /// Fail to enable encryption in this room
  public static var roomDetailsFailToEnableEncryption: String { 
    return VectorL10n.tr("Vector", "room_details_fail_to_enable_encryption") 
  }
  /// Fail to remove the room addresses
  public static var roomDetailsFailToRemoveRoomAliases: String { 
    return VectorL10n.tr("Vector", "room_details_fail_to_remove_room_aliases") 
  }
  /// Fail to update the room photo
  public static var roomDetailsFailToUpdateAvatar: String { 
    return VectorL10n.tr("Vector", "room_details_fail_to_update_avatar") 
  }
  /// Fail to update the history visibility
  public static var roomDetailsFailToUpdateHistoryVisibility: String { 
    return VectorL10n.tr("Vector", "room_details_fail_to_update_history_visibility") 
  }
  /// Fail to update the main address
  public static var roomDetailsFailToUpdateRoomCanonicalAlias: String { 
    return VectorL10n.tr("Vector", "room_details_fail_to_update_room_canonical_alias") 
  }
  /// Fail to update the related communities
  public static var roomDetailsFailToUpdateRoomCommunities: String { 
    return VectorL10n.tr("Vector", "room_details_fail_to_update_room_communities") 
  }
  /// Fail to update the direct flag of this room
  public static var roomDetailsFailToUpdateRoomDirect: String { 
    return VectorL10n.tr("Vector", "room_details_fail_to_update_room_direct") 
  }
  /// Fail to update the room directory visibility
  public static var roomDetailsFailToUpdateRoomDirectoryVisibility: String { 
    return VectorL10n.tr("Vector", "room_details_fail_to_update_room_directory_visibility") 
  }
  /// Fail to update the room guest access
  public static var roomDetailsFailToUpdateRoomGuestAccess: String { 
    return VectorL10n.tr("Vector", "room_details_fail_to_update_room_guest_access") 
  }
  /// Fail to update the join rule
  public static var roomDetailsFailToUpdateRoomJoinRule: String { 
    return VectorL10n.tr("Vector", "room_details_fail_to_update_room_join_rule") 
  }
  /// Fail to update the room name
  public static var roomDetailsFailToUpdateRoomName: String { 
    return VectorL10n.tr("Vector", "room_details_fail_to_update_room_name") 
  }
  /// Fail to update the topic
  public static var roomDetailsFailToUpdateTopic: String { 
    return VectorL10n.tr("Vector", "room_details_fail_to_update_topic") 
  }
  /// Favourite
  public static var roomDetailsFavouriteTag: String { 
    return VectorL10n.tr("Vector", "room_details_favourite_tag") 
  }
  /// Uploads
  public static var roomDetailsFiles: String { 
    return VectorL10n.tr("Vector", "room_details_files") 
  }
  /// %@ is not a valid identifier for a community
  public static func roomDetailsFlairInvalidIdPromptMsg(_ p1: String) -> String {
    return VectorL10n.tr("Vector", "room_details_flair_invalid_id_prompt_msg", p1)
  }
  /// Invalid format
  public static var roomDetailsFlairInvalidIdPromptTitle: String { 
    return VectorL10n.tr("Vector", "room_details_flair_invalid_id_prompt_title") 
  }
  /// Show flair for communities
  public static var roomDetailsFlairSection: String { 
    return VectorL10n.tr("Vector", "room_details_flair_section") 
  }
  /// Who can read history?
  public static var roomDetailsHistorySection: String { 
    return VectorL10n.tr("Vector", "room_details_history_section") 
  }
  /// Anyone
  public static var roomDetailsHistorySectionAnyone: String { 
    return VectorL10n.tr("Vector", "room_details_history_section_anyone") 
  }
  /// Members only (since the point in time of selecting this option)
  public static var roomDetailsHistorySectionMembersOnly: String { 
    return VectorL10n.tr("Vector", "room_details_history_section_members_only") 
  }
  /// Members only (since they were invited)
  public static var roomDetailsHistorySectionMembersOnlySinceInvited: String { 
    return VectorL10n.tr("Vector", "room_details_history_section_members_only_since_invited") 
  }
  /// Members only (since they joined)
  public static var roomDetailsHistorySectionMembersOnlySinceJoined: String { 
    return VectorL10n.tr("Vector", "room_details_history_section_members_only_since_joined") 
  }
  /// Changes to who can read history will only apply to future messages in this room. The visibility of existing history will be unchanged.
  public static var roomDetailsHistorySectionPromptMsg: String { 
    return VectorL10n.tr("Vector", "room_details_history_section_prompt_msg") 
  }
  /// Privacy warning
  public static var roomDetailsHistorySectionPromptTitle: String { 
    return VectorL10n.tr("Vector", "room_details_history_section_prompt_title") 
  }
  /// Integrations
  public static var roomDetailsIntegrations: String { 
    return VectorL10n.tr("Vector", "room_details_integrations") 
  }
  /// Low priority
  public static var roomDetailsLowPriorityTag: String { 
    return VectorL10n.tr("Vector", "room_details_low_priority_tag") 
  }
  /// Mute notifications
  public static var roomDetailsMuteNotifs: String { 
    return VectorL10n.tr("Vector", "room_details_mute_notifs") 
  }
  /// Add new address
  public static var roomDetailsNewAddress: String { 
    return VectorL10n.tr("Vector", "room_details_new_address") 
  }
  /// Add new address (e.g. #foo%@)
  public static func roomDetailsNewAddressPlaceholder(_ p1: String) -> String {
    return VectorL10n.tr("Vector", "room_details_new_address_placeholder", p1)
  }
  /// Add new community ID (e.g. +foo%@)
  public static func roomDetailsNewFlairPlaceholder(_ p1: String) -> String {
    return VectorL10n.tr("Vector", "room_details_new_flair_placeholder", p1)
  }
  /// This room has no local addresses
  public static var roomDetailsNoLocalAddresses: String { 
    return VectorL10n.tr("Vector", "room_details_no_local_addresses") 
  }
  /// This has no local addresses
  public static var roomDetailsNoLocalAddressesForDm: String { 
    return VectorL10n.tr("Vector", "room_details_no_local_addresses_for_dm") 
  }
  /// Notifications
  public static var roomDetailsNotifs: String { 
    return VectorL10n.tr("Vector", "room_details_notifs") 
  }
  /// Members
  public static var roomDetailsPeople: String { 
    return VectorL10n.tr("Vector", "room_details_people") 
  }
  /// Room Photo
  public static var roomDetailsPhoto: String { 
    return VectorL10n.tr("Vector", "room_details_photo") 
  }
  /// Photo
  public static var roomDetailsPhotoForDm: String { 
    return VectorL10n.tr("Vector", "room_details_photo_for_dm") 
  }
  /// Suggest to space members
  public static var roomDetailsPromoteRoomSuggestTitle: String { 
    return VectorL10n.tr("Vector", "room_details_promote_room_suggest_title") 
  }
  /// Promote room
  public static var roomDetailsPromoteRoomTitle: String { 
    return VectorL10n.tr("Vector", "room_details_promote_room_title") 
  }
  /// Room Name
  public static var roomDetailsRoomName: String { 
    return VectorL10n.tr("Vector", "room_details_room_name") 
  }
  /// Name
  public static var roomDetailsRoomNameForDm: String { 
    return VectorL10n.tr("Vector", "room_details_room_name_for_dm") 
  }
  /// Do you want to save changes?
  public static var roomDetailsSaveChangesPrompt: String { 
    return VectorL10n.tr("Vector", "room_details_save_changes_prompt") 
  }
  /// Search room
  public static var roomDetailsSearch: String { 
    return VectorL10n.tr("Vector", "room_details_search") 
  }
  /// Set as Main Address
  public static var roomDetailsSetMainAddress: String { 
    return VectorL10n.tr("Vector", "room_details_set_main_address") 
  }
  /// Settings
  public static var roomDetailsSettings: String { 
    return VectorL10n.tr("Vector", "room_details_settings") 
  }
  /// Room Details
  public static var roomDetailsTitle: String { 
    return VectorL10n.tr("Vector", "room_details_title") 
  }
  /// Details
  public static var roomDetailsTitleForDm: String { 
    return VectorL10n.tr("Vector", "room_details_title_for_dm") 
  }
  /// Topic
  public static var roomDetailsTopic: String { 
    return VectorL10n.tr("Vector", "room_details_topic") 
  }
  /// Unset as Main Address
  public static var roomDetailsUnsetMainAddress: String { 
    return VectorL10n.tr("Vector", "room_details_unset_main_address") 
  }
  /// No public rooms available
  public static var roomDirectoryNoPublicRoom: String { 
    return VectorL10n.tr("Vector", "room_directory_no_public_room") 
  }
  /// %@ (Left)
  public static func roomDisplaynameAllOtherMembersLeft(_ p1: String) -> String {
    return VectorL10n.tr("Vector", "room_displayname_all_other_members_left", p1)
  }
  /// Empty room
  public static var roomDisplaynameEmptyRoom: String { 
    return VectorL10n.tr("Vector", "room_displayname_empty_room") 
  }
  /// %@ and %@ others
  public static func roomDisplaynameMoreThanTwoMembers(_ p1: String, _ p2: String) -> String {
    return VectorL10n.tr("Vector", "room_displayname_more_than_two_members", p1, p2)
  }
  /// %@ and %@
  public static func roomDisplaynameTwoMembers(_ p1: String, _ p2: String) -> String {
    return VectorL10n.tr("Vector", "room_displayname_two_members", p1, p2)
  }
  /// You do not have permission to post to this room
  public static var roomDoNotHavePermissionToPost: String { 
    return VectorL10n.tr("Vector", "room_do_not_have_permission_to_post") 
  }
  /// %@ does not exist
  public static func roomDoesNotExist(_ p1: String) -> String {
    return VectorL10n.tr("Vector", "room_does_not_exist", p1)
  }
  /// Failed to load timeline
  public static var roomErrorCannotLoadTimeline: String { 
    return VectorL10n.tr("Vector", "room_error_cannot_load_timeline") 
  }
  /// It is not currently possible to join an empty room.
  public static var roomErrorJoinFailedEmptyRoom: String { 
    return VectorL10n.tr("Vector", "room_error_join_failed_empty_room") 
  }
  /// Failed to join room
  public static var roomErrorJoinFailedTitle: String { 
    return VectorL10n.tr("Vector", "room_error_join_failed_title") 
  }
  /// You are not authorized to edit this room name
  public static var roomErrorNameEditionNotAuthorized: String { 
    return VectorL10n.tr("Vector", "room_error_name_edition_not_authorized") 
  }
  /// The application was trying to load a specific point in this room's timeline but was unable to find it
  public static var roomErrorTimelineEventNotFound: String { 
    return VectorL10n.tr("Vector", "room_error_timeline_event_not_found") 
  }
  /// Failed to load timeline position
  public static var roomErrorTimelineEventNotFoundTitle: String { 
    return VectorL10n.tr("Vector", "room_error_timeline_event_not_found_title") 
  }
  /// You are not authorized to edit this room topic
  public static var roomErrorTopicEditionNotAuthorized: String { 
    return VectorL10n.tr("Vector", "room_error_topic_edition_not_authorized") 
  }
  /// Reason for banning this user
  public static var roomEventActionBanPromptReason: String { 
    return VectorL10n.tr("Vector", "room_event_action_ban_prompt_reason") 
  }
  /// Cancel Download
  public static var roomEventActionCancelDownload: String { 
    return VectorL10n.tr("Vector", "room_event_action_cancel_download") 
  }
  /// Cancel Send
  public static var roomEventActionCancelSend: String { 
    return VectorL10n.tr("Vector", "room_event_action_cancel_send") 
  }
  /// Copy
  public static var roomEventActionCopy: String { 
    return VectorL10n.tr("Vector", "room_event_action_copy") 
  }
  /// Delete
  public static var roomEventActionDelete: String { 
    return VectorL10n.tr("Vector", "room_event_action_delete") 
  }
  /// Are you sure you want to delete this unsent message?
  public static var roomEventActionDeleteConfirmationMessage: String { 
    return VectorL10n.tr("Vector", "room_event_action_delete_confirmation_message") 
  }
  /// Delete unsent message
  public static var roomEventActionDeleteConfirmationTitle: String { 
    return VectorL10n.tr("Vector", "room_event_action_delete_confirmation_title") 
  }
  /// Edit
  public static var roomEventActionEdit: String { 
    return VectorL10n.tr("Vector", "room_event_action_edit") 
  }
  /// End poll
  public static var roomEventActionEndPoll: String { 
    return VectorL10n.tr("Vector", "room_event_action_end_poll") 
  }
  /// Forward
  public static var roomEventActionForward: String { 
    return VectorL10n.tr("Vector", "room_event_action_forward") 
  }
  /// Reason for removing this user
  public static var roomEventActionKickPromptReason: String { 
    return VectorL10n.tr("Vector", "room_event_action_kick_prompt_reason") 
  }
  /// More
  public static var roomEventActionMore: String { 
    return VectorL10n.tr("Vector", "room_event_action_more") 
  }
  /// Copy link to message
  public static var roomEventActionPermalink: String { 
    return VectorL10n.tr("Vector", "room_event_action_permalink") 
  }
  /// Quote
  public static var roomEventActionQuote: String { 
    return VectorL10n.tr("Vector", "room_event_action_quote") 
  }
  /// Reaction history
  public static var roomEventActionReactionHistory: String { 
    return VectorL10n.tr("Vector", "room_event_action_reaction_history") 
  }
  /// %@ more
  public static func roomEventActionReactionMore(_ p1: String) -> String {
    return VectorL10n.tr("Vector", "room_event_action_reaction_more", p1)
  }
  /// Show all
  public static var roomEventActionReactionShowAll: String { 
    return VectorL10n.tr("Vector", "room_event_action_reaction_show_all") 
  }
  /// Show less
  public static var roomEventActionReactionShowLess: String { 
    return VectorL10n.tr("Vector", "room_event_action_reaction_show_less") 
  }
  /// Remove
  public static var roomEventActionRedact: String { 
    return VectorL10n.tr("Vector", "room_event_action_redact") 
  }
  /// Remove poll
  public static var roomEventActionRemovePoll: String { 
    return VectorL10n.tr("Vector", "room_event_action_remove_poll") 
  }
  /// Reply
  public static var roomEventActionReply: String { 
    return VectorL10n.tr("Vector", "room_event_action_reply") 
  }
  /// Thread
  public static var roomEventActionReplyInThread: String { 
    return VectorL10n.tr("Vector", "room_event_action_reply_in_thread") 
  }
  /// Report content
  public static var roomEventActionReport: String { 
    return VectorL10n.tr("Vector", "room_event_action_report") 
  }
  /// Do you want to hide all messages from this user?
  public static var roomEventActionReportPromptIgnoreUser: String { 
    return VectorL10n.tr("Vector", "room_event_action_report_prompt_ignore_user") 
  }
  /// Reason for reporting this content
  public static var roomEventActionReportPromptReason: String { 
    return VectorL10n.tr("Vector", "room_event_action_report_prompt_reason") 
  }
  /// Resend
  public static var roomEventActionResend: String { 
    return VectorL10n.tr("Vector", "room_event_action_resend") 
  }
  /// Save
  public static var roomEventActionSave: String { 
    return VectorL10n.tr("Vector", "room_event_action_save") 
  }
  /// Share
  public static var roomEventActionShare: String { 
    return VectorL10n.tr("Vector", "room_event_action_share") 
  }
  /// View Decrypted Source
  public static var roomEventActionViewDecryptedSource: String { 
    return VectorL10n.tr("Vector", "room_event_action_view_decrypted_source") 
  }
  /// Encryption Information
  public static var roomEventActionViewEncryption: String { 
    return VectorL10n.tr("Vector", "room_event_action_view_encryption") 
  }
  /// View in room
  public static var roomEventActionViewInRoom: String { 
    return VectorL10n.tr("Vector", "room_event_action_view_in_room") 
  }
  /// View Source
  public static var roomEventActionViewSource: String { 
    return VectorL10n.tr("Vector", "room_event_action_view_source") 
  }
  /// Link copied to clipboard.
  public static var roomEventCopyLinkInfo: String { 
    return VectorL10n.tr("Vector", "room_event_copy_link_info") 
  }
  /// Blacklist
  public static var roomEventEncryptionInfoBlock: String { 
    return VectorL10n.tr("Vector", "room_event_encryption_info_block") 
  }
  /// \nSender session information\n
  public static var roomEventEncryptionInfoDevice: String { 
    return VectorL10n.tr("Vector", "room_event_encryption_info_device") 
  }
  /// Blacklisted
  public static var roomEventEncryptionInfoDeviceBlocked: String { 
    return VectorL10n.tr("Vector", "room_event_encryption_info_device_blocked") 
  }
  /// Ed25519 fingerprint\n
  public static var roomEventEncryptionInfoDeviceFingerprint: String { 
    return VectorL10n.tr("Vector", "room_event_encryption_info_device_fingerprint") 
  }
  /// ID\n
  public static var roomEventEncryptionInfoDeviceId: String { 
    return VectorL10n.tr("Vector", "room_event_encryption_info_device_id") 
  }
  /// Public Name\n
  public static var roomEventEncryptionInfoDeviceName: String { 
    return VectorL10n.tr("Vector", "room_event_encryption_info_device_name") 
  }
  /// NOT verified
  public static var roomEventEncryptionInfoDeviceNotVerified: String { 
    return VectorL10n.tr("Vector", "room_event_encryption_info_device_not_verified") 
  }
  /// unknown session\n
  public static var roomEventEncryptionInfoDeviceUnknown: String { 
    return VectorL10n.tr("Vector", "room_event_encryption_info_device_unknown") 
  }
  /// Verification\n
  public static var roomEventEncryptionInfoDeviceVerification: String { 
    return VectorL10n.tr("Vector", "room_event_encryption_info_device_verification") 
  }
  /// Verified
  public static var roomEventEncryptionInfoDeviceVerified: String { 
    return VectorL10n.tr("Vector", "room_event_encryption_info_device_verified") 
  }
  /// Event information\n
  public static var roomEventEncryptionInfoEvent: String { 
    return VectorL10n.tr("Vector", "room_event_encryption_info_event") 
  }
  /// Algorithm\n
  public static var roomEventEncryptionInfoEventAlgorithm: String { 
    return VectorL10n.tr("Vector", "room_event_encryption_info_event_algorithm") 
  }
  /// Decryption error\n
  public static var roomEventEncryptionInfoEventDecryptionError: String { 
    return VectorL10n.tr("Vector", "room_event_encryption_info_event_decryption_error") 
  }
  /// Claimed Ed25519 fingerprint key\n
  public static var roomEventEncryptionInfoEventFingerprintKey: String { 
    return VectorL10n.tr("Vector", "room_event_encryption_info_event_fingerprint_key") 
  }
  /// Curve25519 identity key\n
  public static var roomEventEncryptionInfoEventIdentityKey: String { 
    return VectorL10n.tr("Vector", "room_event_encryption_info_event_identity_key") 
  }
  /// none
  public static var roomEventEncryptionInfoEventNone: String { 
    return VectorL10n.tr("Vector", "room_event_encryption_info_event_none") 
  }
  /// Session ID\n
  public static var roomEventEncryptionInfoEventSessionId: String { 
    return VectorL10n.tr("Vector", "room_event_encryption_info_event_session_id") 
  }
  /// unencrypted
  public static var roomEventEncryptionInfoEventUnencrypted: String { 
    return VectorL10n.tr("Vector", "room_event_encryption_info_event_unencrypted") 
  }
  /// User ID\n
  public static var roomEventEncryptionInfoEventUserId: String { 
    return VectorL10n.tr("Vector", "room_event_encryption_info_event_user_id") 
  }
  /// The authenticity of this encrypted message can't be guaranteed on this device.
  public static var roomEventEncryptionInfoKeyAuthenticityNotGuaranteed: String { 
    return VectorL10n.tr("Vector", "room_event_encryption_info_key_authenticity_not_guaranteed") 
  }
  /// End-to-end encryption information\n\n
  public static var roomEventEncryptionInfoTitle: String { 
    return VectorL10n.tr("Vector", "room_event_encryption_info_title") 
  }
  /// Unblacklist
  public static var roomEventEncryptionInfoUnblock: String { 
    return VectorL10n.tr("Vector", "room_event_encryption_info_unblock") 
  }
  /// Unverify
  public static var roomEventEncryptionInfoUnverify: String { 
    return VectorL10n.tr("Vector", "room_event_encryption_info_unverify") 
  }
  /// Verify...
  public static var roomEventEncryptionInfoVerify: String { 
    return VectorL10n.tr("Vector", "room_event_encryption_info_verify") 
  }
  /// To verify that this session can be trusted, please contact its owner using some other means (e.g. in person or a phone call) and ask them whether the key they see in their User Settings for this session matches the key below:\n\n	Session name: %@\n	Session ID: %@\n	Session key: %@\n\nIf it matches, press the verify button below. If it doesnt, then someone else is intercepting this session and you probably want to press the blacklist button instead.\n\nIn future this verification process will be more sophisticated.
  public static func roomEventEncryptionVerifyMessage(_ p1: String, _ p2: String, _ p3: String) -> String {
    return VectorL10n.tr("Vector", "room_event_encryption_verify_message", p1, p2, p3)
  }
  /// Verify
  public static var roomEventEncryptionVerifyOk: String { 
    return VectorL10n.tr("Vector", "room_event_encryption_verify_ok") 
  }
  /// Verify session\n\n
  public static var roomEventEncryptionVerifyTitle: String { 
    return VectorL10n.tr("Vector", "room_event_encryption_verify_title") 
  }
  /// Failed to send
  public static var roomEventFailedToSend: String { 
    return VectorL10n.tr("Vector", "room_event_failed_to_send") 
  }
  /// Send your first message…
  public static var roomFirstMessagePlaceholder: String { 
    return VectorL10n.tr("Vector", "room_first_message_placeholder") 
  }
  /// Room Info
  public static var roomInfoBackButtonTitle: String { 
    return VectorL10n.tr("Vector", "room_info_back_button_title") 
  }
  /// 1 member
  public static var roomInfoListOneMember: String { 
    return VectorL10n.tr("Vector", "room_info_list_one_member") 
  }
  /// Other
  public static var roomInfoListSectionOther: String { 
    return VectorL10n.tr("Vector", "room_info_list_section_other") 
  }
  /// %@ members
  public static func roomInfoListSeveralMembers(_ p1: String) -> String {
    return VectorL10n.tr("Vector", "room_info_list_several_members", p1)
  }
  /// Add people
  public static var roomIntroCellAddParticipantsAction: String { 
    return VectorL10n.tr("Vector", "room_intro_cell_add_participants_action") 
  }
  /// This is the beginning of your direct message with 
  public static var roomIntroCellInformationDmSentence1Part1: String { 
    return VectorL10n.tr("Vector", "room_intro_cell_information_dm_sentence1_part1") 
  }
  /// . 
  public static var roomIntroCellInformationDmSentence1Part3: String { 
    return VectorL10n.tr("Vector", "room_intro_cell_information_dm_sentence1_part3") 
  }
  /// Only the two of you are in this conversation, no one else can join.
  public static var roomIntroCellInformationDmSentence2: String { 
    return VectorL10n.tr("Vector", "room_intro_cell_information_dm_sentence2") 
  }
  /// Only you are in this conversation, unless any of you invites someone to join.
  public static var roomIntroCellInformationMultipleDmSentence2: String { 
    return VectorL10n.tr("Vector", "room_intro_cell_information_multiple_dm_sentence2") 
  }
  /// This is the beginning of 
  public static var roomIntroCellInformationRoomSentence1Part1: String { 
    return VectorL10n.tr("Vector", "room_intro_cell_information_room_sentence1_part1") 
  }
  /// . 
  public static var roomIntroCellInformationRoomSentence1Part3: String { 
    return VectorL10n.tr("Vector", "room_intro_cell_information_room_sentence1_part3") 
  }
  /// Topic: %@
  public static func roomIntroCellInformationRoomWithTopicSentence2(_ p1: String) -> String {
    return VectorL10n.tr("Vector", "room_intro_cell_information_room_with_topic_sentence2", p1)
  }
  /// Add a topic
  public static var roomIntroCellInformationRoomWithoutTopicSentence2Part1: String { 
    return VectorL10n.tr("Vector", "room_intro_cell_information_room_without_topic_sentence2_part1") 
  }
  ///  to let people know what this room is about.
  public static var roomIntroCellInformationRoomWithoutTopicSentence2Part2: String { 
    return VectorL10n.tr("Vector", "room_intro_cell_information_room_without_topic_sentence2_part2") 
  }
  /// You do not have permission to invite people to this room
  public static var roomInviteNotEnoughPermission: String { 
    return VectorL10n.tr("Vector", "room_invite_not_enough_permission") 
  }
  /// They won’t be a part of %@.
  public static func roomInviteToRoomOptionDetail(_ p1: String) -> String {
    return VectorL10n.tr("Vector", "room_invite_to_room_option_detail", p1)
  }
  /// To just this room
  public static var roomInviteToRoomOptionTitle: String { 
    return VectorL10n.tr("Vector", "room_invite_to_room_option_title") 
  }
  /// They can explore %@, but won’t be a member of %@.
  public static func roomInviteToSpaceOptionDetail(_ p1: String, _ p2: String) -> String {
    return VectorL10n.tr("Vector", "room_invite_to_space_option_detail", p1, p2)
  }
  /// To %@
  public static func roomInviteToSpaceOptionTitle(_ p1: String) -> String {
    return VectorL10n.tr("Vector", "room_invite_to_space_option_title", p1)
  }
  /// This is where your invites appear.
  public static var roomInvitesEmptyViewInformation: String { 
    return VectorL10n.tr("Vector", "room_invites_empty_view_information") 
  }
  /// Nothing new.
  public static var roomInvitesEmptyViewTitle: String { 
    return VectorL10n.tr("Vector", "room_invites_empty_view_title") 
  }
  /// Join
  public static var roomJoinGroupCall: String { 
    return VectorL10n.tr("Vector", "room_join_group_call") 
  }
  /// Jump to unread
  public static var roomJumpToFirstUnread: String { 
    return VectorL10n.tr("Vector", "room_jump_to_first_unread") 
  }
  /// You left the room
  public static var roomLeft: String { 
    return VectorL10n.tr("Vector", "room_left") 
  }
  /// You left
  public static var roomLeftForDm: String { 
    return VectorL10n.tr("Vector", "room_left_for_dm") 
  }
  /// %@, %@ & others are typing…
  public static func roomManyUsersAreTyping(_ p1: String, _ p2: String) -> String {
    return VectorL10n.tr("Vector", "room_many_users_are_typing", p1, p2)
  }
  /// Are you sure you want to hide all messages from this user?
  public static var roomMemberIgnorePrompt: String { 
    return VectorL10n.tr("Vector", "room_member_ignore_prompt") 
  }
  /// Admin in %@
  public static func roomMemberPowerLevelAdminIn(_ p1: String) -> String {
    return VectorL10n.tr("Vector", "room_member_power_level_admin_in", p1)
  }
  /// Custom (%@) in %@
  public static func roomMemberPowerLevelCustomIn(_ p1: String, _ p2: String) -> String {
    return VectorL10n.tr("Vector", "room_member_power_level_custom_in", p1, p2)
  }
  /// Moderator in %@
  public static func roomMemberPowerLevelModeratorIn(_ p1: String) -> String {
    return VectorL10n.tr("Vector", "room_member_power_level_moderator_in", p1)
  }
  /// You will not be able to undo this change as you are promoting the user to have the same power level as yourself.\nAre you sure?
  public static var roomMemberPowerLevelPrompt: String { 
    return VectorL10n.tr("Vector", "room_member_power_level_prompt") 
  }
  /// Admin
  public static var roomMemberPowerLevelShortAdmin: String { 
    return VectorL10n.tr("Vector", "room_member_power_level_short_admin") 
  }
  /// Custom
  public static var roomMemberPowerLevelShortCustom: String { 
    return VectorL10n.tr("Vector", "room_member_power_level_short_custom") 
  }
  /// Mod
  public static var roomMemberPowerLevelShortModerator: String { 
    return VectorL10n.tr("Vector", "room_member_power_level_short_moderator") 
  }
  /// Editing
  public static var roomMessageEditing: String { 
    return VectorL10n.tr("Vector", "room_message_editing") 
  }
  /// Message edits
  public static var roomMessageEditsHistoryTitle: String { 
    return VectorL10n.tr("Vector", "room_message_edits_history_title") 
  }
  /// Send a message (unencrypted)…
  public static var roomMessagePlaceholder: String { 
    return VectorL10n.tr("Vector", "room_message_placeholder") 
  }
  /// Send a reply (unencrypted)…
  public static var roomMessageReplyToPlaceholder: String { 
    return VectorL10n.tr("Vector", "room_message_reply_to_placeholder") 
  }
  /// Send a reply…
  public static var roomMessageReplyToShortPlaceholder: String { 
    return VectorL10n.tr("Vector", "room_message_reply_to_short_placeholder") 
  }
  /// Replying to %@
  public static func roomMessageReplyingTo(_ p1: String) -> String {
    return VectorL10n.tr("Vector", "room_message_replying_to", p1)
  }
  /// Send a message…
  public static var roomMessageShortPlaceholder: String { 
    return VectorL10n.tr("Vector", "room_message_short_placeholder") 
  }
  /// Unable to open the link.
  public static var roomMessageUnableOpenLinkErrorMessage: String { 
    return VectorL10n.tr("Vector", "room_message_unable_open_link_error_message") 
  }
  /// %@ and others
  public static func roomMultipleTypingNotification(_ p1: String) -> String {
    return VectorL10n.tr("Vector", "room_multiple_typing_notification", p1)
  }
  /// %d new message
  public static func roomNewMessageNotification(_ p1: Int) -> String {
    return VectorL10n.tr("Vector", "room_new_message_notification", p1)
  }
  /// %d new messages
  public static func roomNewMessagesNotification(_ p1: Int) -> String {
    return VectorL10n.tr("Vector", "room_new_messages_notification", p1)
  }
  /// Conference calls are not supported in encrypted rooms
  public static var roomNoConferenceCallInEncryptedRooms: String { 
    return VectorL10n.tr("Vector", "room_no_conference_call_in_encrypted_rooms") 
  }
  /// You need permission to invite to start a conference in this room
  public static var roomNoPowerToCreateConferenceCall: String { 
    return VectorL10n.tr("Vector", "room_no_power_to_create_conference_call") 
  }
  /// You need to be an admin or a moderator to start a call.
  public static var roomNoPrivilegesToCreateGroupCall: String { 
    return VectorL10n.tr("Vector", "room_no_privileges_to_create_group_call") 
  }
  /// Account settings
  public static var roomNotifsSettingsAccountSettings: String { 
    return VectorL10n.tr("Vector", "room_notifs_settings_account_settings") 
  }
  /// All Messages
  public static var roomNotifsSettingsAllMessages: String { 
    return VectorL10n.tr("Vector", "room_notifs_settings_all_messages") 
  }
  /// Cancel
  public static var roomNotifsSettingsCancelAction: String { 
    return VectorL10n.tr("Vector", "room_notifs_settings_cancel_action") 
  }
  /// Done
  public static var roomNotifsSettingsDoneAction: String { 
    return VectorL10n.tr("Vector", "room_notifs_settings_done_action") 
  }
  /// Please note that mentions & keyword notifications are not available in encrypted rooms on mobile.
  public static var roomNotifsSettingsEncryptedRoomNotice: String { 
    return VectorL10n.tr("Vector", "room_notifs_settings_encrypted_room_notice") 
  }
  /// You can manage notifications in %@
  public static func roomNotifsSettingsManageNotifications(_ p1: String) -> String {
    return VectorL10n.tr("Vector", "room_notifs_settings_manage_notifications", p1)
  }
  /// Mentions and Keywords only
  public static var roomNotifsSettingsMentionsAndKeywords: String { 
    return VectorL10n.tr("Vector", "room_notifs_settings_mentions_and_keywords") 
  }
  /// None
  public static var roomNotifsSettingsNone: String { 
    return VectorL10n.tr("Vector", "room_notifs_settings_none") 
  }
  /// Notify me for
  public static var roomNotifsSettingsNotifyMeFor: String { 
    return VectorL10n.tr("Vector", "room_notifs_settings_notify_me_for") 
  }
  /// Connectivity to the server has been lost.
  public static var roomOfflineNotification: String { 
    return VectorL10n.tr("Vector", "room_offline_notification") 
  }
  /// %@ is typing…
  public static func roomOneUserIsTyping(_ p1: String) -> String {
    return VectorL10n.tr("Vector", "room_one_user_is_typing", p1)
  }
  /// Ongoing conference call. Join as %@ or %@.
  public static func roomOngoingConferenceCall(_ p1: String, _ p2: String) -> String {
    return VectorL10n.tr("Vector", "room_ongoing_conference_call", p1, p2)
  }
  /// Close
  public static var roomOngoingConferenceCallClose: String { 
    return VectorL10n.tr("Vector", "room_ongoing_conference_call_close") 
  }
  /// Ongoing conference call. Join as %@ or %@. %@ it.
  public static func roomOngoingConferenceCallWithClose(_ p1: String, _ p2: String, _ p3: String) -> String {
    return VectorL10n.tr("Vector", "room_ongoing_conference_call_with_close", p1, p2, p3)
  }
  /// Dial pad
  public static var roomOpenDialpad: String { 
    return VectorL10n.tr("Vector", "room_open_dialpad") 
  }
  /// Ban from this room
  public static var roomParticipantsActionBan: String { 
    return VectorL10n.tr("Vector", "room_participants_action_ban") 
  }
  /// Hide all messages from this user
  public static var roomParticipantsActionIgnore: String { 
    return VectorL10n.tr("Vector", "room_participants_action_ignore") 
  }
  /// Invite
  public static var roomParticipantsActionInvite: String { 
    return VectorL10n.tr("Vector", "room_participants_action_invite") 
  }
  /// Leave this room
  public static var roomParticipantsActionLeave: String { 
    return VectorL10n.tr("Vector", "room_participants_action_leave") 
  }
  /// Mention
  public static var roomParticipantsActionMention: String { 
    return VectorL10n.tr("Vector", "room_participants_action_mention") 
  }
  /// Remove from this room
  public static var roomParticipantsActionRemove: String { 
    return VectorL10n.tr("Vector", "room_participants_action_remove") 
  }
  /// Admin tools
  public static var roomParticipantsActionSectionAdminTools: String { 
    return VectorL10n.tr("Vector", "room_participants_action_section_admin_tools") 
  }
  /// Sessions
  public static var roomParticipantsActionSectionDevices: String { 
    return VectorL10n.tr("Vector", "room_participants_action_section_devices") 
  }
  /// Direct chats
  public static var roomParticipantsActionSectionDirectChats: String { 
    return VectorL10n.tr("Vector", "room_participants_action_section_direct_chats") 
  }
  /// Options
  public static var roomParticipantsActionSectionOther: String { 
    return VectorL10n.tr("Vector", "room_participants_action_section_other") 
  }
  /// Security
  public static var roomParticipantsActionSectionSecurity: String { 
    return VectorL10n.tr("Vector", "room_participants_action_section_security") 
  }
  /// Complete security
  public static var roomParticipantsActionSecurityStatusCompleteSecurity: String { 
    return VectorL10n.tr("Vector", "room_participants_action_security_status_complete_security") 
  }
  /// Loading…
  public static var roomParticipantsActionSecurityStatusLoading: String { 
    return VectorL10n.tr("Vector", "room_participants_action_security_status_loading") 
  }
  /// Verified
  public static var roomParticipantsActionSecurityStatusVerified: String { 
    return VectorL10n.tr("Vector", "room_participants_action_security_status_verified") 
  }
  /// Verify
  public static var roomParticipantsActionSecurityStatusVerify: String { 
    return VectorL10n.tr("Vector", "room_participants_action_security_status_verify") 
  }
  /// Warning
  public static var roomParticipantsActionSecurityStatusWarning: String { 
    return VectorL10n.tr("Vector", "room_participants_action_security_status_warning") 
  }
  /// Make admin
  public static var roomParticipantsActionSetAdmin: String { 
    return VectorL10n.tr("Vector", "room_participants_action_set_admin") 
  }
  /// Reset to normal user
  public static var roomParticipantsActionSetDefaultPowerLevel: String { 
    return VectorL10n.tr("Vector", "room_participants_action_set_default_power_level") 
  }
  /// Make moderator
  public static var roomParticipantsActionSetModerator: String { 
    return VectorL10n.tr("Vector", "room_participants_action_set_moderator") 
  }
  /// Start new chat
  public static var roomParticipantsActionStartNewChat: String { 
    return VectorL10n.tr("Vector", "room_participants_action_start_new_chat") 
  }
  /// Start video call
  public static var roomParticipantsActionStartVideoCall: String { 
    return VectorL10n.tr("Vector", "room_participants_action_start_video_call") 
  }
  /// Start voice call
  public static var roomParticipantsActionStartVoiceCall: String { 
    return VectorL10n.tr("Vector", "room_participants_action_start_voice_call") 
  }
  /// Unban
  public static var roomParticipantsActionUnban: String { 
    return VectorL10n.tr("Vector", "room_participants_action_unban") 
  }
  /// Show all messages from this user
  public static var roomParticipantsActionUnignore: String { 
    return VectorL10n.tr("Vector", "room_participants_action_unignore") 
  }
  /// Add participant
  public static var roomParticipantsAddParticipant: String { 
    return VectorL10n.tr("Vector", "room_participants_add_participant") 
  }
  /// ago
  public static var roomParticipantsAgo: String { 
    return VectorL10n.tr("Vector", "room_participants_ago") 
  }
  /// Filter room members
  public static var roomParticipantsFilterRoomMembers: String { 
    return VectorL10n.tr("Vector", "room_participants_filter_room_members") 
  }
  /// Filter members
  public static var roomParticipantsFilterRoomMembersForDm: String { 
    return VectorL10n.tr("Vector", "room_participants_filter_room_members_for_dm") 
  }
  /// Idle
  public static var roomParticipantsIdle: String { 
    return VectorL10n.tr("Vector", "room_participants_idle") 
  }
  /// Search / invite by User ID, Name or email
  public static var roomParticipantsInviteAnotherUser: String { 
    return VectorL10n.tr("Vector", "room_participants_invite_another_user") 
  }
  /// Malformed ID. Should be an email address or a Matrix ID like '@localpart:domain'
  public static var roomParticipantsInviteMalformedId: String { 
    return VectorL10n.tr("Vector", "room_participants_invite_malformed_id") 
  }
  /// Invite Error
  public static var roomParticipantsInviteMalformedIdTitle: String { 
    return VectorL10n.tr("Vector", "room_participants_invite_malformed_id_title") 
  }
  /// Are you sure you want to invite %@ to this chat?
  public static func roomParticipantsInvitePromptMsg(_ p1: String) -> String {
    return VectorL10n.tr("Vector", "room_participants_invite_prompt_msg", p1)
  }
  /// Confirmation
  public static var roomParticipantsInvitePromptTitle: String { 
    return VectorL10n.tr("Vector", "room_participants_invite_prompt_title") 
  }
  /// Are you sure you want to invite %@ to %@?
  public static func roomParticipantsInvitePromptToMsg(_ p1: String, _ p2: String) -> String {
    return VectorL10n.tr("Vector", "room_participants_invite_prompt_to_msg", p1, p2)
  }
  /// INVITED
  public static var roomParticipantsInvitedSection: String { 
    return VectorL10n.tr("Vector", "room_participants_invited_section") 
  }
  /// Leaving
  public static var roomParticipantsLeaveProcessing: String { 
    return VectorL10n.tr("Vector", "room_participants_leave_processing") 
  }
  /// Are you sure you want to leave the room?
  public static var roomParticipantsLeavePromptMsg: String { 
    return VectorL10n.tr("Vector", "room_participants_leave_prompt_msg") 
  }
  /// Are you sure you want to leave?
  public static var roomParticipantsLeavePromptMsgForDm: String { 
    return VectorL10n.tr("Vector", "room_participants_leave_prompt_msg_for_dm") 
  }
  /// Leave room
  public static var roomParticipantsLeavePromptTitle: String { 
    return VectorL10n.tr("Vector", "room_participants_leave_prompt_title") 
  }
  /// Leave
  public static var roomParticipantsLeavePromptTitleForDm: String { 
    return VectorL10n.tr("Vector", "room_participants_leave_prompt_title_for_dm") 
  }
  /// Left room
  public static var roomParticipantsLeaveSuccess: String { 
    return VectorL10n.tr("Vector", "room_participants_leave_success") 
  }
  /// %d participants
  public static func roomParticipantsMultiParticipants(_ p1: Int) -> String {
    return VectorL10n.tr("Vector", "room_participants_multi_participants", p1)
  }
  /// now
  public static var roomParticipantsNow: String { 
    return VectorL10n.tr("Vector", "room_participants_now") 
  }
  /// Offline
  public static var roomParticipantsOffline: String { 
    return VectorL10n.tr("Vector", "room_participants_offline") 
  }
  /// 1 participant
  public static var roomParticipantsOneParticipant: String { 
    return VectorL10n.tr("Vector", "room_participants_one_participant") 
  }
  /// Online
  public static var roomParticipantsOnline: String { 
    return VectorL10n.tr("Vector", "room_participants_online") 
  }
  /// Are you sure you want to remove %@ from this chat?
  public static func roomParticipantsRemovePromptMsg(_ p1: String) -> String {
    return VectorL10n.tr("Vector", "room_participants_remove_prompt_msg", p1)
  }
  /// Confirmation
  public static var roomParticipantsRemovePromptTitle: String { 
    return VectorL10n.tr("Vector", "room_participants_remove_prompt_title") 
  }
  /// Are you sure you want to revoke this invite?
  public static var roomParticipantsRemoveThirdPartyInvitePromptMsg: String { 
    return VectorL10n.tr("Vector", "room_participants_remove_third_party_invite_prompt_msg") 
  }
  /// Messages in this room are end-to-end encrypted.\n\nYour messages are secured with locks and only you and the recipient have the unique keys to unlock them.
  public static var roomParticipantsSecurityInformationRoomEncrypted: String { 
    return VectorL10n.tr("Vector", "room_participants_security_information_room_encrypted") 
  }
  /// Messages here are end-to-end encrypted.\n\nYour messages are secured with locks and only you and the recipient have the unique keys to unlock them.
  public static var roomParticipantsSecurityInformationRoomEncryptedForDm: String { 
    return VectorL10n.tr("Vector", "room_participants_security_information_room_encrypted_for_dm") 
  }
  /// Messages in this room are not end-to-end encrypted.
  public static var roomParticipantsSecurityInformationRoomNotEncrypted: String { 
    return VectorL10n.tr("Vector", "room_participants_security_information_room_not_encrypted") 
  }
  /// Messages here are not end-to-end encrypted.
  public static var roomParticipantsSecurityInformationRoomNotEncryptedForDm: String { 
    return VectorL10n.tr("Vector", "room_participants_security_information_room_not_encrypted_for_dm") 
  }
  /// Loading…
  public static var roomParticipantsSecurityLoading: String { 
    return VectorL10n.tr("Vector", "room_participants_security_loading") 
  }
  /// No identity server is configured so you cannot start a chat with a contact using an email.
  public static var roomParticipantsStartNewChatErrorUsingUserEmailWithoutIdentityServer: String { 
    return VectorL10n.tr("Vector", "room_participants_start_new_chat_error_using_user_email_without_identity_server") 
  }
  /// Participants
  public static var roomParticipantsTitle: String { 
    return VectorL10n.tr("Vector", "room_participants_title") 
  }
  /// Unknown
  public static var roomParticipantsUnknown: String { 
    return VectorL10n.tr("Vector", "room_participants_unknown") 
  }
  /// Voice call
  public static var roomPlaceVoiceCall: String { 
    return VectorL10n.tr("Vector", "room_place_voice_call") 
  }
  /// Please select a room
  public static var roomPleaseSelect: String { 
    return VectorL10n.tr("Vector", "room_please_select") 
  }
  /// This room is a continuation of another conversation.
  public static var roomPredecessorInformation: String { 
    return VectorL10n.tr("Vector", "room_predecessor_information") 
  }
  /// Tap here to see older messages.
  public static var roomPredecessorLink: String { 
    return VectorL10n.tr("Vector", "room_predecessor_link") 
  }
  /// Do you want to decline the invitation or ignore this user?
  public static var roomPreviewDeclineInvitationOptions: String { 
    return VectorL10n.tr("Vector", "room_preview_decline_invitation_options") 
  }
  /// You have been invited to join this room by %@
  public static func roomPreviewInvitationFormat(_ p1: String) -> String {
    return VectorL10n.tr("Vector", "room_preview_invitation_format", p1)
  }
  /// This is a preview of this room. Room interactions have been disabled.
  public static var roomPreviewSubtitle: String { 
    return VectorL10n.tr("Vector", "room_preview_subtitle") 
  }
  /// You are trying to access %@. Would you like to join in order to participate in the discussion?
  public static func roomPreviewTryJoinAnUnknownRoom(_ p1: String) -> String {
    return VectorL10n.tr("Vector", "room_preview_try_join_an_unknown_room", p1)
  }
  /// a room
  public static var roomPreviewTryJoinAnUnknownRoomDefault: String { 
    return VectorL10n.tr("Vector", "room_preview_try_join_an_unknown_room_default") 
  }
  /// This invitation was sent to %@, which is not associated with this account. You may wish to login with a different account, or add this email to your account.
  public static func roomPreviewUnlinkedEmailWarning(_ p1: String) -> String {
    return VectorL10n.tr("Vector", "room_preview_unlinked_email_warning", p1)
  }
  /// cancel all
  public static var roomPromptCancel: String { 
    return VectorL10n.tr("Vector", "room_prompt_cancel") 
  }
  /// Resend all
  public static var roomPromptResend: String { 
    return VectorL10n.tr("Vector", "room_prompt_resend") 
  }
  /// ROOMS
  public static var roomRecentsConversationsSection: String { 
    return VectorL10n.tr("Vector", "room_recents_conversations_section") 
  }
  /// Create room
  public static var roomRecentsCreateEmptyRoom: String { 
    return VectorL10n.tr("Vector", "room_recents_create_empty_room") 
  }
  /// ROOM DIRECTORY
  public static var roomRecentsDirectorySection: String { 
    return VectorL10n.tr("Vector", "room_recents_directory_section") 
  }
  /// FAVOURITES
  public static var roomRecentsFavouritesSection: String { 
    return VectorL10n.tr("Vector", "room_recents_favourites_section") 
  }
  /// INVITES
  public static var roomRecentsInvitesSection: String { 
    return VectorL10n.tr("Vector", "room_recents_invites_section") 
  }
  /// Join room
  public static var roomRecentsJoinRoom: String { 
    return VectorL10n.tr("Vector", "room_recents_join_room") 
  }
  /// Type a room id or a room alias
  public static var roomRecentsJoinRoomPrompt: String { 
    return VectorL10n.tr("Vector", "room_recents_join_room_prompt") 
  }
  /// Join a room
  public static var roomRecentsJoinRoomTitle: String { 
    return VectorL10n.tr("Vector", "room_recents_join_room_title") 
  }
  /// LOW PRIORITY
  public static var roomRecentsLowPrioritySection: String { 
    return VectorL10n.tr("Vector", "room_recents_low_priority_section") 
  }
  /// No rooms
  public static var roomRecentsNoConversation: String { 
    return VectorL10n.tr("Vector", "room_recents_no_conversation") 
  }
  /// PEOPLE
  public static var roomRecentsPeopleSection: String { 
    return VectorL10n.tr("Vector", "room_recents_people_section") 
  }
  /// Recently viewed
  public static var roomRecentsRecentlyViewedSection: String { 
    return VectorL10n.tr("Vector", "room_recents_recently_viewed_section") 
  }
  /// SYSTEM ALERTS
  public static var roomRecentsServerNoticeSection: String { 
    return VectorL10n.tr("Vector", "room_recents_server_notice_section") 
  }
  /// Start chat
  public static var roomRecentsStartChatWith: String { 
    return VectorL10n.tr("Vector", "room_recents_start_chat_with") 
  }
  /// SUGGESTED ROOMS
  public static var roomRecentsSuggestedRoomsSection: String { 
    return VectorL10n.tr("Vector", "room_recents_suggested_rooms_section") 
  }
  /// Can't find this room. Make sure it exists
  public static var roomRecentsUnknownRoomErrorMessage: String { 
    return VectorL10n.tr("Vector", "room_recents_unknown_room_error_message") 
  }
  /// This room has been replaced and is no longer active.
  public static var roomReplacementInformation: String { 
    return VectorL10n.tr("Vector", "room_replacement_information") 
  }
  /// The conversation continues here.
  public static var roomReplacementLink: String { 
    return VectorL10n.tr("Vector", "room_replacement_link") 
  }
  /// Resend unsent messages
  public static var roomResendUnsentMessages: String { 
    return VectorL10n.tr("Vector", "room_resend_unsent_messages") 
  }
  ///  Please 
  public static var roomResourceLimitExceededMessageContact1: String { 
    return VectorL10n.tr("Vector", "room_resource_limit_exceeded_message_contact_1") 
  }
  /// contact your service administrator
  public static var roomResourceLimitExceededMessageContact2Link: String { 
    return VectorL10n.tr("Vector", "room_resource_limit_exceeded_message_contact_2_link") 
  }
  ///  to continue using this service.
  public static var roomResourceLimitExceededMessageContact3: String { 
    return VectorL10n.tr("Vector", "room_resource_limit_exceeded_message_contact_3") 
  }
  /// This homeserver has exceeded one of its resource limits so 
  public static var roomResourceUsageLimitReachedMessage1Default: String { 
    return VectorL10n.tr("Vector", "room_resource_usage_limit_reached_message_1_default") 
  }
  /// This homeserver has hit its Monthly Active User limit so 
  public static var roomResourceUsageLimitReachedMessage1MonthlyActiveUser: String { 
    return VectorL10n.tr("Vector", "room_resource_usage_limit_reached_message_1_monthly_active_user") 
  }
  /// some users will not be able to log in.
  public static var roomResourceUsageLimitReachedMessage2: String { 
    return VectorL10n.tr("Vector", "room_resource_usage_limit_reached_message_2") 
  }
  ///  to get this limit increased.
  public static var roomResourceUsageLimitReachedMessageContact3: String { 
    return VectorL10n.tr("Vector", "room_resource_usage_limit_reached_message_contact_3") 
  }
  /// Slide to end the call for everyone
  public static var roomSlideToEndGroupCall: String { 
    return VectorL10n.tr("Vector", "room_slide_to_end_group_call") 
  }
  /// Suggested rooms are promoted to space members as good ones to join.
  public static var roomSuggestionSettingsScreenMessage: String { 
    return VectorL10n.tr("Vector", "room_suggestion_settings_screen_message") 
  }
  /// Suggest room
  public static var roomSuggestionSettingsScreenNavTitle: String { 
    return VectorL10n.tr("Vector", "room_suggestion_settings_screen_nav_title") 
  }
  /// Make a room suggested in a space
  public static var roomSuggestionSettingsScreenTitle: String { 
    return VectorL10n.tr("Vector", "room_suggestion_settings_screen_title") 
  }
  /// Thread
  public static var roomThreadTitle: String { 
    return VectorL10n.tr("Vector", "room_thread_title") 
  }
  /// Invite members
  public static var roomTitleInviteMembers: String { 
    return VectorL10n.tr("Vector", "room_title_invite_members") 
  }
  /// %@ members
  public static func roomTitleMembers(_ p1: String) -> String {
    return VectorL10n.tr("Vector", "room_title_members", p1)
  }
  /// %@/%@ active members
  public static func roomTitleMultipleActiveMembers(_ p1: String, _ p2: String) -> String {
    return VectorL10n.tr("Vector", "room_title_multiple_active_members", p1, p2)
  }
  /// New room
  public static var roomTitleNewRoom: String { 
    return VectorL10n.tr("Vector", "room_title_new_room") 
  }
  /// %@/%@ active member
  public static func roomTitleOneActiveMember(_ p1: String, _ p2: String) -> String {
    return VectorL10n.tr("Vector", "room_title_one_active_member", p1, p2)
  }
  /// 1 member
  public static var roomTitleOneMember: String { 
    return VectorL10n.tr("Vector", "room_title_one_member") 
  }
  /// %@ & %@ are typing…
  public static func roomTwoUsersAreTyping(_ p1: String, _ p2: String) -> String {
    return VectorL10n.tr("Vector", "room_two_users_are_typing", p1, p2)
  }
  /// Are you sure you want to delete all unsent messages in this room?
  public static var roomUnsentMessagesCancelMessage: String { 
    return VectorL10n.tr("Vector", "room_unsent_messages_cancel_message") 
  }
  /// Delete unsent messages
  public static var roomUnsentMessagesCancelTitle: String { 
    return VectorL10n.tr("Vector", "room_unsent_messages_cancel_title") 
  }
  /// Messages failed to send.
  public static var roomUnsentMessagesNotification: String { 
    return VectorL10n.tr("Vector", "room_unsent_messages_notification") 
  }
  /// Message failed to send due to unknown sessions being present.
  public static var roomUnsentMessagesUnknownDevicesNotification: String { 
    return VectorL10n.tr("Vector", "room_unsent_messages_unknown_devices_notification") 
  }
  /// End-to-end encryption is in beta and may not be reliable.\n\nYou should not yet trust it to secure data.\n\nDevices will not yet be able to decrypt history from before they joined the room.\n\nEncrypted messages will not be visible on clients that do not yet implement encryption.
  public static var roomWarningAboutEncryption: String { 
    return VectorL10n.tr("Vector", "room_warning_about_encryption") 
  }
  /// Your avatar URL
  public static var roomWidgetPermissionAvatarUrlPermission: String { 
    return VectorL10n.tr("Vector", "room_widget_permission_avatar_url_permission") 
  }
  /// This widget was added by:
  public static var roomWidgetPermissionCreatorInfoTitle: String { 
    return VectorL10n.tr("Vector", "room_widget_permission_creator_info_title") 
  }
  /// Your display name
  public static var roomWidgetPermissionDisplayNamePermission: String { 
    return VectorL10n.tr("Vector", "room_widget_permission_display_name_permission") 
  }
  /// Using it may share data with %@:\n
  public static func roomWidgetPermissionInformationTitle(_ p1: String) -> String {
    return VectorL10n.tr("Vector", "room_widget_permission_information_title", p1)
  }
  /// Room ID
  public static var roomWidgetPermissionRoomIdPermission: String { 
    return VectorL10n.tr("Vector", "room_widget_permission_room_id_permission") 
  }
  /// Your theme
  public static var roomWidgetPermissionThemePermission: String { 
    return VectorL10n.tr("Vector", "room_widget_permission_theme_permission") 
  }
  /// Load Widget
  public static var roomWidgetPermissionTitle: String { 
    return VectorL10n.tr("Vector", "room_widget_permission_title") 
  }
  /// Your user ID
  public static var roomWidgetPermissionUserIdPermission: String { 
    return VectorL10n.tr("Vector", "room_widget_permission_user_id_permission") 
  }
  /// Using it may set cookies and share data with %@:\n
  public static func roomWidgetPermissionWebviewInformationTitle(_ p1: String) -> String {
    return VectorL10n.tr("Vector", "room_widget_permission_webview_information_title", p1)
  }
  /// Widget ID
  public static var roomWidgetPermissionWidgetIdPermission: String { 
    return VectorL10n.tr("Vector", "room_widget_permission_widget_id_permission") 
  }
  /// Rooms are great for any group chat, private or public. Tap the + to find existing rooms, or make new ones.
  public static var roomsEmptyViewInformation: String { 
    return VectorL10n.tr("Vector", "rooms_empty_view_information") 
  }
  /// Rooms
  public static var roomsEmptyViewTitle: String { 
    return VectorL10n.tr("Vector", "rooms_empty_view_title") 
  }
  /// Save
  public static var save: String { 
    return VectorL10n.tr("Vector", "save") 
  }
  /// Saving
  public static var saving: String { 
    return VectorL10n.tr("Vector", "saving") 
  }
  /// Search
  public static var searchDefaultPlaceholder: String { 
    return VectorL10n.tr("Vector", "search_default_placeholder") 
  }
  /// Files
  public static var searchFiles: String { 
    return VectorL10n.tr("Vector", "search_files") 
  }
  /// Filter
  public static var searchFilterPlaceholder: String { 
    return VectorL10n.tr("Vector", "search_filter_placeholder") 
  }
  /// Searching…
  public static var searchInProgress: String { 
    return VectorL10n.tr("Vector", "search_in_progress") 
  }
  /// Messages
  public static var searchMessages: String { 
    return VectorL10n.tr("Vector", "search_messages") 
  }
  /// No results
  public static var searchNoResult: String { 
    return VectorL10n.tr("Vector", "search_no_result") 
  }
  /// No Results
  public static var searchNoResults: String { 
    return VectorL10n.tr("Vector", "search_no_results") 
  }
  /// People
  public static var searchPeople: String { 
    return VectorL10n.tr("Vector", "search_people") 
  }
  /// Search by User ID, Name or email
  public static var searchPeoplePlaceholder: String { 
    return VectorL10n.tr("Vector", "search_people_placeholder") 
  }
  /// Rooms
  public static var searchRooms: String { 
    return VectorL10n.tr("Vector", "search_rooms") 
  }
  /// Search in progress...
  public static var searchSearching: String { 
    return VectorL10n.tr("Vector", "search_searching") 
  }
  /// Create a new room
  public static var searchableDirectoryCreateNewRoom: String { 
    return VectorL10n.tr("Vector", "searchable_directory_create_new_room") 
  }
  /// Name or ID
  public static var searchableDirectorySearchPlaceholder: String { 
    return VectorL10n.tr("Vector", "searchable_directory_search_placeholder") 
  }
  /// %@ Network
  public static func searchableDirectoryXNetwork(_ p1: String) -> String {
    return VectorL10n.tr("Vector", "searchable_directory_x_network", p1)
  }
  /// Forgot or lost all recovery options? 
  public static var secretsRecoveryResetActionPart1: String { 
    return VectorL10n.tr("Vector", "secrets_recovery_reset_action_part_1") 
  }
  /// Reset everything
  public static var secretsRecoveryResetActionPart2: String { 
    return VectorL10n.tr("Vector", "secrets_recovery_reset_action_part_2") 
  }
  /// Access your secure message history and your cross-signing identity for verifying other sessions by entering your Security Key.
  public static var secretsRecoveryWithKeyInformationDefault: String { 
    return VectorL10n.tr("Vector", "secrets_recovery_with_key_information_default") 
  }
  /// Enter your Security Key to continue.
  public static var secretsRecoveryWithKeyInformationUnlockSecureBackupWithKey: String { 
    return VectorL10n.tr("Vector", "secrets_recovery_with_key_information_unlock_secure_backup_with_key") 
  }
  /// Enter your Security Phrase to continue.
  public static var secretsRecoveryWithKeyInformationUnlockSecureBackupWithPhrase: String { 
    return VectorL10n.tr("Vector", "secrets_recovery_with_key_information_unlock_secure_backup_with_phrase") 
  }
  /// Use your Security Key to verify this device.
  public static var secretsRecoveryWithKeyInformationVerifyDevice: String { 
    return VectorL10n.tr("Vector", "secrets_recovery_with_key_information_verify_device") 
  }
  /// Please verify that you entered the correct Security Key.
  public static var secretsRecoveryWithKeyInvalidRecoveryKeyMessage: String { 
    return VectorL10n.tr("Vector", "secrets_recovery_with_key_invalid_recovery_key_message") 
  }
  /// Unable to access secret storage
  public static var secretsRecoveryWithKeyInvalidRecoveryKeyTitle: String { 
    return VectorL10n.tr("Vector", "secrets_recovery_with_key_invalid_recovery_key_title") 
  }
  /// Use Key
  public static var secretsRecoveryWithKeyRecoverAction: String { 
    return VectorL10n.tr("Vector", "secrets_recovery_with_key_recover_action") 
  }
  /// Enter Security Key
  public static var secretsRecoveryWithKeyRecoveryKeyPlaceholder: String { 
    return VectorL10n.tr("Vector", "secrets_recovery_with_key_recovery_key_placeholder") 
  }
  /// Enter
  public static var secretsRecoveryWithKeyRecoveryKeyTitle: String { 
    return VectorL10n.tr("Vector", "secrets_recovery_with_key_recovery_key_title") 
  }
  /// Security Key
  public static var secretsRecoveryWithKeyTitle: String { 
    return VectorL10n.tr("Vector", "secrets_recovery_with_key_title") 
  }
  /// Access your secure message history and your cross-signing identity for verifying other sessions by entering your Security Phrase.
  public static var secretsRecoveryWithPassphraseInformationDefault: String { 
    return VectorL10n.tr("Vector", "secrets_recovery_with_passphrase_information_default") 
  }
  /// Use your Security Phrase to verify this device.
  public static var secretsRecoveryWithPassphraseInformationVerifyDevice: String { 
    return VectorL10n.tr("Vector", "secrets_recovery_with_passphrase_information_verify_device") 
  }
  /// Please verify that you entered the correct Security Phrase.
  public static var secretsRecoveryWithPassphraseInvalidPassphraseMessage: String { 
    return VectorL10n.tr("Vector", "secrets_recovery_with_passphrase_invalid_passphrase_message") 
  }
  /// Unable to access secret storage
  public static var secretsRecoveryWithPassphraseInvalidPassphraseTitle: String { 
    return VectorL10n.tr("Vector", "secrets_recovery_with_passphrase_invalid_passphrase_title") 
  }
  /// Don’t know your Security Phrase? You can 
  public static var secretsRecoveryWithPassphraseLostPassphraseActionPart1: String { 
    return VectorL10n.tr("Vector", "secrets_recovery_with_passphrase_lost_passphrase_action_part1") 
  }
  /// use your Security Key
  public static var secretsRecoveryWithPassphraseLostPassphraseActionPart2: String { 
    return VectorL10n.tr("Vector", "secrets_recovery_with_passphrase_lost_passphrase_action_part2") 
  }
  /// .
  public static var secretsRecoveryWithPassphraseLostPassphraseActionPart3: String { 
    return VectorL10n.tr("Vector", "secrets_recovery_with_passphrase_lost_passphrase_action_part3") 
  }
  /// Enter Security Phrase
  public static var secretsRecoveryWithPassphrasePassphrasePlaceholder: String { 
    return VectorL10n.tr("Vector", "secrets_recovery_with_passphrase_passphrase_placeholder") 
  }
  /// Enter
  public static var secretsRecoveryWithPassphrasePassphraseTitle: String { 
    return VectorL10n.tr("Vector", "secrets_recovery_with_passphrase_passphrase_title") 
  }
  /// Use Phrase
  public static var secretsRecoveryWithPassphraseRecoverAction: String { 
    return VectorL10n.tr("Vector", "secrets_recovery_with_passphrase_recover_action") 
  }
  /// Security Phrase
  public static var secretsRecoveryWithPassphraseTitle: String { 
    return VectorL10n.tr("Vector", "secrets_recovery_with_passphrase_title") 
  }
  /// Enter your Matrix account password to confirm
  public static var secretsResetAuthenticationMessage: String { 
    return VectorL10n.tr("Vector", "secrets_reset_authentication_message") 
  }
  /// Only do this if you have no other device you can verify this device with.
  public static var secretsResetInformation: String { 
    return VectorL10n.tr("Vector", "secrets_reset_information") 
  }
  /// Reset
  public static var secretsResetResetAction: String { 
    return VectorL10n.tr("Vector", "secrets_reset_reset_action") 
  }
  /// Reset everything
  public static var secretsResetTitle: String { 
    return VectorL10n.tr("Vector", "secrets_reset_title") 
  }
  /// You will restart with no history, no messages, trusted devices or trusted users.
  public static var secretsResetWarningMessage: String { 
    return VectorL10n.tr("Vector", "secrets_reset_warning_message") 
  }
  /// If you reset everything
  public static var secretsResetWarningTitle: String { 
    return VectorL10n.tr("Vector", "secrets_reset_warning_title") 
  }
  /// Done
  public static var secretsSetupRecoveryKeyDoneAction: String { 
    return VectorL10n.tr("Vector", "secrets_setup_recovery_key_done_action") 
  }
  /// Save
  public static var secretsSetupRecoveryKeyExportAction: String { 
    return VectorL10n.tr("Vector", "secrets_setup_recovery_key_export_action") 
  }
  /// Store your Security Key somewhere safe. It can be used to unlock your encrypted messages & data.
  public static var secretsSetupRecoveryKeyInformation: String { 
    return VectorL10n.tr("Vector", "secrets_setup_recovery_key_information") 
  }
  /// Loading…
  public static var secretsSetupRecoveryKeyLoading: String { 
    return VectorL10n.tr("Vector", "secrets_setup_recovery_key_loading") 
  }
  /// ✓ Print it and store it somewhere safe\n✓ Save it on a USB key or backup drive\n✓ Copy it to your personal cloud storage
  public static var secretsSetupRecoveryKeyStorageAlertMessage: String { 
    return VectorL10n.tr("Vector", "secrets_setup_recovery_key_storage_alert_message") 
  }
  /// Keep it safe
  public static var secretsSetupRecoveryKeyStorageAlertTitle: String { 
    return VectorL10n.tr("Vector", "secrets_setup_recovery_key_storage_alert_title") 
  }
  /// Save your Security Key
  public static var secretsSetupRecoveryKeyTitle: String { 
    return VectorL10n.tr("Vector", "secrets_setup_recovery_key_title") 
  }
  /// Don't use your Matrix account password.
  public static var secretsSetupRecoveryPassphraseAdditionalInformation: String { 
    return VectorL10n.tr("Vector", "secrets_setup_recovery_passphrase_additional_information") 
  }
  /// Enter your Security Phrase again to confirm it.
  public static var secretsSetupRecoveryPassphraseConfirmInformation: String { 
    return VectorL10n.tr("Vector", "secrets_setup_recovery_passphrase_confirm_information") 
  }
  /// Confirm phrase
  public static var secretsSetupRecoveryPassphraseConfirmPassphrasePlaceholder: String { 
    return VectorL10n.tr("Vector", "secrets_setup_recovery_passphrase_confirm_passphrase_placeholder") 
  }
  /// Confirm
  public static var secretsSetupRecoveryPassphraseConfirmPassphraseTitle: String { 
    return VectorL10n.tr("Vector", "secrets_setup_recovery_passphrase_confirm_passphrase_title") 
  }
  /// Enter a security phrase only you know, used to secure secrets on your server.
  public static var secretsSetupRecoveryPassphraseInformation: String { 
    return VectorL10n.tr("Vector", "secrets_setup_recovery_passphrase_information") 
  }
  /// Remember your Security Phrase. It can be used to unlock your encrypted messages & data.
  public static var secretsSetupRecoveryPassphraseSummaryInformation: String { 
    return VectorL10n.tr("Vector", "secrets_setup_recovery_passphrase_summary_information") 
  }
  /// Save your Security Phrase
  public static var secretsSetupRecoveryPassphraseSummaryTitle: String { 
    return VectorL10n.tr("Vector", "secrets_setup_recovery_passphrase_summary_title") 
  }
  /// Set a Security Phrase
  public static var secretsSetupRecoveryPassphraseTitle: String { 
    return VectorL10n.tr("Vector", "secrets_setup_recovery_passphrase_title") 
  }
  /// Done
  public static var secretsSetupRecoveryPassphraseValidateAction: String { 
    return VectorL10n.tr("Vector", "secrets_setup_recovery_passphrase_validate_action") 
  }
  /// Safeguard against losing access to encrypted messages & data
  public static var secureBackupSetupBannerSubtitle: String { 
    return VectorL10n.tr("Vector", "secure_backup_setup_banner_subtitle") 
  }
  /// Secure Backup
  public static var secureBackupSetupBannerTitle: String { 
    return VectorL10n.tr("Vector", "secure_backup_setup_banner_title") 
  }
  /// If you cancel now, you may lose encrypted messages & data if you lose access to your logins.\n\nYou can also set up Secure Backup & manage your keys in Settings.
  public static var secureKeyBackupSetupCancelAlertMessage: String { 
    return VectorL10n.tr("Vector", "secure_key_backup_setup_cancel_alert_message") 
  }
  /// Are your sure?
  public static var secureKeyBackupSetupCancelAlertTitle: String { 
    return VectorL10n.tr("Vector", "secure_key_backup_setup_cancel_alert_title") 
  }
  /// Delete it
  public static var secureKeyBackupSetupExistingBackupErrorDeleteIt: String { 
    return VectorL10n.tr("Vector", "secure_key_backup_setup_existing_backup_error_delete_it") 
  }
  /// Unlock it to reuse it in the secure backup or delete it to create a new messages backup in the secure backup.
  public static var secureKeyBackupSetupExistingBackupErrorInfo: String { 
    return VectorL10n.tr("Vector", "secure_key_backup_setup_existing_backup_error_info") 
  }
  /// A backup for messages already exists
  public static var secureKeyBackupSetupExistingBackupErrorTitle: String { 
    return VectorL10n.tr("Vector", "secure_key_backup_setup_existing_backup_error_title") 
  }
  /// Unlock it
  public static var secureKeyBackupSetupExistingBackupErrorUnlockIt: String { 
    return VectorL10n.tr("Vector", "secure_key_backup_setup_existing_backup_error_unlock_it") 
  }
  /// Safeguard against losing access to encrypted messages & data by backing up encryption keys on your server.
  public static var secureKeyBackupSetupIntroInfo: String { 
    return VectorL10n.tr("Vector", "secure_key_backup_setup_intro_info") 
  }
  /// Secure Backup
  public static var secureKeyBackupSetupIntroTitle: String { 
    return VectorL10n.tr("Vector", "secure_key_backup_setup_intro_title") 
  }
  /// Generate a security key to store somewhere safe like a password manager or a safe.
  public static var secureKeyBackupSetupIntroUseSecurityKeyInfo: String { 
    return VectorL10n.tr("Vector", "secure_key_backup_setup_intro_use_security_key_info") 
  }
  /// Use a Security Key
  public static var secureKeyBackupSetupIntroUseSecurityKeyTitle: String { 
    return VectorL10n.tr("Vector", "secure_key_backup_setup_intro_use_security_key_title") 
  }
  /// Enter a secret phrase only you know, and generate a key for backup.
  public static var secureKeyBackupSetupIntroUseSecurityPassphraseInfo: String { 
    return VectorL10n.tr("Vector", "secure_key_backup_setup_intro_use_security_passphrase_info") 
  }
  /// Use a Security Phrase
  public static var secureKeyBackupSetupIntroUseSecurityPassphraseTitle: String { 
    return VectorL10n.tr("Vector", "secure_key_backup_setup_intro_use_security_passphrase_title") 
  }
  /// ADVANCED
  public static var securitySettingsAdvanced: String { 
    return VectorL10n.tr("Vector", "security_settings_advanced") 
  }
  /// MESSAGE BACKUP
  public static var securitySettingsBackup: String { 
    return VectorL10n.tr("Vector", "security_settings_backup") 
  }
  /// Never send messages to untrusted sessions
  public static var securitySettingsBlacklistUnverifiedDevices: String { 
    return VectorL10n.tr("Vector", "security_settings_blacklist_unverified_devices") 
  }
  /// Verify all of a users sessions to mark them as trusted and send messages to them.
  public static var securitySettingsBlacklistUnverifiedDevicesDescription: String { 
    return VectorL10n.tr("Vector", "security_settings_blacklist_unverified_devices_description") 
  }
  /// Sorry. This action is not available on %@ iOS yet. Please use another Matrix client to set it up. %@ iOS will use it.
  public static func securitySettingsComingSoon(_ p1: String, _ p2: String) -> String {
    return VectorL10n.tr("Vector", "security_settings_coming_soon", p1, p2)
  }
  /// You should complete security on your current session first.
  public static var securitySettingsCompleteSecurityAlertMessage: String { 
    return VectorL10n.tr("Vector", "security_settings_complete_security_alert_message") 
  }
  /// Complete security
  public static var securitySettingsCompleteSecurityAlertTitle: String { 
    return VectorL10n.tr("Vector", "security_settings_complete_security_alert_title") 
  }
  /// CROSS-SIGNING
  public static var securitySettingsCrosssigning: String { 
    return VectorL10n.tr("Vector", "security_settings_crosssigning") 
  }
  /// Set up
  public static var securitySettingsCrosssigningBootstrap: String { 
    return VectorL10n.tr("Vector", "security_settings_crosssigning_bootstrap") 
  }
  /// Complete security
  public static var securitySettingsCrosssigningCompleteSecurity: String { 
    return VectorL10n.tr("Vector", "security_settings_crosssigning_complete_security") 
  }
  /// Your account has a cross-signing identity, but it is not yet trusted by this session. Complete security of this session.
  public static var securitySettingsCrosssigningInfoExists: String { 
    return VectorL10n.tr("Vector", "security_settings_crosssigning_info_exists") 
  }
  /// Cross-signing is not yet set up.
  public static var securitySettingsCrosssigningInfoNotBootstrapped: String { 
    return VectorL10n.tr("Vector", "security_settings_crosssigning_info_not_bootstrapped") 
  }
  /// Cross-signing is ready for use.
  public static var securitySettingsCrosssigningInfoOk: String { 
    return VectorL10n.tr("Vector", "security_settings_crosssigning_info_ok") 
  }
  /// Cross-signing is enabled. You can trust other users and your other sessions based on cross-signing but you cannot cross-sign from this session because it does not have cross-signing private keys. Complete security of this session.
  public static var securitySettingsCrosssigningInfoTrusted: String { 
    return VectorL10n.tr("Vector", "security_settings_crosssigning_info_trusted") 
  }
  /// Reset
  public static var securitySettingsCrosssigningReset: String { 
    return VectorL10n.tr("Vector", "security_settings_crosssigning_reset") 
  }
  /// MY SESSIONS
  public static var securitySettingsCryptoSessions: String { 
    return VectorL10n.tr("Vector", "security_settings_crypto_sessions") 
  }
  /// If you don’t recognise a login, change your Matrix account password and reset Secure Backup.
  public static var securitySettingsCryptoSessionsDescription2: String { 
    return VectorL10n.tr("Vector", "security_settings_crypto_sessions_description_2") 
  }
  /// Loading sessions…
  public static var securitySettingsCryptoSessionsLoading: String { 
    return VectorL10n.tr("Vector", "security_settings_crypto_sessions_loading") 
  }
  /// CRYPTOGRAPHY
  public static var securitySettingsCryptography: String { 
    return VectorL10n.tr("Vector", "security_settings_cryptography") 
  }
  /// Export keys manually
  public static var securitySettingsExportKeysManually: String { 
    return VectorL10n.tr("Vector", "security_settings_export_keys_manually") 
  }
  /// SECURE BACKUP
  public static var securitySettingsSecureBackup: String { 
    return VectorL10n.tr("Vector", "security_settings_secure_backup") 
  }
  /// Delete Backup
  public static var securitySettingsSecureBackupDelete: String { 
    return VectorL10n.tr("Vector", "security_settings_secure_backup_delete") 
  }
  /// Back up your encryption keys with your account data in case you lose access to your sessions. Your keys will be secured with a unique Security Key.
  public static var securitySettingsSecureBackupDescription: String { 
    return VectorL10n.tr("Vector", "security_settings_secure_backup_description") 
  }
  /// Checking…
  public static var securitySettingsSecureBackupInfoChecking: String { 
    return VectorL10n.tr("Vector", "security_settings_secure_backup_info_checking") 
  }
  /// This session is backing up your keys.
  public static var securitySettingsSecureBackupInfoValid: String { 
    return VectorL10n.tr("Vector", "security_settings_secure_backup_info_valid") 
  }
  /// Reset
  public static var securitySettingsSecureBackupReset: String { 
    return VectorL10n.tr("Vector", "security_settings_secure_backup_reset") 
  }
  /// Restore from Backup
  public static var securitySettingsSecureBackupRestore: String { 
    return VectorL10n.tr("Vector", "security_settings_secure_backup_restore") 
  }
  /// Set up
  public static var securitySettingsSecureBackupSetup: String { 
    return VectorL10n.tr("Vector", "security_settings_secure_backup_setup") 
  }
  /// Security
  public static var securitySettingsTitle: String { 
    return VectorL10n.tr("Vector", "security_settings_title") 
  }
  /// Confirm your identity by entering your Matrix account password
  public static var securitySettingsUserPasswordDescription: String { 
    return VectorL10n.tr("Vector", "security_settings_user_password_description") 
  }
  /// Select an account
  public static var selectAccount: String { 
    return VectorL10n.tr("Vector", "select_account") 
  }
  /// Select All
  public static var selectAll: String { 
    return VectorL10n.tr("Vector", "select_all") 
  }
  /// Send
  public static var send: String { 
    return VectorL10n.tr("Vector", "send") 
  }
  /// Send to %@
  public static func sendTo(_ p1: String) -> String {
    return VectorL10n.tr("Vector", "send_to", p1)
  }
  /// Sending
  public static var sending: String { 
    return VectorL10n.tr("Vector", "sending") 
  }
  /// Accept
  public static var serviceTermsModalAcceptButton: String { 
    return VectorL10n.tr("Vector", "service_terms_modal_accept_button") 
  }
  /// Decline
  public static var serviceTermsModalDeclineButton: String { 
    return VectorL10n.tr("Vector", "service_terms_modal_decline_button") 
  }
  /// This will allow someone to find you if they have your phone number or email saved in their phone contacts.
  public static var serviceTermsModalDescriptionIdentityServer: String { 
    return VectorL10n.tr("Vector", "service_terms_modal_description_identity_server") 
  }
  /// This will allow you to use bots, bridges, widgets and sticker packs.
  public static var serviceTermsModalDescriptionIntegrationManager: String { 
    return VectorL10n.tr("Vector", "service_terms_modal_description_integration_manager") 
  }
  /// This can be disabled anytime in settings.
  public static var serviceTermsModalFooter: String { 
    return VectorL10n.tr("Vector", "service_terms_modal_footer") 
  }
  /// An identity server helps you find your contacts, by looking up their phone number or email address, to see if they already have an account.
  public static var serviceTermsModalInformationDescriptionIdentityServer: String { 
    return VectorL10n.tr("Vector", "service_terms_modal_information_description_identity_server") 
  }
  /// An integration manager lets you add features from third parties.
  public static var serviceTermsModalInformationDescriptionIntegrationManager: String { 
    return VectorL10n.tr("Vector", "service_terms_modal_information_description_integration_manager") 
  }
  /// Identity Server
  public static var serviceTermsModalInformationTitleIdentityServer: String { 
    return VectorL10n.tr("Vector", "service_terms_modal_information_title_identity_server") 
  }
  /// Integration Manager
  public static var serviceTermsModalInformationTitleIntegrationManager: String { 
    return VectorL10n.tr("Vector", "service_terms_modal_information_title_integration_manager") 
  }
  /// Check to accept %@
  public static func serviceTermsModalPolicyCheckboxAccessibilityHint(_ p1: String) -> String {
    return VectorL10n.tr("Vector", "service_terms_modal_policy_checkbox_accessibility_hint", p1)
  }
  /// IDENTITY SERVER TERMS
  public static var serviceTermsModalTableHeaderIdentityServer: String { 
    return VectorL10n.tr("Vector", "service_terms_modal_table_header_identity_server") 
  }
  /// INTEGRATION MANAGER TERMS
  public static var serviceTermsModalTableHeaderIntegrationManager: String { 
    return VectorL10n.tr("Vector", "service_terms_modal_table_header_integration_manager") 
  }
  /// To continue, accept the below terms and conditions
  public static var serviceTermsModalTitleMessage: String { 
    return VectorL10n.tr("Vector", "service_terms_modal_title_message") 
  }
  /// Set Admin
  public static var setAdmin: String { 
    return VectorL10n.tr("Vector", "set_admin") 
  }
  /// Reset Power Level
  public static var setDefaultPowerLevel: String { 
    return VectorL10n.tr("Vector", "set_default_power_level") 
  }
  /// Set Moderator
  public static var setModerator: String { 
    return VectorL10n.tr("Vector", "set_moderator") 
  }
  /// Set Power Level
  public static var setPowerLevel: String { 
    return VectorL10n.tr("Vector", "set_power_level") 
  }
  /// Settings
  public static var settings: String { 
    return VectorL10n.tr("Vector", "settings") 
  }
  /// ABOUT
  public static var settingsAbout: String { 
    return VectorL10n.tr("Vector", "settings_about") 
  }
  /// Invalid credentials
  public static var settingsAdd3pidInvalidPasswordMessage: String { 
    return VectorL10n.tr("Vector", "settings_add_3pid_invalid_password_message") 
  }
  /// To continue, please enter your Matrix account password
  public static var settingsAdd3pidPasswordMessage: String { 
    return VectorL10n.tr("Vector", "settings_add_3pid_password_message") 
  }
  /// Add email address
  public static var settingsAdd3pidPasswordTitleEmail: String { 
    return VectorL10n.tr("Vector", "settings_add_3pid_password_title_email") 
  }
  /// Add phone number
  public static var settingsAdd3pidPasswordTitleMsidsn: String { 
    return VectorL10n.tr("Vector", "settings_add_3pid_password_title_msidsn") 
  }
  /// Add email address
  public static var settingsAddEmailAddress: String { 
    return VectorL10n.tr("Vector", "settings_add_email_address") 
  }
  /// Add phone number
  public static var settingsAddPhoneNumber: String { 
    return VectorL10n.tr("Vector", "settings_add_phone_number") 
  }
  /// ADVANCED
  public static var settingsAdvanced: String { 
    return VectorL10n.tr("Vector", "settings_advanced") 
  }
  /// Send crash and analytics data
  public static var settingsAnalyticsAndCrashData: String { 
    return VectorL10n.tr("Vector", "settings_analytics_and_crash_data") 
  }
  /// Call invitations
  public static var settingsCallInvitations: String { 
    return VectorL10n.tr("Vector", "settings_call_invitations") 
  }
  /// Receive incoming calls on your lock screen. See your %@ calls in the system's call history. If iCloud is enabled, this call history will be shared with Apple.
  public static func settingsCallkitInfo(_ p1: String) -> String {
    return VectorL10n.tr("Vector", "settings_callkit_info", p1)
  }
  /// CALLS
  public static var settingsCallsSettings: String { 
    return VectorL10n.tr("Vector", "settings_calls_settings") 
  }
  /// Allow fallback call assist server
  public static var settingsCallsStunServerFallbackButton: String { 
    return VectorL10n.tr("Vector", "settings_calls_stun_server_fallback_button") 
  }
  /// Allow fallback call assist server %@ when your homeserver does not offer one (your IP address would be shared during a call).
  public static func settingsCallsStunServerFallbackDescription(_ p1: String) -> String {
    return VectorL10n.tr("Vector", "settings_calls_stun_server_fallback_description", p1)
  }
  /// Change password
  public static var settingsChangePassword: String { 
    return VectorL10n.tr("Vector", "settings_change_password") 
  }
  /// Clear cache
  public static var settingsClearCache: String { 
    return VectorL10n.tr("Vector", "settings_clear_cache") 
  }
  /// Homeserver is %@
  public static func settingsConfigHomeServer(_ p1: String) -> String {
    return VectorL10n.tr("Vector", "settings_config_home_server", p1)
  }
  /// Identity server: %@
  public static func settingsConfigIdentityServer(_ p1: String) -> String {
    return VectorL10n.tr("Vector", "settings_config_identity_server", p1)
  }
  /// No build info
  public static var settingsConfigNoBuildInfo: String { 
    return VectorL10n.tr("Vector", "settings_config_no_build_info") 
  }
  /// Logged in as %@
  public static func settingsConfigUserId(_ p1: String) -> String {
    return VectorL10n.tr("Vector", "settings_config_user_id", p1)
  }
  /// Confirm size when sending
  public static var settingsConfirmMediaSize: String { 
    return VectorL10n.tr("Vector", "settings_confirm_media_size") 
  }
  /// When this is on, you’ll be asked to confirm what size images and videos will be sent as.
  public static var settingsConfirmMediaSizeDescription: String { 
    return VectorL10n.tr("Vector", "settings_confirm_media_size_description") 
  }
  /// Confirm password
  public static var settingsConfirmPassword: String { 
    return VectorL10n.tr("Vector", "settings_confirm_password") 
  }
  /// DEVICE CONTACTS
  public static var settingsContacts: String { 
    return VectorL10n.tr("Vector", "settings_contacts") 
  }
  /// Find your contacts
  public static var settingsContactsEnableSync: String { 
    return VectorL10n.tr("Vector", "settings_contacts_enable_sync") 
  }
  /// This will use your identity server to connect you with your contacts, and help them find you.
  public static var settingsContactsEnableSyncDescription: String { 
    return VectorL10n.tr("Vector", "settings_contacts_enable_sync_description") 
  }
  /// Phonebook country
  public static var settingsContactsPhonebookCountry: String { 
    return VectorL10n.tr("Vector", "settings_contacts_phonebook_country") 
  }
  /// Copyright
  public static var settingsCopyright: String { 
    return VectorL10n.tr("Vector", "settings_copyright") 
  }
  /// Encrypt to verified sessions only
  public static var settingsCryptoBlacklistUnverifiedDevices: String { 
    return VectorL10n.tr("Vector", "settings_crypto_blacklist_unverified_devices") 
  }
  /// \nSession ID: 
  public static var settingsCryptoDeviceId: String { 
    return VectorL10n.tr("Vector", "settings_crypto_device_id") 
  }
  /// \nSession key:\n
  public static var settingsCryptoDeviceKey: String { 
    return VectorL10n.tr("Vector", "settings_crypto_device_key") 
  }
  /// Session name: 
  public static var settingsCryptoDeviceName: String { 
    return VectorL10n.tr("Vector", "settings_crypto_device_name") 
  }
  /// Export keys
  public static var settingsCryptoExport: String { 
    return VectorL10n.tr("Vector", "settings_crypto_export") 
  }
  /// CRYPTOGRAPHY
  public static var settingsCryptography: String { 
    return VectorL10n.tr("Vector", "settings_cryptography") 
  }
  /// DEACTIVATE ACCOUNT
  public static var settingsDeactivateAccount: String { 
    return VectorL10n.tr("Vector", "settings_deactivate_account") 
  }
  /// Deactivate account permanently
  public static var settingsDeactivateMyAccount: String { 
    return VectorL10n.tr("Vector", "settings_deactivate_my_account") 
  }
  /// Default Notifications
  public static var settingsDefault: String { 
    return VectorL10n.tr("Vector", "settings_default") 
  }
  /// Device notifications
  public static var settingsDeviceNotifications: String { 
    return VectorL10n.tr("Vector", "settings_device_notifications") 
  }
  /// SESSIONS
  public static var settingsDevices: String { 
    return VectorL10n.tr("Vector", "settings_devices") 
  }
  /// A session's public name is visible to people you communicate with
  public static var settingsDevicesDescription: String { 
    return VectorL10n.tr("Vector", "settings_devices_description") 
  }
  /// Direct messages
  public static var settingsDirectMessages: String { 
    return VectorL10n.tr("Vector", "settings_direct_messages") 
  }
  /// Accept Identity Server Terms
  public static var settingsDiscoveryAcceptTerms: String { 
    return VectorL10n.tr("Vector", "settings_discovery_accept_terms") 
  }
  /// An error occured. Please retry.
  public static var settingsDiscoveryErrorMessage: String { 
    return VectorL10n.tr("Vector", "settings_discovery_error_message") 
  }
  /// You are not currently using an identity server. To be discoverable by existing contacts you known, add one.
  public static var settingsDiscoveryNoIdentityServer: String { 
    return VectorL10n.tr("Vector", "settings_discovery_no_identity_server") 
  }
  /// DISCOVERY
  public static var settingsDiscoverySettings: String { 
    return VectorL10n.tr("Vector", "settings_discovery_settings") 
  }
  /// Agree to the identity server (%@) Terms of Service to allow yourself to be discoverable by email address or phone number.
  public static func settingsDiscoveryTermsNotSigned(_ p1: String) -> String {
    return VectorL10n.tr("Vector", "settings_discovery_terms_not_signed", p1)
  }
  /// Cancel email validation
  public static var settingsDiscoveryThreePidDetailsCancelEmailValidationAction: String { 
    return VectorL10n.tr("Vector", "settings_discovery_three_pid_details_cancel_email_validation_action") 
  }
  /// Enter SMS activation code
  public static var settingsDiscoveryThreePidDetailsEnterSmsCodeAction: String { 
    return VectorL10n.tr("Vector", "settings_discovery_three_pid_details_enter_sms_code_action") 
  }
  /// Manage preferences for this email address, which other users can use to discover you and use to invite you to rooms. Add or remove email addresses in Accounts.
  public static var settingsDiscoveryThreePidDetailsInformationEmail: String { 
    return VectorL10n.tr("Vector", "settings_discovery_three_pid_details_information_email") 
  }
  /// Manage preferences for this phone number, which other users can use to discover you and use to invite you to rooms. Add or remove phone numbers in Accounts.
  public static var settingsDiscoveryThreePidDetailsInformationPhoneNumber: String { 
    return VectorL10n.tr("Vector", "settings_discovery_three_pid_details_information_phone_number") 
  }
  /// Revoke
  public static var settingsDiscoveryThreePidDetailsRevokeAction: String { 
    return VectorL10n.tr("Vector", "settings_discovery_three_pid_details_revoke_action") 
  }
  /// Share
  public static var settingsDiscoveryThreePidDetailsShareAction: String { 
    return VectorL10n.tr("Vector", "settings_discovery_three_pid_details_share_action") 
  }
  /// Manage email
  public static var settingsDiscoveryThreePidDetailsTitleEmail: String { 
    return VectorL10n.tr("Vector", "settings_discovery_three_pid_details_title_email") 
  }
  /// Manage phone number
  public static var settingsDiscoveryThreePidDetailsTitlePhoneNumber: String { 
    return VectorL10n.tr("Vector", "settings_discovery_three_pid_details_title_phone_number") 
  }
  /// Manage which email addresses or phone numbers other users can use to discover you and use to invite you to rooms. Add or remove email addresses or phone numbers from this list in 
  public static var settingsDiscoveryThreePidsManagementInformationPart1: String { 
    return VectorL10n.tr("Vector", "settings_discovery_three_pids_management_information_part1") 
  }
  /// User Settings
  public static var settingsDiscoveryThreePidsManagementInformationPart2: String { 
    return VectorL10n.tr("Vector", "settings_discovery_three_pids_management_information_part2") 
  }
  /// .
  public static var settingsDiscoveryThreePidsManagementInformationPart3: String { 
    return VectorL10n.tr("Vector", "settings_discovery_three_pids_management_information_part3") 
  }
  /// Display Name
  public static var settingsDisplayName: String { 
    return VectorL10n.tr("Vector", "settings_display_name") 
  }
  /// Email
  public static var settingsEmailAddress: String { 
    return VectorL10n.tr("Vector", "settings_email_address") 
  }
  /// Enter your email address
  public static var settingsEmailAddressPlaceholder: String { 
    return VectorL10n.tr("Vector", "settings_email_address_placeholder") 
  }
  /// Integrated calling
  public static var settingsEnableCallkit: String { 
    return VectorL10n.tr("Vector", "settings_enable_callkit") 
  }
  /// Enable in-app notifications
  public static var settingsEnableInappNotifications: String { 
    return VectorL10n.tr("Vector", "settings_enable_inapp_notifications") 
  }
  /// Notifications on this device
  public static var settingsEnablePushNotif: String { 
    return VectorL10n.tr("Vector", "settings_enable_push_notif") 
  }
  /// Enable push notifications
  public static var settingsEnablePushNotifications: String { 
    return VectorL10n.tr("Vector", "settings_enable_push_notifications") 
  }
  /// Rage shake to report bug
  public static var settingsEnableRageshake: String { 
    return VectorL10n.tr("Vector", "settings_enable_rageshake") 
  }
  /// Message bubbles
  public static var settingsEnableRoomMessageBubbles: String { 
    return VectorL10n.tr("Vector", "settings_enable_room_message_bubbles") 
  }
  /// Encrypted direct messages
  public static var settingsEncryptedDirectMessages: String { 
    return VectorL10n.tr("Vector", "settings_encrypted_direct_messages") 
  }
  /// Encrypted group messages
  public static var settingsEncryptedGroupMessages: String { 
    return VectorL10n.tr("Vector", "settings_encrypted_group_messages") 
  }
  /// Enter validation token for %@:
  public static func settingsEnterValidationTokenFor(_ p1: String) -> String {
    return VectorL10n.tr("Vector", "settings_enter_validation_token_for", p1)
  }
  /// Fail to update Matrix account password
  public static var settingsFailToUpdatePassword: String { 
    return VectorL10n.tr("Vector", "settings_fail_to_update_password") 
  }
  /// Fail to update profile
  public static var settingsFailToUpdateProfile: String { 
    return VectorL10n.tr("Vector", "settings_fail_to_update_profile") 
  }
  /// First Name
  public static var settingsFirstName: String { 
    return VectorL10n.tr("Vector", "settings_first_name") 
  }
  /// Show flair where allowed
  public static var settingsFlair: String { 
    return VectorL10n.tr("Vector", "settings_flair") 
  }
  /// Global notification settings are available on your %@ web client
  public static func settingsGlobalSettingsInfo(_ p1: String) -> String {
    return VectorL10n.tr("Vector", "settings_global_settings_info", p1)
  }
  /// Group messages
  public static var settingsGroupMessages: String { 
    return VectorL10n.tr("Vector", "settings_group_messages") 
  }
  /// Using the identity server set above, you can discover and be discoverable by existing contacts you know.
  public static var settingsIdentityServerDescription: String { 
    return VectorL10n.tr("Vector", "settings_identity_server_description") 
  }
  /// No identity server configured
  public static var settingsIdentityServerNoIs: String { 
    return VectorL10n.tr("Vector", "settings_identity_server_no_is") 
  }
  /// You are not currently using an identity server. To discover and be discoverable by existing contacts you know, add one above.
  public static var settingsIdentityServerNoIsDescription: String { 
    return VectorL10n.tr("Vector", "settings_identity_server_no_is_description") 
  }
  /// IDENTITY SERVER
  public static var settingsIdentityServerSettings: String { 
    return VectorL10n.tr("Vector", "settings_identity_server_settings") 
  }
  /// IGNORED USERS
  public static var settingsIgnoredUsers: String { 
    return VectorL10n.tr("Vector", "settings_ignored_users") 
  }
  /// INTEGRATIONS
  public static var settingsIntegrations: String { 
    return VectorL10n.tr("Vector", "settings_integrations") 
  }
  /// Manage integrations
  public static var settingsIntegrationsAllowButton: String { 
    return VectorL10n.tr("Vector", "settings_integrations_allow_button") 
  }
  /// Use an integration manager (%@) to manage bots, bridges, widgets and sticker packs.\n\nIntegration managers receive configuration data, and can modify widgets, send room invites and set power levels on your behalf.
  public static func settingsIntegrationsAllowDescription(_ p1: String) -> String {
    return VectorL10n.tr("Vector", "settings_integrations_allow_description", p1)
  }
  /// KEY BACKUP
  public static var settingsKeyBackup: String { 
    return VectorL10n.tr("Vector", "settings_key_backup") 
  }
  /// Connect this session to Key Backup
  public static var settingsKeyBackupButtonConnect: String { 
    return VectorL10n.tr("Vector", "settings_key_backup_button_connect") 
  }
  /// Start using Key Backup
  public static var settingsKeyBackupButtonCreate: String { 
    return VectorL10n.tr("Vector", "settings_key_backup_button_create") 
  }
  /// Delete Backup
  public static var settingsKeyBackupButtonDelete: String { 
    return VectorL10n.tr("Vector", "settings_key_backup_button_delete") 
  }
  /// Restore from Backup
  public static var settingsKeyBackupButtonRestore: String { 
    return VectorL10n.tr("Vector", "settings_key_backup_button_restore") 
  }
  /// Are you sure? You will lose your encrypted messages if your keys are not backed up properly.
  public static var settingsKeyBackupDeleteConfirmationPromptMsg: String { 
    return VectorL10n.tr("Vector", "settings_key_backup_delete_confirmation_prompt_msg") 
  }
  /// Delete Backup
  public static var settingsKeyBackupDeleteConfirmationPromptTitle: String { 
    return VectorL10n.tr("Vector", "settings_key_backup_delete_confirmation_prompt_title") 
  }
  /// Encrypted messages are secured with end-to-end encryption. Only you and the recipient(s) have the keys to read these messages.
  public static var settingsKeyBackupInfo: String { 
    return VectorL10n.tr("Vector", "settings_key_backup_info") 
  }
  /// Algorithm: %@
  public static func settingsKeyBackupInfoAlgorithm(_ p1: String) -> String {
    return VectorL10n.tr("Vector", "settings_key_backup_info_algorithm", p1)
  }
  /// Checking…
  public static var settingsKeyBackupInfoChecking: String { 
    return VectorL10n.tr("Vector", "settings_key_backup_info_checking") 
  }
  /// Your keys are not being backed up from this session.
  public static var settingsKeyBackupInfoNone: String { 
    return VectorL10n.tr("Vector", "settings_key_backup_info_none") 
  }
  /// This session is not backing up your keys, but you do have an existing backup you can restore from and add to going forward.
  public static var settingsKeyBackupInfoNotValid: String { 
    return VectorL10n.tr("Vector", "settings_key_backup_info_not_valid") 
  }
  /// Backing up %@ keys…
  public static func settingsKeyBackupInfoProgress(_ p1: String) -> String {
    return VectorL10n.tr("Vector", "settings_key_backup_info_progress", p1)
  }
  /// All keys backed up
  public static var settingsKeyBackupInfoProgressDone: String { 
    return VectorL10n.tr("Vector", "settings_key_backup_info_progress_done") 
  }
  /// Back up your keys before signing out to avoid losing them.
  public static var settingsKeyBackupInfoSignoutWarning: String { 
    return VectorL10n.tr("Vector", "settings_key_backup_info_signout_warning") 
  }
  /// Backup has an invalid signature from %@
  public static func settingsKeyBackupInfoTrustSignatureInvalidDeviceUnverified(_ p1: String) -> String {
    return VectorL10n.tr("Vector", "settings_key_backup_info_trust_signature_invalid_device_unverified", p1)
  }
  /// Backup has an invalid signature from %@
  public static func settingsKeyBackupInfoTrustSignatureInvalidDeviceVerified(_ p1: String) -> String {
    return VectorL10n.tr("Vector", "settings_key_backup_info_trust_signature_invalid_device_verified", p1)
  }
  /// Backup has a signature from session with ID: %@
  public static func settingsKeyBackupInfoTrustSignatureUnknown(_ p1: String) -> String {
    return VectorL10n.tr("Vector", "settings_key_backup_info_trust_signature_unknown", p1)
  }
  /// Backup has a valid signature from this session
  public static var settingsKeyBackupInfoTrustSignatureValid: String { 
    return VectorL10n.tr("Vector", "settings_key_backup_info_trust_signature_valid") 
  }
  /// Backup has a signature from %@
  public static func settingsKeyBackupInfoTrustSignatureValidDeviceUnverified(_ p1: String) -> String {
    return VectorL10n.tr("Vector", "settings_key_backup_info_trust_signature_valid_device_unverified", p1)
  }
  /// Backup has a valid signature from %@
  public static func settingsKeyBackupInfoTrustSignatureValidDeviceVerified(_ p1: String) -> String {
    return VectorL10n.tr("Vector", "settings_key_backup_info_trust_signature_valid_device_verified", p1)
  }
  /// This session is backing up your keys.
  public static var settingsKeyBackupInfoValid: String { 
    return VectorL10n.tr("Vector", "settings_key_backup_info_valid") 
  }
  /// Key Backup Version: %@
  public static func settingsKeyBackupInfoVersion(_ p1: String) -> String {
    return VectorL10n.tr("Vector", "settings_key_backup_info_version", p1)
  }
  /// LABS
  public static var settingsLabs: String { 
    return VectorL10n.tr("Vector", "settings_labs") 
  }
  /// Create conference calls with jitsi
  public static var settingsLabsCreateConferenceWithJitsi: String { 
    return VectorL10n.tr("Vector", "settings_labs_create_conference_with_jitsi") 
  }
  /// End-to-End Encryption
  public static var settingsLabsE2eEncryption: String { 
    return VectorL10n.tr("Vector", "settings_labs_e2e_encryption") 
  }
  /// To finish setting up encryption you must log in again.
  public static var settingsLabsE2eEncryptionPromptMessage: String { 
    return VectorL10n.tr("Vector", "settings_labs_e2e_encryption_prompt_message") 
  }
  /// Auto Report Decryption Errors
  public static var settingsLabsEnableAutoReportDecryptionErrors: String { 
    return VectorL10n.tr("Vector", "settings_labs_enable_auto_report_decryption_errors") 
  }
  /// Live location sharing - share current location (active development, and temporarily, locations persist in room history)
  public static var settingsLabsEnableLiveLocationSharing: String { 
    return VectorL10n.tr("Vector", "settings_labs_enable_live_location_sharing") 
  }
  /// New Application Layout
  public static var settingsLabsEnableNewAppLayout: String { 
    return VectorL10n.tr("Vector", "settings_labs_enable_new_app_layout") 
  }
  /// Record the client name, version, and url to recognise sessions more easily in session manager
  public static var settingsLabsEnableNewClientInfoFeature: String { 
    return VectorL10n.tr("Vector", "settings_labs_enable_new_client_info_feature") 
  }
  /// New session manager
  public static var settingsLabsEnableNewSessionManager: String { 
    return VectorL10n.tr("Vector", "settings_labs_enable_new_session_manager") 
  }
  /// Ring for group calls
  public static var settingsLabsEnableRingingForGroupCalls: String { 
    return VectorL10n.tr("Vector", "settings_labs_enable_ringing_for_group_calls") 
  }
  /// Threaded messaging
  public static var settingsLabsEnableThreads: String { 
    return VectorL10n.tr("Vector", "settings_labs_enable_threads") 
  }
  /// Polls
  public static var settingsLabsEnabledPolls: String { 
    return VectorL10n.tr("Vector", "settings_labs_enabled_polls") 
  }
  /// React to messages with emoji
  public static var settingsLabsMessageReaction: String { 
    return VectorL10n.tr("Vector", "settings_labs_message_reaction") 
  }
  /// Show latest avatar and name for users in message history
  public static var settingsLabsUseOnlyLatestUserAvatarAndName: String { 
    return VectorL10n.tr("Vector", "settings_labs_use_only_latest_user_avatar_and_name") 
  }
  /// LINKS
  public static var settingsLinks: String { 
    return VectorL10n.tr("Vector", "settings_links") 
  }
  /// Mark all messages as read
  public static var settingsMarkAllAsRead: String { 
    return VectorL10n.tr("Vector", "settings_mark_all_as_read") 
  }
  /// Mentions and Keywords
  public static var settingsMentionsAndKeywords: String { 
    return VectorL10n.tr("Vector", "settings_mentions_and_keywords") 
  }
  /// You won’t get notifications for mentions & keywords in encrypted rooms on mobile.
  public static var settingsMentionsAndKeywordsEncryptionNotice: String { 
    return VectorL10n.tr("Vector", "settings_mentions_and_keywords_encryption_notice") 
  }
  /// Messages by a bot
  public static var settingsMessagesByABot: String { 
    return VectorL10n.tr("Vector", "settings_messages_by_a_bot") 
  }
  /// @room
  public static var settingsMessagesContainingAtRoom: String { 
    return VectorL10n.tr("Vector", "settings_messages_containing_at_room") 
  }
  /// My display name
  public static var settingsMessagesContainingDisplayName: String { 
    return VectorL10n.tr("Vector", "settings_messages_containing_display_name") 
  }
  /// Keywords
  public static var settingsMessagesContainingKeywords: String { 
    return VectorL10n.tr("Vector", "settings_messages_containing_keywords") 
  }
  /// My username
  public static var settingsMessagesContainingUserName: String { 
    return VectorL10n.tr("Vector", "settings_messages_containing_user_name") 
  }
  /// Add new Keyword
  public static var settingsNewKeyword: String { 
    return VectorL10n.tr("Vector", "settings_new_keyword") 
  }
  /// New password
  public static var settingsNewPassword: String { 
    return VectorL10n.tr("Vector", "settings_new_password") 
  }
  /// Night Mode
  public static var settingsNightMode: String { 
    return VectorL10n.tr("Vector", "settings_night_mode") 
  }
  /// NOTIFICATIONS
  public static var settingsNotifications: String { 
    return VectorL10n.tr("Vector", "settings_notifications") 
  }
  /// To enable notifications, go to your device settings.
  public static var settingsNotificationsDisabledAlertMessage: String { 
    return VectorL10n.tr("Vector", "settings_notifications_disabled_alert_message") 
  }
  /// Notifications disabled
  public static var settingsNotificationsDisabledAlertTitle: String { 
    return VectorL10n.tr("Vector", "settings_notifications_disabled_alert_title") 
  }
  /// Notify me for
  public static var settingsNotifyMeFor: String { 
    return VectorL10n.tr("Vector", "settings_notify_me_for") 
  }
  /// Old password
  public static var settingsOldPassword: String { 
    return VectorL10n.tr("Vector", "settings_old_password") 
  }
  /// Olm Version %@
  public static func settingsOlmVersion(_ p1: String) -> String {
    return VectorL10n.tr("Vector", "settings_olm_version", p1)
  }
  /// Other
  public static var settingsOther: String { 
    return VectorL10n.tr("Vector", "settings_other") 
  }
  /// Your Matrix account password has been updated
  public static var settingsPasswordUpdated: String { 
    return VectorL10n.tr("Vector", "settings_password_updated") 
  }
  /// PHONE CONTACTS
  public static var settingsPhoneContacts: String { 
    return VectorL10n.tr("Vector", "settings_phone_contacts") 
  }
  /// Phone
  public static var settingsPhoneNumber: String { 
    return VectorL10n.tr("Vector", "settings_phone_number") 
  }
  /// Pin rooms with missed notifications
  public static var settingsPinRoomsWithMissedNotif: String { 
    return VectorL10n.tr("Vector", "settings_pin_rooms_with_missed_notif") 
  }
  /// Pin rooms with unread messages
  public static var settingsPinRoomsWithUnread: String { 
    return VectorL10n.tr("Vector", "settings_pin_rooms_with_unread") 
  }
  /// Presence
  public static var settingsPresence: String { 
    return VectorL10n.tr("Vector", "settings_presence") 
  }
  /// Offline Mode
  public static var settingsPresenceOfflineMode: String { 
    return VectorL10n.tr("Vector", "settings_presence_offline_mode") 
  }
  /// If enabled, you will always appear offline to other users, even when using the application.
  public static var settingsPresenceOfflineModeDescription: String { 
    return VectorL10n.tr("Vector", "settings_presence_offline_mode_description") 
  }
  /// Privacy Policy
  public static var settingsPrivacyPolicy: String { 
    return VectorL10n.tr("Vector", "settings_privacy_policy") 
  }
  /// Profile Picture
  public static var settingsProfilePicture: String { 
    return VectorL10n.tr("Vector", "settings_profile_picture") 
  }
  /// Are you sure you want to remove the email address %@?
  public static func settingsRemoveEmailPromptMsg(_ p1: String) -> String {
    return VectorL10n.tr("Vector", "settings_remove_email_prompt_msg", p1)
  }
  /// Are you sure you want to remove the phone number %@?
  public static func settingsRemovePhonePromptMsg(_ p1: String) -> String {
    return VectorL10n.tr("Vector", "settings_remove_phone_prompt_msg", p1)
  }
  /// Confirmation
  public static var settingsRemovePromptTitle: String { 
    return VectorL10n.tr("Vector", "settings_remove_prompt_title") 
  }
  /// Report bug
  public static var settingsReportBug: String { 
    return VectorL10n.tr("Vector", "settings_report_bug") 
  }
  /// Room invitations
  public static var settingsRoomInvitations: String { 
    return VectorL10n.tr("Vector", "settings_room_invitations") 
  }
  /// Room upgrades
  public static var settingsRoomUpgrades: String { 
    return VectorL10n.tr("Vector", "settings_room_upgrades") 
  }
  /// SECURITY
  public static var settingsSecurity: String { 
    return VectorL10n.tr("Vector", "settings_security") 
  }
  /// SENDING IMAGES AND VIDEOS
  public static var settingsSendingMedia: String { 
    return VectorL10n.tr("Vector", "settings_sending_media") 
  }
  /// Show decrypted content
  public static var settingsShowDecryptedContent: String { 
    return VectorL10n.tr("Vector", "settings_show_decrypted_content") 
  }
  /// Show NSFW public rooms
  public static var settingsShowNSFWPublicRooms: String { 
    return VectorL10n.tr("Vector", "settings_show_NSFW_public_rooms") 
  }
  /// Show website preview
  public static var settingsShowUrlPreviews: String { 
    return VectorL10n.tr("Vector", "settings_show_url_previews") 
  }
  /// Previews will only be shown in unencrypted rooms.
  public static var settingsShowUrlPreviewsDescription: String { 
    return VectorL10n.tr("Vector", "settings_show_url_previews_description") 
  }
  /// Sign Out
  public static var settingsSignOut: String { 
    return VectorL10n.tr("Vector", "settings_sign_out") 
  }
  /// Are you sure?
  public static var settingsSignOutConfirmation: String { 
    return VectorL10n.tr("Vector", "settings_sign_out_confirmation") 
  }
  /// You will lose your end-to-end encryption keys. That means you will no longer be able to read old messages in encrypted rooms on this device.
  public static var settingsSignOutE2eWarn: String { 
    return VectorL10n.tr("Vector", "settings_sign_out_e2e_warn") 
  }
  /// Surname
  public static var settingsSurname: String { 
    return VectorL10n.tr("Vector", "settings_surname") 
  }
  /// Terms & Conditions
  public static var settingsTermConditions: String { 
    return VectorL10n.tr("Vector", "settings_term_conditions") 
  }
  /// Third-party Notices
  public static var settingsThirdPartyNotices: String { 
    return VectorL10n.tr("Vector", "settings_third_party_notices") 
  }
  /// Manage which email addresses or phone numbers you can use to log in or recover your account here. Control who can find you in 
  public static var settingsThreePidsManagementInformationPart1: String { 
    return VectorL10n.tr("Vector", "settings_three_pids_management_information_part1") 
  }
  /// Discovery
  public static var settingsThreePidsManagementInformationPart2: String { 
    return VectorL10n.tr("Vector", "settings_three_pids_management_information_part2") 
  }
  /// .
  public static var settingsThreePidsManagementInformationPart3: String { 
    return VectorL10n.tr("Vector", "settings_three_pids_management_information_part3") 
  }
  /// TIMELINE
  public static var settingsTimeline: String { 
    return VectorL10n.tr("Vector", "settings_timeline") 
  }
  /// Settings
  public static var settingsTitle: String { 
    return VectorL10n.tr("Vector", "settings_title") 
  }
  /// Configuration
  public static var settingsTitleConfig: String { 
    return VectorL10n.tr("Vector", "settings_title_config") 
  }
  /// Notifications
  public static var settingsTitleNotifications: String { 
    return VectorL10n.tr("Vector", "settings_title_notifications") 
  }
  /// Language
  public static var settingsUiLanguage: String { 
    return VectorL10n.tr("Vector", "settings_ui_language") 
  }
  /// Show a placeholder for removed messages
  public static var settingsUiShowRedactionsInRoomHistory: String { 
    return VectorL10n.tr("Vector", "settings_ui_show_redactions_in_room_history") 
  }
  /// Theme
  public static var settingsUiTheme: String { 
    return VectorL10n.tr("Vector", "settings_ui_theme") 
  }
  /// Auto
  public static var settingsUiThemeAuto: String { 
    return VectorL10n.tr("Vector", "settings_ui_theme_auto") 
  }
  /// Black
  public static var settingsUiThemeBlack: String { 
    return VectorL10n.tr("Vector", "settings_ui_theme_black") 
  }
  /// Dark
  public static var settingsUiThemeDark: String { 
    return VectorL10n.tr("Vector", "settings_ui_theme_dark") 
  }
  /// Light
  public static var settingsUiThemeLight: String { 
    return VectorL10n.tr("Vector", "settings_ui_theme_light") 
  }
  /// "Auto" uses your device's "Invert Colours" settings
  public static var settingsUiThemePickerMessageInvertColours: String { 
    return VectorL10n.tr("Vector", "settings_ui_theme_picker_message_invert_colours") 
  }
  /// "Auto" matches your device's system theme
  public static var settingsUiThemePickerMessageMatchSystemTheme: String { 
    return VectorL10n.tr("Vector", "settings_ui_theme_picker_message_match_system_theme") 
  }
  /// Select a theme
  public static var settingsUiThemePickerTitle: String { 
    return VectorL10n.tr("Vector", "settings_ui_theme_picker_title") 
  }
  /// Show all messages from %@?
  public static func settingsUnignoreUser(_ p1: String) -> String {
    return VectorL10n.tr("Vector", "settings_unignore_user", p1)
  }
  /// USER INTERFACE
  public static var settingsUserInterface: String { 
    return VectorL10n.tr("Vector", "settings_user_interface") 
  }
  /// USER SETTINGS
  public static var settingsUserSettings: String { 
    return VectorL10n.tr("Vector", "settings_user_settings") 
  }
  /// Version %@
  public static func settingsVersion(_ p1: String) -> String {
    return VectorL10n.tr("Vector", "settings_version", p1)
  }
  /// Your Keywords
  public static var settingsYourKeywords: String { 
    return VectorL10n.tr("Vector", "settings_your_keywords") 
  }
  /// Share
  public static var share: String { 
    return VectorL10n.tr("Vector", "share") 
  }
  /// Login in the main app to share content
  public static var shareExtensionAuthPrompt: String { 
    return VectorL10n.tr("Vector", "share_extension_auth_prompt") 
  }
  /// Failed to send. Check in the main app the encryption settings for this room
  public static var shareExtensionFailedToEncrypt: String { 
    return VectorL10n.tr("Vector", "share_extension_failed_to_encrypt") 
  }
  /// Send in %@ for better quality, or send in low quality below.
  public static func shareExtensionLowQualityVideoMessage(_ p1: String) -> String {
    return VectorL10n.tr("Vector", "share_extension_low_quality_video_message", p1)
  }
  /// Video will be sent in low quality
  public static var shareExtensionLowQualityVideoTitle: String { 
    return VectorL10n.tr("Vector", "share_extension_low_quality_video_title") 
  }
  /// Send now
  public static var shareExtensionSendNow: String { 
    return VectorL10n.tr("Vector", "share_extension_send_now") 
  }
  /// Share invite link
  public static var shareInviteLinkAction: String { 
    return VectorL10n.tr("Vector", "share_invite_link_action") 
  }
  /// Hey, join this room on %@
  public static func shareInviteLinkRoomText(_ p1: String) -> String {
    return VectorL10n.tr("Vector", "share_invite_link_room_text", p1)
  }
  /// Hey, join this space on %@
  public static func shareInviteLinkSpaceText(_ p1: String) -> String {
    return VectorL10n.tr("Vector", "share_invite_link_space_text", p1)
  }
  /// Show Details
  public static var showDetails: String { 
    return VectorL10n.tr("Vector", "show_details") 
  }
  /// Feedback
  public static var sideMenuActionFeedback: String { 
    return VectorL10n.tr("Vector", "side_menu_action_feedback") 
  }
  /// Help
  public static var sideMenuActionHelp: String { 
    return VectorL10n.tr("Vector", "side_menu_action_help") 
  }
  /// Invite friends
  public static var sideMenuActionInviteFriends: String { 
    return VectorL10n.tr("Vector", "side_menu_action_invite_friends") 
  }
  /// Settings
  public static var sideMenuActionSettings: String { 
    return VectorL10n.tr("Vector", "side_menu_action_settings") 
  }
  /// Version %@
  public static func sideMenuAppVersion(_ p1: String) -> String {
    return VectorL10n.tr("Vector", "side_menu_app_version", p1)
  }
  /// Swipe right or tap to see all rooms
  public static var sideMenuCoachMessage: String { 
    return VectorL10n.tr("Vector", "side_menu_coach_message") 
  }
  /// Left panel
  public static var sideMenuRevealActionAccessibilityLabel: String { 
    return VectorL10n.tr("Vector", "side_menu_reveal_action_accessibility_label") 
  }
  /// Sign out
  public static var signOut: String { 
    return VectorL10n.tr("Vector", "sign_out") 
  }
  /// Are you sure you want to sign out?
  public static var signOutConfirmationMessage: String { 
    return VectorL10n.tr("Vector", "sign_out_confirmation_message") 
  }
  /// Sign out
  public static var signOutExistingKeyBackupAlertSignOutAction: String { 
    return VectorL10n.tr("Vector", "sign_out_existing_key_backup_alert_sign_out_action") 
  }
  /// Are you sure you want to sign out?
  public static var signOutExistingKeyBackupAlertTitle: String { 
    return VectorL10n.tr("Vector", "sign_out_existing_key_backup_alert_title") 
  }
  /// I'll wait
  public static var signOutKeyBackupInProgressAlertCancelAction: String { 
    return VectorL10n.tr("Vector", "sign_out_key_backup_in_progress_alert_cancel_action") 
  }
  /// I don't want my encrypted messages
  public static var signOutKeyBackupInProgressAlertDiscardKeyBackupAction: String { 
    return VectorL10n.tr("Vector", "sign_out_key_backup_in_progress_alert_discard_key_backup_action") 
  }
  /// Key backup in progress. If you sign out now you’ll lose access to your encrypted messages.
  public static var signOutKeyBackupInProgressAlertTitle: String { 
    return VectorL10n.tr("Vector", "sign_out_key_backup_in_progress_alert_title") 
  }
  /// I don't want my encrypted messages
  public static var signOutNonExistingKeyBackupAlertDiscardKeyBackupAction: String { 
    return VectorL10n.tr("Vector", "sign_out_non_existing_key_backup_alert_discard_key_backup_action") 
  }
  /// Start using Secure Backup
  public static var signOutNonExistingKeyBackupAlertSetupSecureBackupAction: String { 
    return VectorL10n.tr("Vector", "sign_out_non_existing_key_backup_alert_setup_secure_backup_action") 
  }
  /// You’ll lose access to your encrypted messages if you sign out now
  public static var signOutNonExistingKeyBackupAlertTitle: String { 
    return VectorL10n.tr("Vector", "sign_out_non_existing_key_backup_alert_title") 
  }
  /// Backup
  public static var signOutNonExistingKeyBackupSignOutConfirmationAlertBackupAction: String { 
    return VectorL10n.tr("Vector", "sign_out_non_existing_key_backup_sign_out_confirmation_alert_backup_action") 
  }
  /// You'll lose access to your encrypted messages unless you back up your keys before signing out.
  public static var signOutNonExistingKeyBackupSignOutConfirmationAlertMessage: String { 
    return VectorL10n.tr("Vector", "sign_out_non_existing_key_backup_sign_out_confirmation_alert_message") 
  }
  /// Sign out
  public static var signOutNonExistingKeyBackupSignOutConfirmationAlertSignOutAction: String { 
    return VectorL10n.tr("Vector", "sign_out_non_existing_key_backup_sign_out_confirmation_alert_sign_out_action") 
  }
  /// You'll lose your encrypted messages
  public static var signOutNonExistingKeyBackupSignOutConfirmationAlertTitle: String { 
    return VectorL10n.tr("Vector", "sign_out_non_existing_key_backup_sign_out_confirmation_alert_title") 
  }
  /// Sign up
  public static var signUp: String { 
    return VectorL10n.tr("Vector", "sign_up") 
  }
  /// Skip
  public static var skip: String { 
    return VectorL10n.tr("Vector", "skip") 
  }
  /// Continue with %@
  public static func socialLoginButtonTitleContinue(_ p1: String) -> String {
    return VectorL10n.tr("Vector", "social_login_button_title_continue", p1)
  }
  /// Sign In with %@
  public static func socialLoginButtonTitleSignIn(_ p1: String) -> String {
    return VectorL10n.tr("Vector", "social_login_button_title_sign_in", p1)
  }
  /// Sign Up with %@
  public static func socialLoginButtonTitleSignUp(_ p1: String) -> String {
    return VectorL10n.tr("Vector", "social_login_button_title_sign_up", p1)
  }
  /// Continue with
  public static var socialLoginListTitleContinue: String { 
    return VectorL10n.tr("Vector", "social_login_list_title_continue") 
  }
  /// Or
  public static var socialLoginListTitleSignIn: String { 
    return VectorL10n.tr("Vector", "social_login_list_title_sign_in") 
  }
  /// Or
  public static var socialLoginListTitleSignUp: String { 
    return VectorL10n.tr("Vector", "social_login_list_title_sign_up") 
  }
  /// Change space avatar
  public static var spaceAvatarViewAccessibilityHint: String { 
    return VectorL10n.tr("Vector", "space_avatar_view_accessibility_hint") 
  }
  /// avatar
  public static var spaceAvatarViewAccessibilityLabel: String { 
    return VectorL10n.tr("Vector", "space_avatar_view_accessibility_label") 
  }
  /// BETA
  public static var spaceBetaAnnounceBadge: String { 
    return VectorL10n.tr("Vector", "space_beta_announce_badge") 
  }
  /// Spaces are a new way to group rooms and people. They’re not on iOS yet, but you can use them now on Web and Desktop.
  public static var spaceBetaAnnounceInformation: String { 
    return VectorL10n.tr("Vector", "space_beta_announce_information") 
  }
  /// The new version of communities
  public static var spaceBetaAnnounceSubtitle: String { 
    return VectorL10n.tr("Vector", "space_beta_announce_subtitle") 
  }
  /// Spaces are coming soon
  public static var spaceBetaAnnounceTitle: String { 
    return VectorL10n.tr("Vector", "space_beta_announce_title") 
  }
  /// Space detail
  public static var spaceDetailNavTitle: String { 
    return VectorL10n.tr("Vector", "space_detail_nav_title") 
  }
  /// Spaces are a new way to group rooms and people.\n\nThey’ll be here soon. For now, if you join one on another platform, you will be able to access any rooms you join here.
  public static var spaceFeatureUnavailableInformation: String { 
    return VectorL10n.tr("Vector", "space_feature_unavailable_information") 
  }
  /// Spaces aren't on iOS yet, but you can use them now on Web and Desktop
  public static var spaceFeatureUnavailableSubtitle: String { 
    return VectorL10n.tr("Vector", "space_feature_unavailable_subtitle") 
  }
  /// Spaces aren’t here yet
  public static var spaceFeatureUnavailableTitle: String { 
    return VectorL10n.tr("Vector", "space_feature_unavailable_title") 
  }
  /// Show all rooms
  public static var spaceHomeShowAllRooms: String { 
    return VectorL10n.tr("Vector", "space_home_show_all_rooms") 
  }
  /// Space invite
  public static var spaceInviteNavTitle: String { 
    return VectorL10n.tr("Vector", "space_invite_nav_title") 
  }
  /// You do not have permission to invite people to this space
  public static var spaceInviteNotEnoughPermission: String { 
    return VectorL10n.tr("Vector", "space_invite_not_enough_permission") 
  }
  /// Ban from this space
  public static var spaceParticipantsActionBan: String { 
    return VectorL10n.tr("Vector", "space_participants_action_ban") 
  }
  /// Remove from this space
  public static var spaceParticipantsActionRemove: String { 
    return VectorL10n.tr("Vector", "space_participants_action_remove") 
  }
  /// Private space
  public static var spacePrivateJoinRule: String { 
    return VectorL10n.tr("Vector", "space_private_join_rule") 
  }
  /// Invite only, best for yourself or teams
  public static var spacePrivateJoinRuleDetail: String { 
    return VectorL10n.tr("Vector", "space_private_join_rule_detail") 
  }
  /// Public space
  public static var spacePublicJoinRule: String { 
    return VectorL10n.tr("Vector", "space_public_join_rule") 
  }
  /// Open to anyone, best for communities
  public static var spacePublicJoinRuleDetail: String { 
    return VectorL10n.tr("Vector", "space_public_join_rule_detail") 
  }
  /// Create Space
  public static var spaceSelectorCreateSpace: String { 
    return VectorL10n.tr("Vector", "space_selector_create_space") 
  }
  /// Spaces are a way to group rooms and people. Create a space to get started.
  public static var spaceSelectorEmptyViewInformation: String { 
    return VectorL10n.tr("Vector", "space_selector_empty_view_information") 
  }
  /// No spaces yet.
  public static var spaceSelectorEmptyViewTitle: String { 
    return VectorL10n.tr("Vector", "space_selector_empty_view_title") 
  }
  /// My spaces
  public static var spaceSelectorTitle: String { 
    return VectorL10n.tr("Vector", "space_selector_title") 
  }
  /// Who can access this space?
  public static var spaceSettingsAccessSection: String { 
    return VectorL10n.tr("Vector", "space_settings_access_section") 
  }
  /// Your space is viewable at\n%@
  public static func spaceSettingsCurrentAddressMessage(_ p1: String) -> String {
    return VectorL10n.tr("Vector", "space_settings_current_address_message", p1)
  }
  /// Failed to update space settings. Do you want to retry?
  public static var spaceSettingsUpdateFailedMessage: String { 
    return VectorL10n.tr("Vector", "space_settings_update_failed_message") 
  }
  /// space
  public static var spaceTag: String { 
    return VectorL10n.tr("Vector", "space_tag") 
  }
  /// Description
  public static var spaceTopic: String { 
    return VectorL10n.tr("Vector", "space_topic") 
  }
  /// Add room
  public static var spacesAddRoom: String { 
    return VectorL10n.tr("Vector", "spaces_add_room") 
  }
  /// You do not have permissions to add rooms to this space.
  public static var spacesAddRoomMissingPermissionMessage: String { 
    return VectorL10n.tr("Vector", "spaces_add_room_missing_permission_message") 
  }
  /// Adding rooms coming soon
  public static var spacesAddRoomsComingSoonTitle: String { 
    return VectorL10n.tr("Vector", "spaces_add_rooms_coming_soon_title") 
  }
  /// Add space
  public static var spacesAddSpace: String { 
    return VectorL10n.tr("Vector", "spaces_add_space") 
  }
  /// Create space
  public static var spacesAddSpaceTitle: String { 
    return VectorL10n.tr("Vector", "spaces_add_space_title") 
  }
  /// Create space within %@
  public static func spacesAddSubspaceTitle(_ p1: String) -> String {
    return VectorL10n.tr("Vector", "spaces_add_subspace_title", p1)
  }
  /// This feature hasn’t been implemented here, but it’s on the way. For now, you can do that with %@ on your computer.
  public static func spacesComingSoonDetail(_ p1: String) -> String {
    return VectorL10n.tr("Vector", "spaces_coming_soon_detail", p1)
  }
  /// Coming soon
  public static var spacesComingSoonTitle: String { 
    return VectorL10n.tr("Vector", "spaces_coming_soon_title") 
  }
  /// Create a space
  public static var spacesCreateSpaceTitle: String { 
    return VectorL10n.tr("Vector", "spaces_create_space_title") 
  }
  /// Create a subspace
  public static var spacesCreateSubspaceTitle: String { 
    return VectorL10n.tr("Vector", "spaces_create_subspace_title") 
  }
  /// As this space is just for you, no one will be informed. You can add more later.
  public static var spacesCreationAddRoomsMessage: String { 
    return VectorL10n.tr("Vector", "spaces_creation_add_rooms_message") 
  }
  /// What do you want to add?
  public static var spacesCreationAddRoomsTitle: String { 
    return VectorL10n.tr("Vector", "spaces_creation_add_rooms_title") 
  }
  /// Address
  public static var spacesCreationAddress: String { 
    return VectorL10n.tr("Vector", "spaces_creation_address") 
  }
  /// %@\nalready exists
  public static func spacesCreationAddressAlreadyExists(_ p1: String) -> String {
    return VectorL10n.tr("Vector", "spaces_creation_address_already_exists", p1)
  }
  /// Your space will be viewable at\n%@
  public static func spacesCreationAddressDefaultMessage(_ p1: String) -> String {
    return VectorL10n.tr("Vector", "spaces_creation_address_default_message", p1)
  }
  /// %@\nhas invalid characters
  public static func spacesCreationAddressInvalidCharacters(_ p1: String) -> String {
    return VectorL10n.tr("Vector", "spaces_creation_address_invalid_characters", p1)
  }
  /// Your progress will be lost.
  public static var spacesCreationCancelMessage: String { 
    return VectorL10n.tr("Vector", "spaces_creation_cancel_message") 
  }
  /// Stop creating a space?
  public static var spacesCreationCancelTitle: String { 
    return VectorL10n.tr("Vector", "spaces_creation_cancel_title") 
  }
  /// Email
  public static var spacesCreationEmailInvitesEmailTitle: String { 
    return VectorL10n.tr("Vector", "spaces_creation_email_invites_email_title") 
  }
  /// You can invite them later too.
  public static var spacesCreationEmailInvitesMessage: String { 
    return VectorL10n.tr("Vector", "spaces_creation_email_invites_message") 
  }
  /// Invite your team
  public static var spacesCreationEmailInvitesTitle: String { 
    return VectorL10n.tr("Vector", "spaces_creation_email_invites_title") 
  }
  /// Name required
  public static var spacesCreationEmptyRoomNameError: String { 
    return VectorL10n.tr("Vector", "spaces_creation_empty_room_name_error") 
  }
  /// You can change this later
  public static var spacesCreationFooter: String { 
    return VectorL10n.tr("Vector", "spaces_creation_footer") 
  }
  /// Spaces are a new way to group rooms and people.
  public static var spacesCreationHint: String { 
    return VectorL10n.tr("Vector", "spaces_creation_hint") 
  }
  /// in %@ spaces
  public static func spacesCreationInManySpaces(_ p1: String) -> String {
    return VectorL10n.tr("Vector", "spaces_creation_in_many_spaces", p1)
  }
  /// in 1 space
  public static var spacesCreationInOneSpace: String { 
    return VectorL10n.tr("Vector", "spaces_creation_in_one_space") 
  }
  /// in %@
  public static func spacesCreationInSpacename(_ p1: String) -> String {
    return VectorL10n.tr("Vector", "spaces_creation_in_spacename", p1)
  }
  /// in %@ + %@ spaces
  public static func spacesCreationInSpacenamePlusMany(_ p1: String, _ p2: String) -> String {
    return VectorL10n.tr("Vector", "spaces_creation_in_spacename_plus_many", p1, p2)
  }
  /// in %@ + 1 space
  public static func spacesCreationInSpacenamePlusOne(_ p1: String) -> String {
    return VectorL10n.tr("Vector", "spaces_creation_in_spacename_plus_one", p1)
  }
  /// Invite by username
  public static var spacesCreationInviteByUsername: String { 
    return VectorL10n.tr("Vector", "spaces_creation_invite_by_username") 
  }
  /// You can invite them later too.
  public static var spacesCreationInviteByUsernameMessage: String { 
    return VectorL10n.tr("Vector", "spaces_creation_invite_by_username_message") 
  }
  /// Invite your team
  public static var spacesCreationInviteByUsernameTitle: String { 
    return VectorL10n.tr("Vector", "spaces_creation_invite_by_username_title") 
  }
  /// General
  public static var spacesCreationNewRoomsGeneral: String { 
    return VectorL10n.tr("Vector", "spaces_creation_new_rooms_general") 
  }
  /// We’ll create a room for each one.
  public static var spacesCreationNewRoomsMessage: String { 
    return VectorL10n.tr("Vector", "spaces_creation_new_rooms_message") 
  }
  /// Random
  public static var spacesCreationNewRoomsRandom: String { 
    return VectorL10n.tr("Vector", "spaces_creation_new_rooms_random") 
  }
  /// Room name
  public static var spacesCreationNewRoomsRoomNameTitle: String { 
    return VectorL10n.tr("Vector", "spaces_creation_new_rooms_room_name_title") 
  }
  /// Support
  public static var spacesCreationNewRoomsSupport: String { 
    return VectorL10n.tr("Vector", "spaces_creation_new_rooms_support") 
  }
  /// What are some discussions you’ll have?
  public static var spacesCreationNewRoomsTitle: String { 
    return VectorL10n.tr("Vector", "spaces_creation_new_rooms_title") 
  }
  /// Adding %@ rooms
  public static func spacesCreationPostProcessAddingRooms(_ p1: String) -> String {
    return VectorL10n.tr("Vector", "spaces_creation_post_process_adding_rooms", p1)
  }
  /// Creating %@
  public static func spacesCreationPostProcessCreatingRoom(_ p1: String) -> String {
    return VectorL10n.tr("Vector", "spaces_creation_post_process_creating_room", p1)
  }
  /// Creating space
  public static var spacesCreationPostProcessCreatingSpace: String { 
    return VectorL10n.tr("Vector", "spaces_creation_post_process_creating_space") 
  }
  /// Creating %@
  public static func spacesCreationPostProcessCreatingSpaceTask(_ p1: String) -> String {
    return VectorL10n.tr("Vector", "spaces_creation_post_process_creating_space_task", p1)
  }
  /// Inviting %@ users
  public static func spacesCreationPostProcessInvitingUsers(_ p1: String) -> String {
    return VectorL10n.tr("Vector", "spaces_creation_post_process_inviting_users", p1)
  }
  /// Uploading avatar
  public static var spacesCreationPostProcessUploadingAvatar: String { 
    return VectorL10n.tr("Vector", "spaces_creation_post_process_uploading_avatar") 
  }
  /// Your private space
  public static var spacesCreationPrivateSpaceTitle: String { 
    return VectorL10n.tr("Vector", "spaces_creation_private_space_title") 
  }
  /// Your public space
  public static var spacesCreationPublicSpaceTitle: String { 
    return VectorL10n.tr("Vector", "spaces_creation_public_space_title") 
  }
  /// Add some details to help it stand out. You can change these at any point.
  public static var spacesCreationSettingsMessage: String { 
    return VectorL10n.tr("Vector", "spaces_creation_settings_message") 
  }
  /// A private space to organise your rooms
  public static var spacesCreationSharingTypeJustMeDetail: String { 
    return VectorL10n.tr("Vector", "spaces_creation_sharing_type_just_me_detail") 
  }
  /// Just me
  public static var spacesCreationSharingTypeJustMeTitle: String { 
    return VectorL10n.tr("Vector", "spaces_creation_sharing_type_just_me_title") 
  }
  /// A private space for you & your teammates
  public static var spacesCreationSharingTypeMeAndTeammatesDetail: String { 
    return VectorL10n.tr("Vector", "spaces_creation_sharing_type_me_and_teammates_detail") 
  }
  /// Me and teammates
  public static var spacesCreationSharingTypeMeAndTeammatesTitle: String { 
    return VectorL10n.tr("Vector", "spaces_creation_sharing_type_me_and_teammates_title") 
  }
  /// Make sure the right people have access %@. You can change this later.
  public static func spacesCreationSharingTypeMessage(_ p1: String) -> String {
    return VectorL10n.tr("Vector", "spaces_creation_sharing_type_message", p1)
  }
  /// Who are you working with?
  public static var spacesCreationSharingTypeTitle: String { 
    return VectorL10n.tr("Vector", "spaces_creation_sharing_type_title") 
  }
  /// To join an existing space, you need an invite.
  public static var spacesCreationVisibilityMessage: String { 
    return VectorL10n.tr("Vector", "spaces_creation_visibility_message") 
  }
  /// What type of space do you want to create?
  public static var spacesCreationVisibilityTitle: String { 
    return VectorL10n.tr("Vector", "spaces_creation_visibility_title") 
  }
  /// Some rooms may be hidden because they’re private and you need an invite.
  public static var spacesEmptySpaceDetail: String { 
    return VectorL10n.tr("Vector", "spaces_empty_space_detail") 
  }
  /// This space has no rooms (yet)
  public static var spacesEmptySpaceTitle: String { 
    return VectorL10n.tr("Vector", "spaces_empty_space_title") 
  }
  /// Explore rooms
  public static var spacesExploreRooms: String { 
    return VectorL10n.tr("Vector", "spaces_explore_rooms") 
  }
  /// Explore %@
  public static func spacesExploreRoomsFormat(_ p1: String) -> String {
    return VectorL10n.tr("Vector", "spaces_explore_rooms_format", p1)
  }
  /// 1 room
  public static var spacesExploreRoomsOneRoom: String { 
    return VectorL10n.tr("Vector", "spaces_explore_rooms_one_room") 
  }
  /// %@ rooms
  public static func spacesExploreRoomsRoomNumber(_ p1: String) -> String {
    return VectorL10n.tr("Vector", "spaces_explore_rooms_room_number", p1)
  }
  /// This feature isn't available here. For now, you can do this with %@ on your computer.
  public static func spacesFeatureNotAvailable(_ p1: String) -> String {
    return VectorL10n.tr("Vector", "spaces_feature_not_available", p1)
  }
  /// Home
  public static var spacesHomeSpaceTitle: String { 
    return VectorL10n.tr("Vector", "spaces_home_space_title") 
  }
  /// Invite people
  public static var spacesInvitePeople: String { 
    return VectorL10n.tr("Vector", "spaces_invite_people") 
  }
  /// Invites coming soon
  public static var spacesInvitesComingSoonTitle: String { 
    return VectorL10n.tr("Vector", "spaces_invites_coming_soon_title") 
  }
  /// Spaces
  public static var spacesLeftPanelTitle: String { 
    return VectorL10n.tr("Vector", "spaces_left_panel_title") 
  }
  /// Looking for someone not in %@? For now, you can invite them on web or desktop.
  public static func spacesNoMemberFoundDetail(_ p1: String) -> String {
    return VectorL10n.tr("Vector", "spaces_no_member_found_detail", p1)
  }
  /// No results found
  public static var spacesNoResultFoundTitle: String { 
    return VectorL10n.tr("Vector", "spaces_no_result_found_title") 
  }
  /// Some results may be hidden because they’re private and you need an invite to join them.
  public static var spacesNoRoomFoundDetail: String { 
    return VectorL10n.tr("Vector", "spaces_no_room_found_detail") 
  }
  /// The created space will be added to %@.
  public static func spacesSubspaceCreationVisibilityMessage(_ p1: String) -> String {
    return VectorL10n.tr("Vector", "spaces_subspace_creation_visibility_message", p1)
  }
  /// What type of subspace do you want to create?
  public static var spacesSubspaceCreationVisibilityTitle: String { 
    return VectorL10n.tr("Vector", "spaces_subspace_creation_visibility_title") 
  }
  /// Suggested
  public static var spacesSuggestedRoom: String { 
    return VectorL10n.tr("Vector", "spaces_suggested_room") 
  }
  /// If the server administrator has said that this is expected, ensure that the fingerprint below matches the fingerprint provided by them.
  public static var sslCertNewAccountExpl: String { 
    return VectorL10n.tr("Vector", "ssl_cert_new_account_expl") 
  }
  /// This could mean that someone is maliciously intercepting your traffic, or that your phone does not trust the certificate provided by the remote server.
  public static var sslCertNotTrust: String { 
    return VectorL10n.tr("Vector", "ssl_cert_not_trust") 
  }
  /// Could not verify identity of remote server.
  public static var sslCouldNotVerify: String { 
    return VectorL10n.tr("Vector", "ssl_could_not_verify") 
  }
  /// The certificate has changed from a previously trusted one to one that is not trusted. The server may have renewed its certificate. Contact the server administrator for the expected fingerprint.
  public static var sslExpectedExistingExpl: String { 
    return VectorL10n.tr("Vector", "ssl_expected_existing_expl") 
  }
  /// Fingerprint (%@):
  public static func sslFingerprintHash(_ p1: String) -> String {
    return VectorL10n.tr("Vector", "ssl_fingerprint_hash", p1)
  }
  /// Homeserver URL: %@
  public static func sslHomeserverUrl(_ p1: String) -> String {
    return VectorL10n.tr("Vector", "ssl_homeserver_url", p1)
  }
  /// Logout
  public static var sslLogoutAccount: String { 
    return VectorL10n.tr("Vector", "ssl_logout_account") 
  }
  /// ONLY accept the certificate if the server administrator has published a fingerprint that matches the one above.
  public static var sslOnlyAccept: String { 
    return VectorL10n.tr("Vector", "ssl_only_accept") 
  }
  /// Ignore
  public static var sslRemainOffline: String { 
    return VectorL10n.tr("Vector", "ssl_remain_offline") 
  }
  /// Trust
  public static var sslTrust: String { 
    return VectorL10n.tr("Vector", "ssl_trust") 
  }
  /// The certificate has changed from one that was trusted by your phone. This is HIGHLY UNUSUAL. It is recommended that you DO NOT ACCEPT this new certificate.
  public static var sslUnexpectedExistingExpl: String { 
    return VectorL10n.tr("Vector", "ssl_unexpected_existing_expl") 
  }
  /// Start
  public static var start: String { 
    return VectorL10n.tr("Vector", "start") 
  }
  /// Start Chat
  public static var startChat: String { 
    return VectorL10n.tr("Vector", "start_chat") 
  }
  /// Start Video Call
  public static var startVideoCall: String { 
    return VectorL10n.tr("Vector", "start_video_call") 
  }
  /// Start Voice Call
  public static var startVoiceCall: String { 
    return VectorL10n.tr("Vector", "start_voice_call") 
  }
  /// Stop
  public static var stop: String { 
    return VectorL10n.tr("Vector", "stop") 
  }
  /// Element is a new type of messenger and collaboration app that:\n\n1. Puts you in control to preserve your privacy\n2. Lets you communicate with anyone in the Matrix network, and even beyond by integrating with apps such as Slack\n3. Protects you from advertising, datamining, backdoors and walled gardens\n4. Secures you through end-to-end encryption, with cross-signing to verify others\n\nElement is completely different from other messaging and collaboration apps because it is decentralised and open source.\n\nElement lets you self-host - or choose a host - so that you have privacy, ownership and control of your data and conversations. It gives you access to an open network; so you’re not just stuck speaking to other Element users only. And it is very secure.\n\nElement is able to do all this because it operates on Matrix - the standard for open, decentralised communication. \n\nElement puts you in control by letting you choose who hosts your conversations. From the Element app, you can choose to host in different ways:\n\n1. Get a free account on the matrix.org public server\n2. Self-host your account by running a server on your own hardware\n3. Sign up for an account on a custom server by simply subscribing to the Element Matrix Services hosting platform\n\nWhy choose Element?\n\nOWN YOUR DATA: You decide where to keep your data and messages. You own it and control it, not some MEGACORP that mines your data or gives access to third parties.\n\nOPEN MESSAGING AND COLLABORATION: You can chat with anyone else in the Matrix network, whether they’re using Element or another Matrix app, and even if they are using a different messaging system of the likes of Slack, IRC or XMPP.\n\nSUPER-SECURE: Real end-to-end encryption (only those in the conversation can decrypt messages), and cross-signing to verify the devices of conversation participants.\n\nCOMPLETE COMMUNICATION: Messaging, voice and video calls, file sharing, screen sharing and a whole bunch of integrations, bots and widgets. Build rooms, communities, stay in touch and get things done.\n\nEVERYWHERE YOU ARE: Stay in touch wherever you are with fully synchronised message history across all your devices and on the web at https://element.io/app.
  public static var storeFullDescription: String { 
    return VectorL10n.tr("Vector", "store_full_description") 
  }
  /// Privacy-preserving chat and collaboration app, on an open network. Decentralised to put you in control. No datamining, no backdoors and no third party access.
  public static var storePromotionalText: String { 
    return VectorL10n.tr("Vector", "store_promotional_text") 
  }
  /// Secure decentralised chat/VoIP
  public static var storeShortDescription: String { 
    return VectorL10n.tr("Vector", "store_short_description") 
  }
  /// Submit
  public static var submit: String { 
    return VectorL10n.tr("Vector", "submit") 
  }
  /// Submit code
  public static var submitCode: String { 
    return VectorL10n.tr("Vector", "submit_code") 
  }
  /// Suggest
  public static var suggest: String { 
    return VectorL10n.tr("Vector", "suggest") 
  }
  /// Switch
  public static var `switch`: String { 
    return VectorL10n.tr("Vector", "switch") 
  }
  /// Copy link to thread
  public static var threadCopyLinkToThread: String { 
    return VectorL10n.tr("Vector", "thread_copy_link_to_thread") 
  }
  /// All threads
  public static var threadsActionAllThreads: String { 
    return VectorL10n.tr("Vector", "threads_action_all_threads") 
  }
  /// My threads
  public static var threadsActionMyThreads: String { 
    return VectorL10n.tr("Vector", "threads_action_my_threads") 
  }
  /// Not now
  public static var threadsBetaCancel: String { 
    return VectorL10n.tr("Vector", "threads_beta_cancel") 
  }
  /// Try it out
  public static var threadsBetaEnable: String { 
    return VectorL10n.tr("Vector", "threads_beta_enable") 
  }
  /// Keep discussions organised with threads.\n\nThreads help keep your conversations on-topic and easy to track. 
  public static var threadsBetaInformation: String { 
    return VectorL10n.tr("Vector", "threads_beta_information") 
  }
  /// Learn more
  public static var threadsBetaInformationLink: String { 
    return VectorL10n.tr("Vector", "threads_beta_information_link") 
  }
  /// Threads
  public static var threadsBetaTitle: String { 
    return VectorL10n.tr("Vector", "threads_beta_title") 
  }
  /// Your homeserver does not currently support threads, so this feature may be unreliable. Some threaded messages may not be reliably available. 
  public static var threadsDiscourageInformation1: String { 
    return VectorL10n.tr("Vector", "threads_discourage_information_1") 
  }
  /// \n\nDo you want to enable threads anyway?
  public static var threadsDiscourageInformation2: String { 
    return VectorL10n.tr("Vector", "threads_discourage_information_2") 
  }
  /// Threads help keep your conversations on-topic and easy to track.
  public static var threadsEmptyInfoAll: String { 
    return VectorL10n.tr("Vector", "threads_empty_info_all") 
  }
  /// Reply to an ongoing thread or tap a message and use “Thread” to start a new one.
  public static var threadsEmptyInfoMy: String { 
    return VectorL10n.tr("Vector", "threads_empty_info_my") 
  }
  /// Show all threads
  public static var threadsEmptyShowAllThreads: String { 
    return VectorL10n.tr("Vector", "threads_empty_show_all_threads") 
  }
  /// Tip: Tap a message and use “Thread” to start one.
  public static var threadsEmptyTip: String { 
    return VectorL10n.tr("Vector", "threads_empty_tip") 
  }
  /// Keep discussions organised with threads
  public static var threadsEmptyTitle: String { 
    return VectorL10n.tr("Vector", "threads_empty_title") 
  }
  /// Got it
  public static var threadsNoticeDone: String { 
    return VectorL10n.tr("Vector", "threads_notice_done") 
  }
  /// All threads created during the experimental period will now be <b>rendered as regular replies</b>.<br/><br/>This will be a one-off transition, as threads are now part of the Matrix specification.
  public static var threadsNoticeInformation: String { 
    return VectorL10n.tr("Vector", "threads_notice_information") 
  }
  /// Threads no longer experimental 🎉
  public static var threadsNoticeTitle: String { 
    return VectorL10n.tr("Vector", "threads_notice_title") 
  }
  /// Threads
  public static var threadsTitle: String { 
    return VectorL10n.tr("Vector", "threads_title") 
  }
  /// Favourites
  public static var titleFavourites: String { 
    return VectorL10n.tr("Vector", "title_favourites") 
  }
  /// Communities
  public static var titleGroups: String { 
    return VectorL10n.tr("Vector", "title_groups") 
  }
  /// Home
  public static var titleHome: String { 
    return VectorL10n.tr("Vector", "title_home") 
  }
  /// People
  public static var titlePeople: String { 
    return VectorL10n.tr("Vector", "title_people") 
  }
  /// Rooms
  public static var titleRooms: String { 
    return VectorL10n.tr("Vector", "title_rooms") 
  }
  /// Today
  public static var today: String { 
    return VectorL10n.tr("Vector", "today") 
  }
  /// Un-ban
  public static var unban: String { 
    return VectorL10n.tr("Vector", "unban") 
  }
  /// Unignore
  public static var unignore: String { 
    return VectorL10n.tr("Vector", "unignore") 
  }
  /// This room contains unknown sessions which have not been verified.\nThis means there is no guarantee that the sessions belong to the users they claim to.\nWe recommend you go through the verification process for each session before continuing, but you can resend the message without verifying if you prefer.
  public static var unknownDevicesAlert: String { 
    return VectorL10n.tr("Vector", "unknown_devices_alert") 
  }
  /// Room contains unknown sessions
  public static var unknownDevicesAlertTitle: String { 
    return VectorL10n.tr("Vector", "unknown_devices_alert_title") 
  }
  /// Answer Anyway
  public static var unknownDevicesAnswerAnyway: String { 
    return VectorL10n.tr("Vector", "unknown_devices_answer_anyway") 
  }
  /// Call Anyway
  public static var unknownDevicesCallAnyway: String { 
    return VectorL10n.tr("Vector", "unknown_devices_call_anyway") 
  }
  /// Send Anyway
  public static var unknownDevicesSendAnyway: String { 
    return VectorL10n.tr("Vector", "unknown_devices_send_anyway") 
  }
  /// Unknown sessions
  public static var unknownDevicesTitle: String { 
    return VectorL10n.tr("Vector", "unknown_devices_title") 
  }
  /// Verify…
  public static var unknownDevicesVerify: String { 
    return VectorL10n.tr("Vector", "unknown_devices_verify") 
  }
  /// Unsent
  public static var unsent: String { 
    return VectorL10n.tr("Vector", "unsent") 
  }
  /// Change user avatar
  public static var userAvatarViewAccessibilityHint: String { 
    return VectorL10n.tr("Vector", "user_avatar_view_accessibility_hint") 
  }
  /// avatar
  public static var userAvatarViewAccessibilityLabel: String { 
    return VectorL10n.tr("Vector", "user_avatar_view_accessibility_label") 
  }
  /// ex: @bob:homeserver
  public static var userIdPlaceholder: String { 
    return VectorL10n.tr("Vector", "user_id_placeholder") 
  }
  /// User ID:
  public static var userIdTitle: String { 
    return VectorL10n.tr("Vector", "user_id_title") 
  }
  /// Inactive for 90+ days
  public static var userInactiveSessionItem: String { 
    return VectorL10n.tr("Vector", "user_inactive_session_item") 
  }
  /// Inactive for 90+ days (%@)
  public static func userInactiveSessionItemWithDate(_ p1: String) -> String {
    return VectorL10n.tr("Vector", "user_inactive_session_item_with_date", p1)
  }
  /// Clear filter
  public static var userOtherSessionClearFilter: String { 
    return VectorL10n.tr("Vector", "user_other_session_clear_filter") 
  }
  /// Your current session
  public static var userOtherSessionCurrentSessionDetails: String { 
    return VectorL10n.tr("Vector", "user_other_session_current_session_details") 
  }
  /// Filter
  public static var userOtherSessionFilter: String { 
    return VectorL10n.tr("Vector", "user_other_session_filter") 
  }
  /// All sessions
  public static var userOtherSessionFilterMenuAll: String { 
    return VectorL10n.tr("Vector", "user_other_session_filter_menu_all") 
  }
  /// Inactive
  public static var userOtherSessionFilterMenuInactive: String { 
    return VectorL10n.tr("Vector", "user_other_session_filter_menu_inactive") 
  }
  /// Unverified
  public static var userOtherSessionFilterMenuUnverified: String { 
    return VectorL10n.tr("Vector", "user_other_session_filter_menu_unverified") 
  }
  /// Verified
  public static var userOtherSessionFilterMenuVerified: String { 
    return VectorL10n.tr("Vector", "user_other_session_filter_menu_verified") 
  }
  /// No inactive sessions found.
  public static var userOtherSessionNoInactiveSessions: String { 
    return VectorL10n.tr("Vector", "user_other_session_no_inactive_sessions") 
  }
  /// No unverified sessions found.
  public static var userOtherSessionNoUnverifiedSessions: String { 
    return VectorL10n.tr("Vector", "user_other_session_no_unverified_sessions") 
  }
  /// No verified sessions found.
  public static var userOtherSessionNoVerifiedSessions: String { 
    return VectorL10n.tr("Vector", "user_other_session_no_verified_sessions") 
  }
  /// Security recommendation
  public static var userOtherSessionSecurityRecommendationTitle: String { 
    return VectorL10n.tr("Vector", "user_other_session_security_recommendation_title") 
  }
<<<<<<< HEAD
  /// Verify or sign out from this session for best security and reliability.
  public static var userOtherSessionUnverifiedAdditionalInfo: String { 
    return VectorL10n.tr("Vector", "user_other_session_unverified_additional_info") 
  }
  /// %@ · Your current session
  public static func userOtherSessionUnverifiedCurrentSessionDetails(_ p1: String) -> String {
    return VectorL10n.tr("Vector", "user_other_session_unverified_current_session_details", p1)
  }
=======
>>>>>>> 83c327bc
  /// Verify your sessions for enhanced secure messaging or sign out from those you don’t recognize or use anymore.
  public static var userOtherSessionUnverifiedSessionsHeaderSubtitle: String { 
    return VectorL10n.tr("Vector", "user_other_session_unverified_sessions_header_subtitle") 
  }
  /// For best security, sign out from any session that you don’t recognize or use anymore.
  public static var userOtherSessionVerifiedSessionsHeaderSubtitle: String { 
    return VectorL10n.tr("Vector", "user_other_session_verified_sessions_header_subtitle") 
  }
  /// Name
  public static var userSessionDetailsApplicationName: String { 
    return VectorL10n.tr("Vector", "user_session_details_application_name") 
  }
  /// Application
  public static var userSessionDetailsApplicationSectionHeader: String { 
    return VectorL10n.tr("Vector", "user_session_details_application_section_header") 
  }
  /// URL
  public static var userSessionDetailsApplicationUrl: String { 
    return VectorL10n.tr("Vector", "user_session_details_application_url") 
  }
  /// Version
  public static var userSessionDetailsApplicationVersion: String { 
    return VectorL10n.tr("Vector", "user_session_details_application_version") 
  }
  /// Browser
  public static var userSessionDetailsDeviceBrowser: String { 
    return VectorL10n.tr("Vector", "user_session_details_device_browser") 
  }
  /// IP address
  public static var userSessionDetailsDeviceIpAddress: String { 
    return VectorL10n.tr("Vector", "user_session_details_device_ip_address") 
  }
  /// IP location
  public static var userSessionDetailsDeviceIpLocation: String { 
    return VectorL10n.tr("Vector", "user_session_details_device_ip_location") 
  }
  /// Model
  public static var userSessionDetailsDeviceModel: String { 
    return VectorL10n.tr("Vector", "user_session_details_device_model") 
  }
  /// Operating System
  public static var userSessionDetailsDeviceOs: String { 
    return VectorL10n.tr("Vector", "user_session_details_device_os") 
  }
  /// Device
  public static var userSessionDetailsDeviceSectionHeader: String { 
    return VectorL10n.tr("Vector", "user_session_details_device_section_header") 
  }
  /// Last activity
  public static var userSessionDetailsLastActivity: String { 
    return VectorL10n.tr("Vector", "user_session_details_last_activity") 
  }
  /// Session ID
  public static var userSessionDetailsSessionId: String { 
    return VectorL10n.tr("Vector", "user_session_details_session_id") 
  }
  /// Session name
  public static var userSessionDetailsSessionName: String { 
    return VectorL10n.tr("Vector", "user_session_details_session_name") 
  }
  /// Copy any data by tapping on it and holding it down.
  public static var userSessionDetailsSessionSectionFooter: String { 
    return VectorL10n.tr("Vector", "user_session_details_session_section_footer") 
  }
  /// Session
  public static var userSessionDetailsSessionSectionHeader: String { 
    return VectorL10n.tr("Vector", "user_session_details_session_section_header") 
  }
  /// Session details
  public static var userSessionDetailsTitle: String { 
    return VectorL10n.tr("Vector", "user_session_details_title") 
  }
  /// %1$@ · %2$@
  public static func userSessionItemDetails(_ p1: String, _ p2: String) -> String {
    return VectorL10n.tr("Vector", "user_session_item_details", p1, p2)
  }
  /// Last activity %@
  public static func userSessionItemDetailsLastActivity(_ p1: String) -> String {
    return VectorL10n.tr("Vector", "user_session_item_details_last_activity", p1)
  }
  /// Learn more
  public static var userSessionLearnMore: String { 
    return VectorL10n.tr("Vector", "user_session_learn_more") 
  }
  /// %@: %@
  public static func userSessionName(_ p1: String, _ p2: String) -> String {
    return VectorL10n.tr("Vector", "user_session_name", p1, p2)
  }
  /// Current session
  public static var userSessionOverviewCurrentSessionTitle: String { 
    return VectorL10n.tr("Vector", "user_session_overview_current_session_title") 
  }
  /// Session details
  public static var userSessionOverviewSessionDetailsButtonTitle: String { 
    return VectorL10n.tr("Vector", "user_session_overview_session_details_button_title") 
  }
  /// Session
  public static var userSessionOverviewSessionTitle: String { 
    return VectorL10n.tr("Vector", "user_session_overview_session_title") 
  }
  /// Push notifications
  public static var userSessionPushNotifications: String { 
    return VectorL10n.tr("Vector", "user_session_push_notifications") 
  }
  /// When turned on, this session will receive push notifications.
  public static var userSessionPushNotificationsMessage: String { 
    return VectorL10n.tr("Vector", "user_session_push_notifications_message") 
  }
  /// Unverified session
  public static var userSessionUnverified: String { 
    return VectorL10n.tr("Vector", "user_session_unverified") 
  }
  /// Verify your current session for enhanced secure messaging.
  public static var userSessionUnverifiedAdditionalInfo: String { 
    return VectorL10n.tr("Vector", "user_session_unverified_additional_info") 
  }
  /// Unverified
  public static var userSessionUnverifiedShort: String { 
    return VectorL10n.tr("Vector", "user_session_unverified_short") 
  }
  /// Unknown verification status
  public static var userSessionVerificationUnknown: String { 
    return VectorL10n.tr("Vector", "user_session_verification_unknown") 
  }
  /// Verify your current session to reveal this session's verification status.
  public static var userSessionVerificationUnknownAdditionalInfo: String { 
    return VectorL10n.tr("Vector", "user_session_verification_unknown_additional_info") 
  }
  /// Unknown
  public static var userSessionVerificationUnknownShort: String { 
    return VectorL10n.tr("Vector", "user_session_verification_unknown_short") 
  }
  /// Verified session
  public static var userSessionVerified: String { 
    return VectorL10n.tr("Vector", "user_session_verified") 
  }
  /// Your current session is ready for secure messaging.
  public static var userSessionVerifiedAdditionalInfo: String { 
    return VectorL10n.tr("Vector", "user_session_verified_additional_info") 
  }
  /// Verified
  public static var userSessionVerifiedShort: String { 
    return VectorL10n.tr("Vector", "user_session_verified_short") 
  }
  /// Verify session
  public static var userSessionVerifyAction: String { 
    return VectorL10n.tr("Vector", "user_session_verify_action") 
  }
  /// View details
  public static var userSessionViewDetails: String { 
    return VectorL10n.tr("Vector", "user_session_view_details") 
  }
  /// %@ iOS
  public static func userSessionsDefaultSessionDisplayName(_ p1: String) -> String {
    return VectorL10n.tr("Vector", "user_sessions_default_session_display_name", p1)
  }
  /// Current session
  public static var userSessionsOverviewCurrentSessionSectionTitle: String { 
    return VectorL10n.tr("Vector", "user_sessions_overview_current_session_section_title") 
  }
  /// Link a device
  public static var userSessionsOverviewLinkDevice: String { 
    return VectorL10n.tr("Vector", "user_sessions_overview_link_device") 
  }
  /// For best security, verify your sessions and sign out from any session that you don’t recognize or use anymore.
  public static var userSessionsOverviewOtherSessionsSectionInfo: String { 
    return VectorL10n.tr("Vector", "user_sessions_overview_other_sessions_section_info") 
  }
  /// Other sessions
  public static var userSessionsOverviewOtherSessionsSectionTitle: String { 
    return VectorL10n.tr("Vector", "user_sessions_overview_other_sessions_section_title") 
  }
  /// Consider signing out from old sessions (90 days or older) you don’t use anymore.
  public static var userSessionsOverviewSecurityRecommendationsInactiveInfo: String { 
    return VectorL10n.tr("Vector", "user_sessions_overview_security_recommendations_inactive_info") 
  }
  /// Inactive sessions
  public static var userSessionsOverviewSecurityRecommendationsInactiveTitle: String { 
    return VectorL10n.tr("Vector", "user_sessions_overview_security_recommendations_inactive_title") 
  }
  /// Improve your account security by following these recommendations.
  public static var userSessionsOverviewSecurityRecommendationsSectionInfo: String { 
    return VectorL10n.tr("Vector", "user_sessions_overview_security_recommendations_section_info") 
  }
  /// Security recommendations
  public static var userSessionsOverviewSecurityRecommendationsSectionTitle: String { 
    return VectorL10n.tr("Vector", "user_sessions_overview_security_recommendations_section_title") 
  }
  /// Verify or sign out from unverified sessions.
  public static var userSessionsOverviewSecurityRecommendationsUnverifiedInfo: String { 
    return VectorL10n.tr("Vector", "user_sessions_overview_security_recommendations_unverified_info") 
  }
  /// Unverified sessions
  public static var userSessionsOverviewSecurityRecommendationsUnverifiedTitle: String { 
    return VectorL10n.tr("Vector", "user_sessions_overview_security_recommendations_unverified_title") 
  }
  /// Sessions
  public static var userSessionsOverviewTitle: String { 
    return VectorL10n.tr("Vector", "user_sessions_overview_title") 
  }
  /// Manage sessions
  public static var userSessionsSettings: String { 
    return VectorL10n.tr("Vector", "user_sessions_settings") 
  }
  /// View all (%d)
  public static func userSessionsViewAllAction(_ p1: Int) -> String {
    return VectorL10n.tr("Vector", "user_sessions_view_all_action", p1)
  }
  /// If you didn’t sign in to this session, your account may be compromised.
  public static var userVerificationSessionDetailsAdditionalInformationUntrustedCurrentUser: String { 
    return VectorL10n.tr("Vector", "user_verification_session_details_additional_information_untrusted_current_user") 
  }
  /// Until this user trusts this session, messages sent to and from it are labelled with warnings. Alternatively, you can manually verify it.
  public static var userVerificationSessionDetailsAdditionalInformationUntrustedOtherUser: String { 
    return VectorL10n.tr("Vector", "user_verification_session_details_additional_information_untrusted_other_user") 
  }
  /// This session is trusted for secure messaging because you verified it:
  public static var userVerificationSessionDetailsInformationTrustedCurrentUser: String { 
    return VectorL10n.tr("Vector", "user_verification_session_details_information_trusted_current_user") 
  }
  /// This session is trusted for secure messaging because 
  public static var userVerificationSessionDetailsInformationTrustedOtherUserPart1: String { 
    return VectorL10n.tr("Vector", "user_verification_session_details_information_trusted_other_user_part1") 
  }
  ///  verified it:
  public static var userVerificationSessionDetailsInformationTrustedOtherUserPart2: String { 
    return VectorL10n.tr("Vector", "user_verification_session_details_information_trusted_other_user_part2") 
  }
  /// Verify this session to mark it as trusted & grant it access to encrypted messages:
  public static var userVerificationSessionDetailsInformationUntrustedCurrentUser: String { 
    return VectorL10n.tr("Vector", "user_verification_session_details_information_untrusted_current_user") 
  }
  ///  signed in using a new session:
  public static var userVerificationSessionDetailsInformationUntrustedOtherUser: String { 
    return VectorL10n.tr("Vector", "user_verification_session_details_information_untrusted_other_user") 
  }
  /// Trusted
  public static var userVerificationSessionDetailsTrustedTitle: String { 
    return VectorL10n.tr("Vector", "user_verification_session_details_trusted_title") 
  }
  /// Not Trusted
  public static var userVerificationSessionDetailsUntrustedTitle: String { 
    return VectorL10n.tr("Vector", "user_verification_session_details_untrusted_title") 
  }
  /// Interactively Verify
  public static var userVerificationSessionDetailsVerifyActionCurrentUser: String { 
    return VectorL10n.tr("Vector", "user_verification_session_details_verify_action_current_user") 
  }
  /// Manually Verify by Text
  public static var userVerificationSessionDetailsVerifyActionCurrentUserManually: String { 
    return VectorL10n.tr("Vector", "user_verification_session_details_verify_action_current_user_manually") 
  }
  /// Manually verify
  public static var userVerificationSessionDetailsVerifyActionOtherUser: String { 
    return VectorL10n.tr("Vector", "user_verification_session_details_verify_action_other_user") 
  }
  /// Messages with this user in this room are end-to-end encrypted and can’t be read by third parties.
  public static var userVerificationSessionsListInformation: String { 
    return VectorL10n.tr("Vector", "user_verification_sessions_list_information") 
  }
  /// Trusted
  public static var userVerificationSessionsListSessionTrusted: String { 
    return VectorL10n.tr("Vector", "user_verification_sessions_list_session_trusted") 
  }
  /// Not trusted
  public static var userVerificationSessionsListSessionUntrusted: String { 
    return VectorL10n.tr("Vector", "user_verification_sessions_list_session_untrusted") 
  }
  /// Sessions
  public static var userVerificationSessionsListTableTitle: String { 
    return VectorL10n.tr("Vector", "user_verification_sessions_list_table_title") 
  }
  /// Trusted
  public static var userVerificationSessionsListUserTrustLevelTrustedTitle: String { 
    return VectorL10n.tr("Vector", "user_verification_sessions_list_user_trust_level_trusted_title") 
  }
  /// Unknown
  public static var userVerificationSessionsListUserTrustLevelUnknownTitle: String { 
    return VectorL10n.tr("Vector", "user_verification_sessions_list_user_trust_level_unknown_title") 
  }
  /// Warning
  public static var userVerificationSessionsListUserTrustLevelWarningTitle: String { 
    return VectorL10n.tr("Vector", "user_verification_sessions_list_user_trust_level_warning_title") 
  }
  /// To be secure, do this in person or use another way to communicate.
  public static var userVerificationStartAdditionalInformation: String { 
    return VectorL10n.tr("Vector", "user_verification_start_additional_information") 
  }
  /// For extra security, verify 
  public static var userVerificationStartInformationPart1: String { 
    return VectorL10n.tr("Vector", "user_verification_start_information_part1") 
  }
  ///  by checking a one-time code on both your devices.
  public static var userVerificationStartInformationPart2: String { 
    return VectorL10n.tr("Vector", "user_verification_start_information_part2") 
  }
  /// Start verification
  public static var userVerificationStartVerifyAction: String { 
    return VectorL10n.tr("Vector", "user_verification_start_verify_action") 
  }
  /// Waiting for %@…
  public static func userVerificationStartWaitingPartner(_ p1: String) -> String {
    return VectorL10n.tr("Vector", "user_verification_start_waiting_partner", p1)
  }
  /// We are no longer supporting %@ on iOS %@. To continue using %@ to its full potential, we advise you to upgrade your version of iOS.
  public static func versionCheckBannerSubtitleDeprecated(_ p1: String, _ p2: String, _ p3: String) -> String {
    return VectorL10n.tr("Vector", "version_check_banner_subtitle_deprecated", p1, p2, p3)
  }
  /// We will soon be ending support for %@ on iOS %@. To continue using %@ to its full potential, we advise you to upgrade your version of iOS.
  public static func versionCheckBannerSubtitleSupported(_ p1: String, _ p2: String, _ p3: String) -> String {
    return VectorL10n.tr("Vector", "version_check_banner_subtitle_supported", p1, p2, p3)
  }
  /// We’re no longer supporting iOS %@
  public static func versionCheckBannerTitleDeprecated(_ p1: String) -> String {
    return VectorL10n.tr("Vector", "version_check_banner_title_deprecated", p1)
  }
  /// We’re ending support for iOS %@
  public static func versionCheckBannerTitleSupported(_ p1: String) -> String {
    return VectorL10n.tr("Vector", "version_check_banner_title_supported", p1)
  }
  /// Find out how
  public static var versionCheckModalActionTitleDeprecated: String { 
    return VectorL10n.tr("Vector", "version_check_modal_action_title_deprecated") 
  }
  /// Got it
  public static var versionCheckModalActionTitleSupported: String { 
    return VectorL10n.tr("Vector", "version_check_modal_action_title_supported") 
  }
  /// We've been working on enhancing %@ for a faster and more polished experience. Unfortunately your current version of iOS is not  compatible with some of those fixes and is no longer supported.\nWe're advising you to upgrade your operating system to use %@ to its full potential.
  public static func versionCheckModalSubtitleDeprecated(_ p1: String, _ p2: String) -> String {
    return VectorL10n.tr("Vector", "version_check_modal_subtitle_deprecated", p1, p2)
  }
  /// We've been working on enhancing %@ for a faster and more polished experience. Unfortunately your current version of iOS is not compatible with some of those fixes and will no longer be supported.\nWe're advising you to upgrade your operating system to use %@ to its full potential.
  public static func versionCheckModalSubtitleSupported(_ p1: String, _ p2: String) -> String {
    return VectorL10n.tr("Vector", "version_check_modal_subtitle_supported", p1, p2)
  }
  /// We’re no longer supporting iOS %@
  public static func versionCheckModalTitleDeprecated(_ p1: String) -> String {
    return VectorL10n.tr("Vector", "version_check_modal_title_deprecated", p1)
  }
  /// We’re ending support for iOS %@
  public static func versionCheckModalTitleSupported(_ p1: String) -> String {
    return VectorL10n.tr("Vector", "version_check_modal_title_supported", p1)
  }
  /// Video
  public static var video: String { 
    return VectorL10n.tr("Vector", "video") 
  }
  /// View
  public static var view: String { 
    return VectorL10n.tr("Vector", "view") 
  }
  /// Voice
  public static var voice: String { 
    return VectorL10n.tr("Vector", "voice") 
  }
  /// Voice message
  public static var voiceMessageLockScreenPlaceholder: String { 
    return VectorL10n.tr("Vector", "voice_message_lock_screen_placeholder") 
  }
  /// Hold to record, release to send
  public static var voiceMessageReleaseToSend: String { 
    return VectorL10n.tr("Vector", "voice_message_release_to_send") 
  }
  /// %@s left
  public static func voiceMessageRemainingRecordingTime(_ p1: String) -> String {
    return VectorL10n.tr("Vector", "voice_message_remaining_recording_time", p1)
  }
  /// Tap on your recording to stop or listen
  public static var voiceMessageStopLockedModeRecording: String { 
    return VectorL10n.tr("Vector", "voice_message_stop_locked_mode_recording") 
  }
  /// Warning
  public static var warning: String { 
    return VectorL10n.tr("Vector", "warning") 
  }
  /// Widget creation has failed
  public static var widgetCreationFailure: String { 
    return VectorL10n.tr("Vector", "widget_creation_failure") 
  }
  /// Failed to send request.
  public static var widgetIntegrationFailedToSendRequest: String { 
    return VectorL10n.tr("Vector", "widget_integration_failed_to_send_request") 
  }
  /// You need to enable integration manager in settings
  public static var widgetIntegrationManagerDisabled: String { 
    return VectorL10n.tr("Vector", "widget_integration_manager_disabled") 
  }
  /// Missing room_id in request.
  public static var widgetIntegrationMissingRoomId: String { 
    return VectorL10n.tr("Vector", "widget_integration_missing_room_id") 
  }
  /// Missing user_id in request.
  public static var widgetIntegrationMissingUserId: String { 
    return VectorL10n.tr("Vector", "widget_integration_missing_user_id") 
  }
  /// You are not in this room.
  public static var widgetIntegrationMustBeInRoom: String { 
    return VectorL10n.tr("Vector", "widget_integration_must_be_in_room") 
  }
  /// You need to be able to invite users to do that.
  public static var widgetIntegrationNeedToBeAbleToInvite: String { 
    return VectorL10n.tr("Vector", "widget_integration_need_to_be_able_to_invite") 
  }
  /// You do not have permission to do that in this room.
  public static var widgetIntegrationNoPermissionInRoom: String { 
    return VectorL10n.tr("Vector", "widget_integration_no_permission_in_room") 
  }
  /// Power level must be positive integer.
  public static var widgetIntegrationPositivePowerLevel: String { 
    return VectorL10n.tr("Vector", "widget_integration_positive_power_level") 
  }
  /// This room is not recognised.
  public static var widgetIntegrationRoomNotRecognised: String { 
    return VectorL10n.tr("Vector", "widget_integration_room_not_recognised") 
  }
  /// Room %@ is not visible.
  public static func widgetIntegrationRoomNotVisible(_ p1: String) -> String {
    return VectorL10n.tr("Vector", "widget_integration_room_not_visible", p1)
  }
  /// Unable to create widget.
  public static var widgetIntegrationUnableToCreate: String { 
    return VectorL10n.tr("Vector", "widget_integration_unable_to_create") 
  }
  /// Failed to connect to integrations server
  public static var widgetIntegrationsServerFailedToConnect: String { 
    return VectorL10n.tr("Vector", "widget_integrations_server_failed_to_connect") 
  }
  /// Open in browser
  public static var widgetMenuOpenOutside: String { 
    return VectorL10n.tr("Vector", "widget_menu_open_outside") 
  }
  /// Refresh
  public static var widgetMenuRefresh: String { 
    return VectorL10n.tr("Vector", "widget_menu_refresh") 
  }
  /// Remove for everyone
  public static var widgetMenuRemove: String { 
    return VectorL10n.tr("Vector", "widget_menu_remove") 
  }
  /// Revoke access for me
  public static var widgetMenuRevokePermission: String { 
    return VectorL10n.tr("Vector", "widget_menu_revoke_permission") 
  }
  /// No integrations server configured
  public static var widgetNoIntegrationsServerConfigured: String { 
    return VectorL10n.tr("Vector", "widget_no_integrations_server_configured") 
  }
  /// You need permission to manage widgets in this room
  public static var widgetNoPowerToManage: String { 
    return VectorL10n.tr("Vector", "widget_no_power_to_manage") 
  }
  /// Manage integrations…
  public static var widgetPickerManageIntegrations: String { 
    return VectorL10n.tr("Vector", "widget_picker_manage_integrations") 
  }
  /// Integrations
  public static var widgetPickerTitle: String { 
    return VectorL10n.tr("Vector", "widget_picker_title") 
  }
  /// You don't currently have any stickerpacks enabled.
  public static var widgetStickerPickerNoStickerpacksAlert: String { 
    return VectorL10n.tr("Vector", "widget_sticker_picker_no_stickerpacks_alert") 
  }
  /// Add some now?
  public static var widgetStickerPickerNoStickerpacksAlertAddNow: String { 
    return VectorL10n.tr("Vector", "widget_sticker_picker_no_stickerpacks_alert_add_now") 
  }
  /// Yes
  public static var yes: String { 
    return VectorL10n.tr("Vector", "yes") 
  }
  /// Yesterday
  public static var yesterday: String { 
    return VectorL10n.tr("Vector", "yesterday") 
  }
  /// You
  public static var you: String { 
    return VectorL10n.tr("Vector", "you") 
  }
}
// swiftlint:enable function_parameter_count identifier_name line_length type_body_length

// MARK: - Implementation Details

extension VectorL10n {
  static func tr(_ table: String, _ key: String, _ args: CVarArg...) -> String {
    let format = NSLocalizedString(key, tableName: table, bundle: bundle, comment: "")
    let locale = LocaleProvider.locale ?? Locale.current    
    return String(format: format, locale: locale, arguments: args)
  }
  /// The bundle to load strings from. This will be the app's bundle unless running
  /// the UI tests target, in which case the strings are contained in the tests bundle.
  static let bundle: Bundle = {
    if ProcessInfo.processInfo.environment["XCTestConfigurationFilePath"] != nil {
      // The tests bundle is embedded inside a runner. Find the bundle for VectorL10n.
      return Bundle(for: VectorL10n.self)
    }
    return Bundle.app
  }()
}
<|MERGE_RESOLUTION|>--- conflicted
+++ resolved
@@ -8679,17 +8679,10 @@
   public static var userOtherSessionSecurityRecommendationTitle: String { 
     return VectorL10n.tr("Vector", "user_other_session_security_recommendation_title") 
   }
-<<<<<<< HEAD
   /// Verify or sign out from this session for best security and reliability.
   public static var userOtherSessionUnverifiedAdditionalInfo: String { 
     return VectorL10n.tr("Vector", "user_other_session_unverified_additional_info") 
   }
-  /// %@ · Your current session
-  public static func userOtherSessionUnverifiedCurrentSessionDetails(_ p1: String) -> String {
-    return VectorL10n.tr("Vector", "user_other_session_unverified_current_session_details", p1)
-  }
-=======
->>>>>>> 83c327bc
   /// Verify your sessions for enhanced secure messaging or sign out from those you don’t recognize or use anymore.
   public static var userOtherSessionUnverifiedSessionsHeaderSubtitle: String { 
     return VectorL10n.tr("Vector", "user_other_session_unverified_sessions_header_subtitle") 
