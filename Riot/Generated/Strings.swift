// swiftlint:disable all
// Generated using SwiftGen, by O.Halligon — https://github.com/SwiftGen/SwiftGen

import Foundation

// swiftlint:disable superfluous_disable_command
// swiftlint:disable file_length

// MARK: - Strings

// swiftlint:disable function_parameter_count identifier_name line_length type_body_length
@objcMembers
public class VectorL10n: NSObject {
  /// Accept
  public static var accept: String { 
    return VectorL10n.tr("Vector", "accept") 
  }
  /// checkbox
  public static var accessibilityCheckboxLabel: String { 
    return VectorL10n.tr("Vector", "accessibility_checkbox_label") 
  }
  /// Logout all accounts
  public static var accountLogoutAll: String { 
    return VectorL10n.tr("Vector", "account_logout_all") 
  }
  /// Active Call
  public static var activeCall: String { 
    return VectorL10n.tr("Vector", "active_call") 
  }
  /// Active Call (%@)
  public static func activeCallDetails(_ p1: String) -> String {
    return VectorL10n.tr("Vector", "active_call_details", p1)
  }
  /// Please review and accept the policies of this homeserver:
  public static var authAcceptPolicies: String { 
    return VectorL10n.tr("Vector", "auth_accept_policies") 
  }
  /// Registration with email and phone number at once is not supported yet until the api exists. Only the phone number will be taken into account. You may add your email to your profile in settings.
  public static var authAddEmailAndPhoneWarning: String { 
    return VectorL10n.tr("Vector", "auth_add_email_and_phone_warning") 
  }
  /// Set an email for account recovery, and later to be optionally discoverable by people who know you.
  public static var authAddEmailMessage2: String { 
    return VectorL10n.tr("Vector", "auth_add_email_message_2") 
  }
  /// Set an email for account recovery. Use later email or phone to be optionally discoverable by people who know you.
  public static var authAddEmailPhoneMessage2: String { 
    return VectorL10n.tr("Vector", "auth_add_email_phone_message_2") 
  }
  /// Set a phone, and later to be optionally discoverable by people who know you.
  public static var authAddPhoneMessage2: String { 
    return VectorL10n.tr("Vector", "auth_add_phone_message_2") 
  }
  /// Invalid homeserver discovery response
  public static var authAutodiscoverInvalidResponse: String { 
    return VectorL10n.tr("Vector", "auth_autodiscover_invalid_response") 
  }
  /// This email address is already in use
  public static var authEmailInUse: String { 
    return VectorL10n.tr("Vector", "auth_email_in_use") 
  }
  /// No identity server is configured so you cannot add an email address in order to reset your password in the future.
  public static var authEmailIsRequired: String { 
    return VectorL10n.tr("Vector", "auth_email_is_required") 
  }
  /// Failed to send email: This email address was not found
  public static var authEmailNotFound: String { 
    return VectorL10n.tr("Vector", "auth_email_not_found") 
  }
  /// Email address
  public static var authEmailPlaceholder: String { 
    return VectorL10n.tr("Vector", "auth_email_placeholder") 
  }
  /// Please check your email to continue registration
  public static var authEmailValidationMessage: String { 
    return VectorL10n.tr("Vector", "auth_email_validation_message") 
  }
  /// Forgot password?
  public static var authForgotPassword: String { 
    return VectorL10n.tr("Vector", "auth_forgot_password") 
  }
  /// No identity server is configured: add one to reset your password.
  public static var authForgotPasswordErrorNoConfiguredIdentityServer: String { 
    return VectorL10n.tr("Vector", "auth_forgot_password_error_no_configured_identity_server") 
  }
  /// URL (e.g. https://matrix.org)
  public static var authHomeServerPlaceholder: String { 
    return VectorL10n.tr("Vector", "auth_home_server_placeholder") 
  }
  /// URL (e.g. https://vector.im)
  public static var authIdentityServerPlaceholder: String { 
    return VectorL10n.tr("Vector", "auth_identity_server_placeholder") 
  }
  /// This doesn't look like a valid email address
  public static var authInvalidEmail: String { 
    return VectorL10n.tr("Vector", "auth_invalid_email") 
  }
  /// Incorrect username and/or password
  public static var authInvalidLoginParam: String { 
    return VectorL10n.tr("Vector", "auth_invalid_login_param") 
  }
  /// Password too short (min 6)
  public static var authInvalidPassword: String { 
    return VectorL10n.tr("Vector", "auth_invalid_password") 
  }
  /// This doesn't look like a valid phone number
  public static var authInvalidPhone: String { 
    return VectorL10n.tr("Vector", "auth_invalid_phone") 
  }
  /// User names may only contain letters, numbers, dots, hyphens and underscores
  public static var authInvalidUserName: String { 
    return VectorL10n.tr("Vector", "auth_invalid_user_name") 
  }
  /// Log in
  public static var authLogin: String { 
    return VectorL10n.tr("Vector", "auth_login") 
  }
  /// Sign In
  public static var authLoginSingleSignOn: String { 
    return VectorL10n.tr("Vector", "auth_login_single_sign_on") 
  }
  /// Missing email address
  public static var authMissingEmail: String { 
    return VectorL10n.tr("Vector", "auth_missing_email") 
  }
  /// Missing email address or phone number
  public static var authMissingEmailOrPhone: String { 
    return VectorL10n.tr("Vector", "auth_missing_email_or_phone") 
  }
  /// Missing password
  public static var authMissingPassword: String { 
    return VectorL10n.tr("Vector", "auth_missing_password") 
  }
  /// Missing phone number
  public static var authMissingPhone: String { 
    return VectorL10n.tr("Vector", "auth_missing_phone") 
  }
  /// Unable to verify phone number.
  public static var authMsisdnValidationError: String { 
    return VectorL10n.tr("Vector", "auth_msisdn_validation_error") 
  }
  /// We've sent an SMS with an activation code. Please enter this code below.
  public static var authMsisdnValidationMessage: String { 
    return VectorL10n.tr("Vector", "auth_msisdn_validation_message") 
  }
  /// Verification Pending
  public static var authMsisdnValidationTitle: String { 
    return VectorL10n.tr("Vector", "auth_msisdn_validation_title") 
  }
  /// New password
  public static var authNewPasswordPlaceholder: String { 
    return VectorL10n.tr("Vector", "auth_new_password_placeholder") 
  }
  /// Email address (optional)
  public static var authOptionalEmailPlaceholder: String { 
    return VectorL10n.tr("Vector", "auth_optional_email_placeholder") 
  }
  /// Phone number (optional)
  public static var authOptionalPhonePlaceholder: String { 
    return VectorL10n.tr("Vector", "auth_optional_phone_placeholder") 
  }
  /// Passwords don't match
  public static var authPasswordDontMatch: String { 
    return VectorL10n.tr("Vector", "auth_password_dont_match") 
  }
  /// Password
  public static var authPasswordPlaceholder: String { 
    return VectorL10n.tr("Vector", "auth_password_placeholder") 
  }
  /// This phone number is already in use
  public static var authPhoneInUse: String { 
    return VectorL10n.tr("Vector", "auth_phone_in_use") 
  }
  /// No identity server is configured so you cannot add a phone number in order to reset your password in the future.
  public static var authPhoneIsRequired: String { 
    return VectorL10n.tr("Vector", "auth_phone_is_required") 
  }
  /// Phone number
  public static var authPhonePlaceholder: String { 
    return VectorL10n.tr("Vector", "auth_phone_placeholder") 
  }
  /// This homeserver would like to make sure you are not a robot
  public static var authRecaptchaMessage: String { 
    return VectorL10n.tr("Vector", "auth_recaptcha_message") 
  }
  /// Register
  public static var authRegister: String { 
    return VectorL10n.tr("Vector", "auth_register") 
  }
  /// Confirm your new password
  public static var authRepeatNewPasswordPlaceholder: String { 
    return VectorL10n.tr("Vector", "auth_repeat_new_password_placeholder") 
  }
  /// Repeat password
  public static var authRepeatPasswordPlaceholder: String { 
    return VectorL10n.tr("Vector", "auth_repeat_password_placeholder") 
  }
  /// An email has been sent to %@. Once you've followed the link it contains, click below.
  public static func authResetPasswordEmailValidationMessage(_ p1: String) -> String {
    return VectorL10n.tr("Vector", "auth_reset_password_email_validation_message", p1)
  }
  /// No identity server is configured: add one in server options to reset your password.
  public static var authResetPasswordErrorIsRequired: String { 
    return VectorL10n.tr("Vector", "auth_reset_password_error_is_required") 
  }
  /// Your email address does not appear to be associated with a Matrix ID on this homeserver.
  public static var authResetPasswordErrorNotFound: String { 
    return VectorL10n.tr("Vector", "auth_reset_password_error_not_found") 
  }
  /// Failed to verify email address: make sure you clicked the link in the email
  public static var authResetPasswordErrorUnauthorized: String { 
    return VectorL10n.tr("Vector", "auth_reset_password_error_unauthorized") 
  }
  /// To reset your password, enter the email address linked to your account:
  public static var authResetPasswordMessage: String { 
    return VectorL10n.tr("Vector", "auth_reset_password_message") 
  }
  /// The email address linked to your account must be entered.
  public static var authResetPasswordMissingEmail: String { 
    return VectorL10n.tr("Vector", "auth_reset_password_missing_email") 
  }
  /// A new password must be entered.
  public static var authResetPasswordMissingPassword: String { 
    return VectorL10n.tr("Vector", "auth_reset_password_missing_password") 
  }
  /// I have verified my email address
  public static var authResetPasswordNextStepButton: String { 
    return VectorL10n.tr("Vector", "auth_reset_password_next_step_button") 
  }
  /// Your password has been reset.\n\nYou have been logged out of all sessions and will no longer receive push notifications. To re-enable notifications, re-log in on each device.
  public static var authResetPasswordSuccessMessage: String { 
    return VectorL10n.tr("Vector", "auth_reset_password_success_message") 
  }
  /// Return to login screen
  public static var authReturnToLogin: String { 
    return VectorL10n.tr("Vector", "auth_return_to_login") 
  }
  /// Send Reset Email
  public static var authSendResetEmail: String { 
    return VectorL10n.tr("Vector", "auth_send_reset_email") 
  }
  /// Skip
  public static var authSkip: String { 
    return VectorL10n.tr("Vector", "auth_skip") 
  }
  /// Clear personal data
  public static var authSoftlogoutClearData: String { 
    return VectorL10n.tr("Vector", "auth_softlogout_clear_data") 
  }
  /// Clear all data
  public static var authSoftlogoutClearDataButton: String { 
    return VectorL10n.tr("Vector", "auth_softlogout_clear_data_button") 
  }
  /// Warning: Your personal data (including encryption keys) is still stored on this device.
  public static var authSoftlogoutClearDataMessage1: String { 
    return VectorL10n.tr("Vector", "auth_softlogout_clear_data_message_1") 
  }
  /// Clear it if you're finished using this device, or want to sign in to another account.
  public static var authSoftlogoutClearDataMessage2: String { 
    return VectorL10n.tr("Vector", "auth_softlogout_clear_data_message_2") 
  }
  /// Sign out
  public static var authSoftlogoutClearDataSignOut: String { 
    return VectorL10n.tr("Vector", "auth_softlogout_clear_data_sign_out") 
  }
  /// Are you sure you want to clear all data currently stored on this device? Sign in again to access your account data and messages.
  public static var authSoftlogoutClearDataSignOutMsg: String { 
    return VectorL10n.tr("Vector", "auth_softlogout_clear_data_sign_out_msg") 
  }
  /// Are you sure?
  public static var authSoftlogoutClearDataSignOutTitle: String { 
    return VectorL10n.tr("Vector", "auth_softlogout_clear_data_sign_out_title") 
  }
  /// Your homeserver (%1$@) admin has signed you out of your account %2$@ (%3$@).
  public static func authSoftlogoutReason(_ p1: String, _ p2: String, _ p3: String) -> String {
    return VectorL10n.tr("Vector", "auth_softlogout_reason", p1, p2, p3)
  }
  /// Sign in to recover encryption keys stored exclusively on this device. You need them to read all of your secure messages on any device.
  public static var authSoftlogoutRecoverEncryptionKeys: String { 
    return VectorL10n.tr("Vector", "auth_softlogout_recover_encryption_keys") 
  }
  /// Sign In
  public static var authSoftlogoutSignIn: String { 
    return VectorL10n.tr("Vector", "auth_softlogout_sign_in") 
  }
  /// You’re signed out
  public static var authSoftlogoutSignedOut: String { 
    return VectorL10n.tr("Vector", "auth_softlogout_signed_out") 
  }
  /// Submit
  public static var authSubmit: String { 
    return VectorL10n.tr("Vector", "auth_submit") 
  }
  /// The identity server is not trusted
  public static var authUntrustedIdServer: String { 
    return VectorL10n.tr("Vector", "auth_untrusted_id_server") 
  }
  /// Use custom server options (advanced)
  public static var authUseServerOptions: String { 
    return VectorL10n.tr("Vector", "auth_use_server_options") 
  }
  /// Email or user name
  public static var authUserIdPlaceholder: String { 
    return VectorL10n.tr("Vector", "auth_user_id_placeholder") 
  }
  /// User name
  public static var authUserNamePlaceholder: String { 
    return VectorL10n.tr("Vector", "auth_user_name_placeholder") 
  }
  /// Username in use
  public static var authUsernameInUse: String { 
    return VectorL10n.tr("Vector", "auth_username_in_use") 
  }
  /// This app does not support the authentication mechanism on your homeserver.
  public static var authenticatedSessionFlowNotSupported: String { 
    return VectorL10n.tr("Vector", "authenticated_session_flow_not_supported") 
  }
  /// Back
  public static var back: String { 
    return VectorL10n.tr("Vector", "back") 
  }
  /// Log back in
  public static var biometricsCantUnlockedAlertMessageLogin: String { 
    return VectorL10n.tr("Vector", "biometrics_cant_unlocked_alert_message_login") 
  }
  /// Retry
  public static var biometricsCantUnlockedAlertMessageRetry: String { 
    return VectorL10n.tr("Vector", "biometrics_cant_unlocked_alert_message_retry") 
  }
  /// To unlock, use %@ or log back in and enable %@ again
  public static func biometricsCantUnlockedAlertMessageX(_ p1: String, _ p2: String) -> String {
    return VectorL10n.tr("Vector", "biometrics_cant_unlocked_alert_message_x", p1, p2)
  }
  /// Can't unlock app
  public static var biometricsCantUnlockedAlertTitle: String { 
    return VectorL10n.tr("Vector", "biometrics_cant_unlocked_alert_title") 
  }
  /// Disable %@
  public static func biometricsDesetupDisableButtonTitleX(_ p1: String) -> String {
    return VectorL10n.tr("Vector", "biometrics_desetup_disable_button_title_x", p1)
  }
  /// Disable %@
  public static func biometricsDesetupTitleX(_ p1: String) -> String {
    return VectorL10n.tr("Vector", "biometrics_desetup_title_x", p1)
  }
  /// Face ID
  public static var biometricsModeFaceId: String { 
    return VectorL10n.tr("Vector", "biometrics_mode_face_id") 
  }
  /// Touch ID
  public static var biometricsModeTouchId: String { 
    return VectorL10n.tr("Vector", "biometrics_mode_touch_id") 
  }
  /// Enable %@
  public static func biometricsSettingsEnableX(_ p1: String) -> String {
    return VectorL10n.tr("Vector", "biometrics_settings_enable_x", p1)
  }
  /// Enable %@
  public static func biometricsSetupEnableButtonTitleX(_ p1: String) -> String {
    return VectorL10n.tr("Vector", "biometrics_setup_enable_button_title_x", p1)
  }
  /// Save yourself time
  public static var biometricsSetupSubtitle: String { 
    return VectorL10n.tr("Vector", "biometrics_setup_subtitle") 
  }
  /// Enable %@
  public static func biometricsSetupTitleX(_ p1: String) -> String {
    return VectorL10n.tr("Vector", "biometrics_setup_title_x", p1)
  }
  /// Authentication is needed to access your app
  public static var biometricsUsageReason: String { 
    return VectorL10n.tr("Vector", "biometrics_usage_reason") 
  }
  /// Please describe what you did before the crash:
  public static var bugCrashReportDescription: String { 
    return VectorL10n.tr("Vector", "bug_crash_report_description") 
  }
  /// Crash Report
  public static var bugCrashReportTitle: String { 
    return VectorL10n.tr("Vector", "bug_crash_report_title") 
  }
  /// Continue in background
  public static var bugReportBackgroundMode: String { 
    return VectorL10n.tr("Vector", "bug_report_background_mode") 
  }
  /// Please describe the bug. What did you do? What did you expect to happen? What actually happened?
  public static var bugReportDescription: String { 
    return VectorL10n.tr("Vector", "bug_report_description") 
  }
  /// In order to diagnose problems, logs from this client will be sent with this bug report. If you would prefer to only send the text above, please untick:
  public static var bugReportLogsDescription: String { 
    return VectorL10n.tr("Vector", "bug_report_logs_description") 
  }
  /// Uploading report
  public static var bugReportProgressUploading: String { 
    return VectorL10n.tr("Vector", "bug_report_progress_uploading") 
  }
  /// Collecting logs
  public static var bugReportProgressZipping: String { 
    return VectorL10n.tr("Vector", "bug_report_progress_zipping") 
  }
  /// The application has crashed last time. Would you like to submit a crash report?
  public static var bugReportPrompt: String { 
    return VectorL10n.tr("Vector", "bug_report_prompt") 
  }
  /// Send
  public static var bugReportSend: String { 
    return VectorL10n.tr("Vector", "bug_report_send") 
  }
  /// Send logs
  public static var bugReportSendLogs: String { 
    return VectorL10n.tr("Vector", "bug_report_send_logs") 
  }
  /// Send screenshot
  public static var bugReportSendScreenshot: String { 
    return VectorL10n.tr("Vector", "bug_report_send_screenshot") 
  }
  /// Bug Report
  public static var bugReportTitle: String { 
    return VectorL10n.tr("Vector", "bug_report_title") 
  }
  /// Resume
  public static var callActionsUnhold: String { 
    return VectorL10n.tr("Vector", "call_actions_unhold") 
  }
  /// There is already a call in progress.
  public static var callAlreadyDisplayed: String { 
    return VectorL10n.tr("Vector", "call_already_displayed") 
  }
  /// Incoming video call…
  public static var callIncomingVideo: String { 
    return VectorL10n.tr("Vector", "call_incoming_video") 
  }
  /// Incoming video call from %@
  public static func callIncomingVideoPrompt(_ p1: String) -> String {
    return VectorL10n.tr("Vector", "call_incoming_video_prompt", p1)
  }
  /// Incoming call…
  public static var callIncomingVoice: String { 
    return VectorL10n.tr("Vector", "call_incoming_voice") 
  }
  /// Incoming voice call from %@
  public static func callIncomingVoicePrompt(_ p1: String) -> String {
    return VectorL10n.tr("Vector", "call_incoming_voice_prompt", p1)
  }
  /// Failed to join the conference call.
  public static var callJitsiError: String { 
    return VectorL10n.tr("Vector", "call_jitsi_error") 
  }
  /// Please ask the administrator of your homeserver %@ to configure a TURN server in order for calls to work reliably.
  public static func callNoStunServerErrorMessage1(_ p1: String) -> String {
    return VectorL10n.tr("Vector", "call_no_stun_server_error_message_1", p1)
  }
  /// Alternatively, you can try to use the public server at %@, but this will not be as reliable, and it will share your IP address with that server. You can also manage this in Settings
  public static func callNoStunServerErrorMessage2(_ p1: String) -> String {
    return VectorL10n.tr("Vector", "call_no_stun_server_error_message_2", p1)
  }
  /// Call failed due to misconfigured server
  public static var callNoStunServerErrorTitle: String { 
    return VectorL10n.tr("Vector", "call_no_stun_server_error_title") 
  }
  /// Try using %@
  public static func callNoStunServerErrorUseFallbackButton(_ p1: String) -> String {
    return VectorL10n.tr("Vector", "call_no_stun_server_error_use_fallback_button", p1)
  }
  /// All
  public static var callTransferContactsAll: String { 
    return VectorL10n.tr("Vector", "call_transfer_contacts_all") 
  }
  /// Recent
  public static var callTransferContactsRecent: String { 
    return VectorL10n.tr("Vector", "call_transfer_contacts_recent") 
  }
  /// Dial pad
  public static var callTransferDialpad: String { 
    return VectorL10n.tr("Vector", "call_transfer_dialpad") 
  }
  /// Call transfer failed
  public static var callTransferErrorMessage: String { 
    return VectorL10n.tr("Vector", "call_transfer_error_message") 
  }
  /// Error
  public static var callTransferErrorTitle: String { 
    return VectorL10n.tr("Vector", "call_transfer_error_title") 
  }
  /// Transfer
  public static var callTransferTitle: String { 
    return VectorL10n.tr("Vector", "call_transfer_title") 
  }
  /// Users
  public static var callTransferUsers: String { 
    return VectorL10n.tr("Vector", "call_transfer_users") 
  }
  /// 1 active call (%@) · %@ paused calls
  public static func callbarActiveAndMultiplePaused(_ p1: String, _ p2: String) -> String {
    return VectorL10n.tr("Vector", "callbar_active_and_multiple_paused", p1, p2)
  }
  /// 1 active call (%@) · 1 paused call
  public static func callbarActiveAndSinglePaused(_ p1: String) -> String {
    return VectorL10n.tr("Vector", "callbar_active_and_single_paused", p1)
  }
  /// %@ paused calls
  public static func callbarOnlyMultiplePaused(_ p1: String) -> String {
    return VectorL10n.tr("Vector", "callbar_only_multiple_paused", p1)
  }
  /// Tap to return to the call (%@)
  public static func callbarOnlySingleActive(_ p1: String) -> String {
    return VectorL10n.tr("Vector", "callbar_only_single_active", p1)
  }
  /// Tap to Join the group call (%@)
  public static func callbarOnlySingleActiveGroup(_ p1: String) -> String {
    return VectorL10n.tr("Vector", "callbar_only_single_active_group", p1)
  }
  /// Paused call
  public static var callbarOnlySinglePaused: String { 
    return VectorL10n.tr("Vector", "callbar_only_single_paused") 
  }
  /// Return
  public static var callbarReturn: String { 
    return VectorL10n.tr("Vector", "callbar_return") 
  }
  /// Camera
  public static var camera: String { 
    return VectorL10n.tr("Vector", "camera") 
  }
  /// %@ doesn't have permission to use Camera, please change privacy settings
  public static func cameraAccessNotGranted(_ p1: String) -> String {
    return VectorL10n.tr("Vector", "camera_access_not_granted", p1)
  }
  /// The camera is unavailable on your device
  public static var cameraUnavailable: String { 
    return VectorL10n.tr("Vector", "camera_unavailable") 
  }
  /// Cancel
  public static var cancel: String { 
    return VectorL10n.tr("Vector", "cancel") 
  }
  /// Close
  public static var close: String { 
    return VectorL10n.tr("Vector", "close") 
  }
  /// collapse
  public static var collapse: String { 
    return VectorL10n.tr("Vector", "collapse") 
  }
  /// Matrix users only
  public static var contactsAddressBookMatrixUsersToggle: String { 
    return VectorL10n.tr("Vector", "contacts_address_book_matrix_users_toggle") 
  }
  /// No local contacts
  public static var contactsAddressBookNoContact: String { 
    return VectorL10n.tr("Vector", "contacts_address_book_no_contact") 
  }
  /// No identity server configured
  public static var contactsAddressBookNoIdentityServer: String { 
    return VectorL10n.tr("Vector", "contacts_address_book_no_identity_server") 
  }
  /// You didn't allow %@ to access your local contacts
  public static func contactsAddressBookPermissionDenied(_ p1: String) -> String {
    return VectorL10n.tr("Vector", "contacts_address_book_permission_denied", p1)
  }
  /// To enable contacts, go to your device settings.
  public static var contactsAddressBookPermissionDeniedAlertMessage: String { 
    return VectorL10n.tr("Vector", "contacts_address_book_permission_denied_alert_message") 
  }
  /// Contacts disabled
  public static var contactsAddressBookPermissionDeniedAlertTitle: String { 
    return VectorL10n.tr("Vector", "contacts_address_book_permission_denied_alert_title") 
  }
  /// Permission required to access local contacts
  public static var contactsAddressBookPermissionRequired: String { 
    return VectorL10n.tr("Vector", "contacts_address_book_permission_required") 
  }
  /// LOCAL CONTACTS
  public static var contactsAddressBookSection: String { 
    return VectorL10n.tr("Vector", "contacts_address_book_section") 
  }
  /// USER DIRECTORY (offline)
  public static var contactsUserDirectoryOfflineSection: String { 
    return VectorL10n.tr("Vector", "contacts_user_directory_offline_section") 
  }
  /// USER DIRECTORY
  public static var contactsUserDirectorySection: String { 
    return VectorL10n.tr("Vector", "contacts_user_directory_section") 
  }
  /// Continue
  public static var `continue`: String { 
    return VectorL10n.tr("Vector", "continue") 
  }
  /// Create
  public static var create: String { 
    return VectorL10n.tr("Vector", "create") 
  }
  /// Enable Encryption
  public static var createRoomEnableEncryption: String { 
    return VectorL10n.tr("Vector", "create_room_enable_encryption") 
  }
  /// #testroom:matrix.org
  public static var createRoomPlaceholderAddress: String { 
    return VectorL10n.tr("Vector", "create_room_placeholder_address") 
  }
  /// Name
  public static var createRoomPlaceholderName: String { 
    return VectorL10n.tr("Vector", "create_room_placeholder_name") 
  }
  /// Topic
  public static var createRoomPlaceholderTopic: String { 
    return VectorL10n.tr("Vector", "create_room_placeholder_topic") 
  }
  /// Encryption can’t be disabled afterwards.
  public static var createRoomSectionFooterEncryption: String { 
    return VectorL10n.tr("Vector", "create_room_section_footer_encryption") 
  }
  /// People join a private room only with the room invitation.
  public static var createRoomSectionFooterType: String { 
    return VectorL10n.tr("Vector", "create_room_section_footer_type") 
  }
  /// Room address
  public static var createRoomSectionHeaderAddress: String { 
    return VectorL10n.tr("Vector", "create_room_section_header_address") 
  }
  /// Room encryption
  public static var createRoomSectionHeaderEncryption: String { 
    return VectorL10n.tr("Vector", "create_room_section_header_encryption") 
  }
  /// Room name
  public static var createRoomSectionHeaderName: String { 
    return VectorL10n.tr("Vector", "create_room_section_header_name") 
  }
  /// Room topic (optional)
  public static var createRoomSectionHeaderTopic: String { 
    return VectorL10n.tr("Vector", "create_room_section_header_topic") 
  }
  /// Room type
  public static var createRoomSectionHeaderType: String { 
    return VectorL10n.tr("Vector", "create_room_section_header_type") 
  }
  /// Show the room in the directory
  public static var createRoomShowInDirectory: String { 
    return VectorL10n.tr("Vector", "create_room_show_in_directory") 
  }
  /// New Room
  public static var createRoomTitle: String { 
    return VectorL10n.tr("Vector", "create_room_title") 
  }
  /// Private Room
  public static var createRoomTypePrivate: String { 
    return VectorL10n.tr("Vector", "create_room_type_private") 
  }
  /// Public Room
  public static var createRoomTypePublic: String { 
    return VectorL10n.tr("Vector", "create_room_type_public") 
  }
  /// Verify your other devices easier
  public static var crossSigningSetupBannerSubtitle: String { 
    return VectorL10n.tr("Vector", "cross_signing_setup_banner_subtitle") 
  }
  /// Set up encryption
  public static var crossSigningSetupBannerTitle: String { 
    return VectorL10n.tr("Vector", "cross_signing_setup_banner_title") 
  }
  /// Please forget all messages I have sent when my account is deactivated (
  public static var deactivateAccountForgetMessagesInformationPart1: String { 
    return VectorL10n.tr("Vector", "deactivate_account_forget_messages_information_part1") 
  }
  /// Warning
  public static var deactivateAccountForgetMessagesInformationPart2Emphasize: String { 
    return VectorL10n.tr("Vector", "deactivate_account_forget_messages_information_part2_emphasize") 
  }
  /// : this will cause future users to see an incomplete view of conversations)
  public static var deactivateAccountForgetMessagesInformationPart3: String { 
    return VectorL10n.tr("Vector", "deactivate_account_forget_messages_information_part3") 
  }
  /// This will make your account permanently unusable. You will not be able to log in, and no one will be able to re-register the same user ID.  This will cause your account to leave all rooms it is participating in, and it will remove your account details from your identity server. 
  public static var deactivateAccountInformationsPart1: String { 
    return VectorL10n.tr("Vector", "deactivate_account_informations_part1") 
  }
  /// This action is irreversible.
  public static var deactivateAccountInformationsPart2Emphasize: String { 
    return VectorL10n.tr("Vector", "deactivate_account_informations_part2_emphasize") 
  }
  /// \n\nDeactivating your account 
  public static var deactivateAccountInformationsPart3: String { 
    return VectorL10n.tr("Vector", "deactivate_account_informations_part3") 
  }
  /// does not by default cause us to forget messages you have sent. 
  public static var deactivateAccountInformationsPart4Emphasize: String { 
    return VectorL10n.tr("Vector", "deactivate_account_informations_part4_emphasize") 
  }
  /// If you would like us to forget your messages, please tick the box below\n\nMessage visibility in Matrix is similar to email. Our forgetting your messages means that messages you have sent will not be shared with any new or unregistered users, but registered users who already have access to these messages will still have access to their copy.
  public static var deactivateAccountInformationsPart5: String { 
    return VectorL10n.tr("Vector", "deactivate_account_informations_part5") 
  }
  /// To continue, please enter your password
  public static var deactivateAccountPasswordAlertMessage: String { 
    return VectorL10n.tr("Vector", "deactivate_account_password_alert_message") 
  }
  /// Deactivate Account
  public static var deactivateAccountPasswordAlertTitle: String { 
    return VectorL10n.tr("Vector", "deactivate_account_password_alert_title") 
  }
  /// Deactivate Account
  public static var deactivateAccountTitle: String { 
    return VectorL10n.tr("Vector", "deactivate_account_title") 
  }
  /// Deactivate account
  public static var deactivateAccountValidateAction: String { 
    return VectorL10n.tr("Vector", "deactivate_account_validate_action") 
  }
  /// Decline
  public static var decline: String { 
    return VectorL10n.tr("Vector", "decline") 
  }
  /// The other party cancelled the verification.
  public static var deviceVerificationCancelled: String { 
    return VectorL10n.tr("Vector", "device_verification_cancelled") 
  }
  /// The verification has been cancelled. Reason: %@
  public static func deviceVerificationCancelledByMe(_ p1: String) -> String {
    return VectorL10n.tr("Vector", "device_verification_cancelled_by_me", p1)
  }
  /// Aeroplane
  public static var deviceVerificationEmojiAeroplane: String { 
    return VectorL10n.tr("Vector", "device_verification_emoji_aeroplane") 
  }
  /// Anchor
  public static var deviceVerificationEmojiAnchor: String { 
    return VectorL10n.tr("Vector", "device_verification_emoji_anchor") 
  }
  /// Apple
  public static var deviceVerificationEmojiApple: String { 
    return VectorL10n.tr("Vector", "device_verification_emoji_apple") 
  }
  /// Ball
  public static var deviceVerificationEmojiBall: String { 
    return VectorL10n.tr("Vector", "device_verification_emoji_ball") 
  }
  /// Banana
  public static var deviceVerificationEmojiBanana: String { 
    return VectorL10n.tr("Vector", "device_verification_emoji_banana") 
  }
  /// Bell
  public static var deviceVerificationEmojiBell: String { 
    return VectorL10n.tr("Vector", "device_verification_emoji_bell") 
  }
  /// Bicycle
  public static var deviceVerificationEmojiBicycle: String { 
    return VectorL10n.tr("Vector", "device_verification_emoji_bicycle") 
  }
  /// Book
  public static var deviceVerificationEmojiBook: String { 
    return VectorL10n.tr("Vector", "device_verification_emoji_book") 
  }
  /// Butterfly
  public static var deviceVerificationEmojiButterfly: String { 
    return VectorL10n.tr("Vector", "device_verification_emoji_butterfly") 
  }
  /// Cactus
  public static var deviceVerificationEmojiCactus: String { 
    return VectorL10n.tr("Vector", "device_verification_emoji_cactus") 
  }
  /// Cake
  public static var deviceVerificationEmojiCake: String { 
    return VectorL10n.tr("Vector", "device_verification_emoji_cake") 
  }
  /// Cat
  public static var deviceVerificationEmojiCat: String { 
    return VectorL10n.tr("Vector", "device_verification_emoji_cat") 
  }
  /// Clock
  public static var deviceVerificationEmojiClock: String { 
    return VectorL10n.tr("Vector", "device_verification_emoji_clock") 
  }
  /// Cloud
  public static var deviceVerificationEmojiCloud: String { 
    return VectorL10n.tr("Vector", "device_verification_emoji_cloud") 
  }
  /// Corn
  public static var deviceVerificationEmojiCorn: String { 
    return VectorL10n.tr("Vector", "device_verification_emoji_corn") 
  }
  /// Dog
  public static var deviceVerificationEmojiDog: String { 
    return VectorL10n.tr("Vector", "device_verification_emoji_dog") 
  }
  /// Elephant
  public static var deviceVerificationEmojiElephant: String { 
    return VectorL10n.tr("Vector", "device_verification_emoji_elephant") 
  }
  /// Fire
  public static var deviceVerificationEmojiFire: String { 
    return VectorL10n.tr("Vector", "device_verification_emoji_fire") 
  }
  /// Fish
  public static var deviceVerificationEmojiFish: String { 
    return VectorL10n.tr("Vector", "device_verification_emoji_fish") 
  }
  /// Flag
  public static var deviceVerificationEmojiFlag: String { 
    return VectorL10n.tr("Vector", "device_verification_emoji_flag") 
  }
  /// Flower
  public static var deviceVerificationEmojiFlower: String { 
    return VectorL10n.tr("Vector", "device_verification_emoji_flower") 
  }
  /// Folder
  public static var deviceVerificationEmojiFolder: String { 
    return VectorL10n.tr("Vector", "device_verification_emoji_folder") 
  }
  /// Gift
  public static var deviceVerificationEmojiGift: String { 
    return VectorL10n.tr("Vector", "device_verification_emoji_gift") 
  }
  /// Glasses
  public static var deviceVerificationEmojiGlasses: String { 
    return VectorL10n.tr("Vector", "device_verification_emoji_glasses") 
  }
  /// Globe
  public static var deviceVerificationEmojiGlobe: String { 
    return VectorL10n.tr("Vector", "device_verification_emoji_globe") 
  }
  /// Guitar
  public static var deviceVerificationEmojiGuitar: String { 
    return VectorL10n.tr("Vector", "device_verification_emoji_guitar") 
  }
  /// Hammer
  public static var deviceVerificationEmojiHammer: String { 
    return VectorL10n.tr("Vector", "device_verification_emoji_hammer") 
  }
  /// Hat
  public static var deviceVerificationEmojiHat: String { 
    return VectorL10n.tr("Vector", "device_verification_emoji_hat") 
  }
  /// Headphones
  public static var deviceVerificationEmojiHeadphones: String { 
    return VectorL10n.tr("Vector", "device_verification_emoji_headphones") 
  }
  /// Heart
  public static var deviceVerificationEmojiHeart: String { 
    return VectorL10n.tr("Vector", "device_verification_emoji_heart") 
  }
  /// Horse
  public static var deviceVerificationEmojiHorse: String { 
    return VectorL10n.tr("Vector", "device_verification_emoji_horse") 
  }
  /// Hourglass
  public static var deviceVerificationEmojiHourglass: String { 
    return VectorL10n.tr("Vector", "device_verification_emoji_hourglass") 
  }
  /// Key
  public static var deviceVerificationEmojiKey: String { 
    return VectorL10n.tr("Vector", "device_verification_emoji_key") 
  }
  /// Light Bulb
  public static var deviceVerificationEmojiLightBulb: String { 
    return VectorL10n.tr("Vector", "device_verification_emoji_light bulb") 
  }
  /// Lion
  public static var deviceVerificationEmojiLion: String { 
    return VectorL10n.tr("Vector", "device_verification_emoji_lion") 
  }
  /// Lock
  public static var deviceVerificationEmojiLock: String { 
    return VectorL10n.tr("Vector", "device_verification_emoji_lock") 
  }
  /// Moon
  public static var deviceVerificationEmojiMoon: String { 
    return VectorL10n.tr("Vector", "device_verification_emoji_moon") 
  }
  /// Mushroom
  public static var deviceVerificationEmojiMushroom: String { 
    return VectorL10n.tr("Vector", "device_verification_emoji_mushroom") 
  }
  /// Octopus
  public static var deviceVerificationEmojiOctopus: String { 
    return VectorL10n.tr("Vector", "device_verification_emoji_octopus") 
  }
  /// Panda
  public static var deviceVerificationEmojiPanda: String { 
    return VectorL10n.tr("Vector", "device_verification_emoji_panda") 
  }
  /// Paperclip
  public static var deviceVerificationEmojiPaperclip: String { 
    return VectorL10n.tr("Vector", "device_verification_emoji_paperclip") 
  }
  /// Pencil
  public static var deviceVerificationEmojiPencil: String { 
    return VectorL10n.tr("Vector", "device_verification_emoji_pencil") 
  }
  /// Penguin
  public static var deviceVerificationEmojiPenguin: String { 
    return VectorL10n.tr("Vector", "device_verification_emoji_penguin") 
  }
  /// Pig
  public static var deviceVerificationEmojiPig: String { 
    return VectorL10n.tr("Vector", "device_verification_emoji_pig") 
  }
  /// Pin
  public static var deviceVerificationEmojiPin: String { 
    return VectorL10n.tr("Vector", "device_verification_emoji_pin") 
  }
  /// Pizza
  public static var deviceVerificationEmojiPizza: String { 
    return VectorL10n.tr("Vector", "device_verification_emoji_pizza") 
  }
  /// Rabbit
  public static var deviceVerificationEmojiRabbit: String { 
    return VectorL10n.tr("Vector", "device_verification_emoji_rabbit") 
  }
  /// Robot
  public static var deviceVerificationEmojiRobot: String { 
    return VectorL10n.tr("Vector", "device_verification_emoji_robot") 
  }
  /// Rocket
  public static var deviceVerificationEmojiRocket: String { 
    return VectorL10n.tr("Vector", "device_verification_emoji_rocket") 
  }
  /// Rooster
  public static var deviceVerificationEmojiRooster: String { 
    return VectorL10n.tr("Vector", "device_verification_emoji_rooster") 
  }
  /// Santa
  public static var deviceVerificationEmojiSanta: String { 
    return VectorL10n.tr("Vector", "device_verification_emoji_santa") 
  }
  /// Scissors
  public static var deviceVerificationEmojiScissors: String { 
    return VectorL10n.tr("Vector", "device_verification_emoji_scissors") 
  }
  /// Smiley
  public static var deviceVerificationEmojiSmiley: String { 
    return VectorL10n.tr("Vector", "device_verification_emoji_smiley") 
  }
  /// Spanner
  public static var deviceVerificationEmojiSpanner: String { 
    return VectorL10n.tr("Vector", "device_verification_emoji_spanner") 
  }
  /// Strawberry
  public static var deviceVerificationEmojiStrawberry: String { 
    return VectorL10n.tr("Vector", "device_verification_emoji_strawberry") 
  }
  /// Telephone
  public static var deviceVerificationEmojiTelephone: String { 
    return VectorL10n.tr("Vector", "device_verification_emoji_telephone") 
  }
  /// Thumbs up
  public static var deviceVerificationEmojiThumbsUp: String { 
    return VectorL10n.tr("Vector", "device_verification_emoji_thumbs up") 
  }
  /// Train
  public static var deviceVerificationEmojiTrain: String { 
    return VectorL10n.tr("Vector", "device_verification_emoji_train") 
  }
  /// Tree
  public static var deviceVerificationEmojiTree: String { 
    return VectorL10n.tr("Vector", "device_verification_emoji_tree") 
  }
  /// Trophy
  public static var deviceVerificationEmojiTrophy: String { 
    return VectorL10n.tr("Vector", "device_verification_emoji_trophy") 
  }
  /// Trumpet
  public static var deviceVerificationEmojiTrumpet: String { 
    return VectorL10n.tr("Vector", "device_verification_emoji_trumpet") 
  }
  /// Turtle
  public static var deviceVerificationEmojiTurtle: String { 
    return VectorL10n.tr("Vector", "device_verification_emoji_turtle") 
  }
  /// Umbrella
  public static var deviceVerificationEmojiUmbrella: String { 
    return VectorL10n.tr("Vector", "device_verification_emoji_umbrella") 
  }
  /// Unicorn
  public static var deviceVerificationEmojiUnicorn: String { 
    return VectorL10n.tr("Vector", "device_verification_emoji_unicorn") 
  }
  /// Cannot load session information.
  public static var deviceVerificationErrorCannotLoadDevice: String { 
    return VectorL10n.tr("Vector", "device_verification_error_cannot_load_device") 
  }
  /// Verify this session to mark it as trusted. Trusting sessions of partners gives you extra peace of mind when using end-to-end encrypted messages.
  public static var deviceVerificationIncomingDescription1: String { 
    return VectorL10n.tr("Vector", "device_verification_incoming_description_1") 
  }
  /// Verifying this session will mark it as trusted, and also mark your session as trusted to the partner.
  public static var deviceVerificationIncomingDescription2: String { 
    return VectorL10n.tr("Vector", "device_verification_incoming_description_2") 
  }
  /// Incoming Verification Request
  public static var deviceVerificationIncomingTitle: String { 
    return VectorL10n.tr("Vector", "device_verification_incoming_title") 
  }
  /// Compare the unique emoji, ensuring they appear in the same order.
  public static var deviceVerificationSecurityAdviceEmoji: String { 
    return VectorL10n.tr("Vector", "device_verification_security_advice_emoji") 
  }
  /// Compare the numbers, ensuring they appear in the same order.
  public static var deviceVerificationSecurityAdviceNumber: String { 
    return VectorL10n.tr("Vector", "device_verification_security_advice_number") 
  }
  /// Verify the new login accessing your account: %@
  public static func deviceVerificationSelfVerifyAlertMessage(_ p1: String) -> String {
    return VectorL10n.tr("Vector", "device_verification_self_verify_alert_message", p1)
  }
  /// New login. Was this you?
  public static var deviceVerificationSelfVerifyAlertTitle: String { 
    return VectorL10n.tr("Vector", "device_verification_self_verify_alert_title") 
  }
  /// Verify
  public static var deviceVerificationSelfVerifyAlertValidateAction: String { 
    return VectorL10n.tr("Vector", "device_verification_self_verify_alert_validate_action") 
  }
  /// Use this session to verify your new one, granting it access to encrypted messages.
  public static var deviceVerificationSelfVerifyStartInformation: String { 
    return VectorL10n.tr("Vector", "device_verification_self_verify_start_information") 
  }
  /// Start verification
  public static var deviceVerificationSelfVerifyStartVerifyAction: String { 
    return VectorL10n.tr("Vector", "device_verification_self_verify_start_verify_action") 
  }
  /// Waiting…
  public static var deviceVerificationSelfVerifyStartWaiting: String { 
    return VectorL10n.tr("Vector", "device_verification_self_verify_start_waiting") 
  }
  /// This works with %@ and other cross-signing capable Matrix clients.
  public static func deviceVerificationSelfVerifyWaitAdditionalInformation(_ p1: String) -> String {
    return VectorL10n.tr("Vector", "device_verification_self_verify_wait_additional_information", p1)
  }
  /// Verify this session from one of your other sessions, granting it access to encrypted messages.\n\nUse the latest %@ on your other devices:
  public static func deviceVerificationSelfVerifyWaitInformation(_ p1: String) -> String {
    return VectorL10n.tr("Vector", "device_verification_self_verify_wait_information", p1)
  }
  /// Verify this login
  public static var deviceVerificationSelfVerifyWaitNewSignInTitle: String { 
    return VectorL10n.tr("Vector", "device_verification_self_verify_wait_new_sign_in_title") 
  }
  /// If you can't access an existing session
  public static var deviceVerificationSelfVerifyWaitRecoverSecretsAdditionalInformation: String { 
    return VectorL10n.tr("Vector", "device_verification_self_verify_wait_recover_secrets_additional_information") 
  }
  /// Checking for other verification capabilities ...
  public static var deviceVerificationSelfVerifyWaitRecoverSecretsCheckingAvailability: String { 
    return VectorL10n.tr("Vector", "device_verification_self_verify_wait_recover_secrets_checking_availability") 
  }
  /// Use Security Phrase or Key
  public static var deviceVerificationSelfVerifyWaitRecoverSecretsWithPassphrase: String { 
    return VectorL10n.tr("Vector", "device_verification_self_verify_wait_recover_secrets_with_passphrase") 
  }
  /// Use Security Key
  public static var deviceVerificationSelfVerifyWaitRecoverSecretsWithoutPassphrase: String { 
    return VectorL10n.tr("Vector", "device_verification_self_verify_wait_recover_secrets_without_passphrase") 
  }
  /// Complete security
  public static var deviceVerificationSelfVerifyWaitTitle: String { 
    return VectorL10n.tr("Vector", "device_verification_self_verify_wait_title") 
  }
  /// Verify by comparing a short text string
  public static var deviceVerificationStartTitle: String { 
    return VectorL10n.tr("Vector", "device_verification_start_title") 
  }
  /// Nothing appearing? Not all clients support interactive verification yet. Use legacy verification.
  public static var deviceVerificationStartUseLegacy: String { 
    return VectorL10n.tr("Vector", "device_verification_start_use_legacy") 
  }
  /// Use Legacy Verification
  public static var deviceVerificationStartUseLegacyAction: String { 
    return VectorL10n.tr("Vector", "device_verification_start_use_legacy_action") 
  }
  /// Begin Verifying
  public static var deviceVerificationStartVerifyButton: String { 
    return VectorL10n.tr("Vector", "device_verification_start_verify_button") 
  }
  /// Waiting for partner to accept…
  public static var deviceVerificationStartWaitPartner: String { 
    return VectorL10n.tr("Vector", "device_verification_start_wait_partner") 
  }
  /// Got it
  public static var deviceVerificationVerifiedGotItButton: String { 
    return VectorL10n.tr("Vector", "device_verification_verified_got_it_button") 
  }
  /// Verified!
  public static var deviceVerificationVerifiedTitle: String { 
    return VectorL10n.tr("Vector", "device_verification_verified_title") 
  }
  /// Waiting for partner to confirm…
  public static var deviceVerificationVerifyWaitPartner: String { 
    return VectorL10n.tr("Vector", "device_verification_verify_wait_partner") 
  }
  /// Dial pad
  public static var dialpadTitle: String { 
    return VectorL10n.tr("Vector", "dialpad_title") 
  }
  /// %tu rooms
  public static func directoryCellDescription(_ p1: Int) -> String {
    return VectorL10n.tr("Vector", "directory_cell_description", p1)
  }
  /// Browse directory
  public static var directoryCellTitle: String { 
    return VectorL10n.tr("Vector", "directory_cell_title") 
  }
  /// Failed to fetch data
  public static var directorySearchFail: String { 
    return VectorL10n.tr("Vector", "directory_search_fail") 
  }
  /// %tu results found for %@
  public static func directorySearchResults(_ p1: Int, _ p2: String) -> String {
    return VectorL10n.tr("Vector", "directory_search_results", p1, p2)
  }
  /// >%tu results found for %@
  public static func directorySearchResultsMoreThan(_ p1: Int, _ p2: String) -> String {
    return VectorL10n.tr("Vector", "directory_search_results_more_than", p1, p2)
  }
  /// Browse directory results
  public static var directorySearchResultsTitle: String { 
    return VectorL10n.tr("Vector", "directory_search_results_title") 
  }
  /// Searching directory…
  public static var directorySearchingTitle: String { 
    return VectorL10n.tr("Vector", "directory_searching_title") 
  }
  /// All native Matrix rooms
  public static var directoryServerAllNativeRooms: String { 
    return VectorL10n.tr("Vector", "directory_server_all_native_rooms") 
  }
  /// All rooms on %@ server
  public static func directoryServerAllRooms(_ p1: String) -> String {
    return VectorL10n.tr("Vector", "directory_server_all_rooms", p1)
  }
  /// Select a directory
  public static var directoryServerPickerTitle: String { 
    return VectorL10n.tr("Vector", "directory_server_picker_title") 
  }
  /// matrix.org
  public static var directoryServerPlaceholder: String { 
    return VectorL10n.tr("Vector", "directory_server_placeholder") 
  }
  /// Type a homeserver to list public rooms from
  public static var directoryServerTypeHomeserver: String { 
    return VectorL10n.tr("Vector", "directory_server_type_homeserver") 
  }
  /// Directory
  public static var directoryTitle: String { 
    return VectorL10n.tr("Vector", "directory_title") 
  }
  /// Do not ask again
  public static var doNotAskAgain: String { 
    return VectorL10n.tr("Vector", "do_not_ask_again") 
  }
  /// Done
  public static var done: String { 
    return VectorL10n.tr("Vector", "done") 
  }
  /// %@ now supports end-to-end encryption but you need to log in again to enable it.\n\nYou can do it now or later from the application settings.
  public static func e2eEnablingOnAppUpdate(_ p1: String) -> String {
    return VectorL10n.tr("Vector", "e2e_enabling_on_app_update", p1)
  }
  /// A new secure message key backup has been detected.\n\nIf this wasn’t you, set a new Security Phrase in Settings.
  public static var e2eKeyBackupWrongVersion: String { 
    return VectorL10n.tr("Vector", "e2e_key_backup_wrong_version") 
  }
  /// Settings
  public static var e2eKeyBackupWrongVersionButtonSettings: String { 
    return VectorL10n.tr("Vector", "e2e_key_backup_wrong_version_button_settings") 
  }
  /// It was me
  public static var e2eKeyBackupWrongVersionButtonWasme: String { 
    return VectorL10n.tr("Vector", "e2e_key_backup_wrong_version_button_wasme") 
  }
  /// New Key Backup
  public static var e2eKeyBackupWrongVersionTitle: String { 
    return VectorL10n.tr("Vector", "e2e_key_backup_wrong_version_title") 
  }
  /// You need to log back in to generate end-to-end encryption keys for this session and submit the public key to your homeserver.\nThis is a once off; sorry for the inconvenience.
  public static var e2eNeedLogInAgain: String { 
    return VectorL10n.tr("Vector", "e2e_need_log_in_again") 
  }
  /// Ignore request
  public static var e2eRoomKeyRequestIgnoreRequest: String { 
    return VectorL10n.tr("Vector", "e2e_room_key_request_ignore_request") 
  }
  /// Your unverified session '%@' is requesting encryption keys.
  public static func e2eRoomKeyRequestMessage(_ p1: String) -> String {
    return VectorL10n.tr("Vector", "e2e_room_key_request_message", p1)
  }
  /// You added a new session '%@', which is requesting encryption keys.
  public static func e2eRoomKeyRequestMessageNewDevice(_ p1: String) -> String {
    return VectorL10n.tr("Vector", "e2e_room_key_request_message_new_device", p1)
  }
  /// Share without verifying
  public static var e2eRoomKeyRequestShareWithoutVerifying: String { 
    return VectorL10n.tr("Vector", "e2e_room_key_request_share_without_verifying") 
  }
  /// Start verification…
  public static var e2eRoomKeyRequestStartVerification: String { 
    return VectorL10n.tr("Vector", "e2e_room_key_request_start_verification") 
  }
  /// Encryption key request
  public static var e2eRoomKeyRequestTitle: String { 
    return VectorL10n.tr("Vector", "e2e_room_key_request_title") 
  }
  /// Activities
  public static var emojiPickerActivityCategory: String { 
    return VectorL10n.tr("Vector", "emoji_picker_activity_category") 
  }
  /// Flags
  public static var emojiPickerFlagsCategory: String { 
    return VectorL10n.tr("Vector", "emoji_picker_flags_category") 
  }
  /// Food & Drink
  public static var emojiPickerFoodsCategory: String { 
    return VectorL10n.tr("Vector", "emoji_picker_foods_category") 
  }
  /// Animals & Nature
  public static var emojiPickerNatureCategory: String { 
    return VectorL10n.tr("Vector", "emoji_picker_nature_category") 
  }
  /// Objects
  public static var emojiPickerObjectsCategory: String { 
    return VectorL10n.tr("Vector", "emoji_picker_objects_category") 
  }
  /// Smileys & People
  public static var emojiPickerPeopleCategory: String { 
    return VectorL10n.tr("Vector", "emoji_picker_people_category") 
  }
  /// Travel & Places
  public static var emojiPickerPlacesCategory: String { 
    return VectorL10n.tr("Vector", "emoji_picker_places_category") 
  }
  /// Symbols
  public static var emojiPickerSymbolsCategory: String { 
    return VectorL10n.tr("Vector", "emoji_picker_symbols_category") 
  }
  /// Reactions
  public static var emojiPickerTitle: String { 
    return VectorL10n.tr("Vector", "emoji_picker_title") 
  }
  /// Send an encrypted message…
  public static var encryptedRoomMessagePlaceholder: String { 
    return VectorL10n.tr("Vector", "encrypted_room_message_placeholder") 
  }
  /// Send an encrypted reply…
  public static var encryptedRoomMessageReplyToPlaceholder: String { 
    return VectorL10n.tr("Vector", "encrypted_room_message_reply_to_placeholder") 
  }
  /// Add an identity server in your settings to invite by email.
  public static var errorInvite3pidWithNoIdentityServer: String { 
    return VectorL10n.tr("Vector", "error_invite_3pid_with_no_identity_server") 
  }
  /// You can't do this from %@ mobile.
  public static func errorNotSupportedOnMobile(_ p1: String) -> String {
    return VectorL10n.tr("Vector", "error_not_supported_on_mobile", p1)
  }
  /// It looks like you’re trying to connect to another homeserver. Do you want to sign out?
  public static var errorUserAlreadyLoggedIn: String { 
    return VectorL10n.tr("Vector", "error_user_already_logged_in") 
  }
  /// Active video call
  public static var eventFormatterCallActiveVideo: String { 
    return VectorL10n.tr("Vector", "event_formatter_call_active_video") 
  }
  /// Active voice call
  public static var eventFormatterCallActiveVoice: String { 
    return VectorL10n.tr("Vector", "event_formatter_call_active_voice") 
  }
  /// Answer
  public static var eventFormatterCallAnswer: String { 
    return VectorL10n.tr("Vector", "event_formatter_call_answer") 
  }
  /// Call back
  public static var eventFormatterCallBack: String { 
    return VectorL10n.tr("Vector", "event_formatter_call_back") 
  }
  /// Connecting…
  public static var eventFormatterCallConnecting: String { 
    return VectorL10n.tr("Vector", "event_formatter_call_connecting") 
  }
  /// Connection failed
  public static var eventFormatterCallConnectionFailed: String { 
    return VectorL10n.tr("Vector", "event_formatter_call_connection_failed") 
  }
  /// Decline
  public static var eventFormatterCallDecline: String { 
    return VectorL10n.tr("Vector", "event_formatter_call_decline") 
  }
  /// End call
  public static var eventFormatterCallEndCall: String { 
    return VectorL10n.tr("Vector", "event_formatter_call_end_call") 
  }
  /// Call ended
  public static var eventFormatterCallHasEnded: String { 
    return VectorL10n.tr("Vector", "event_formatter_call_has_ended") 
  }
  /// Call ended • %@
  public static func eventFormatterCallHasEndedWithTime(_ p1: String) -> String {
    return VectorL10n.tr("Vector", "event_formatter_call_has_ended_with_time", p1)
  }
  /// Incoming video call
  public static var eventFormatterCallIncomingVideo: String { 
    return VectorL10n.tr("Vector", "event_formatter_call_incoming_video") 
  }
  /// Incoming voice call
  public static var eventFormatterCallIncomingVoice: String { 
    return VectorL10n.tr("Vector", "event_formatter_call_incoming_voice") 
  }
  /// Missed video call
  public static var eventFormatterCallMissedVideo: String { 
    return VectorL10n.tr("Vector", "event_formatter_call_missed_video") 
  }
  /// Missed voice call
  public static var eventFormatterCallMissedVoice: String { 
    return VectorL10n.tr("Vector", "event_formatter_call_missed_voice") 
  }
  /// Retry
  public static var eventFormatterCallRetry: String { 
    return VectorL10n.tr("Vector", "event_formatter_call_retry") 
  }
  /// Ringing…
  public static var eventFormatterCallRinging: String { 
    return VectorL10n.tr("Vector", "event_formatter_call_ringing") 
  }
  /// Call declined
  public static var eventFormatterCallYouDeclined: String { 
    return VectorL10n.tr("Vector", "event_formatter_call_you_declined") 
  }
  /// Group call
  public static var eventFormatterGroupCall: String { 
    return VectorL10n.tr("Vector", "event_formatter_group_call") 
  }
  /// %@ in %@
  public static func eventFormatterGroupCallIncoming(_ p1: String, _ p2: String) -> String {
    return VectorL10n.tr("Vector", "event_formatter_group_call_incoming", p1, p2)
  }
  /// Join
  public static var eventFormatterGroupCallJoin: String { 
    return VectorL10n.tr("Vector", "event_formatter_group_call_join") 
  }
  /// Leave
  public static var eventFormatterGroupCallLeave: String { 
    return VectorL10n.tr("Vector", "event_formatter_group_call_leave") 
  }
  /// VoIP conference added by %@
  public static func eventFormatterJitsiWidgetAdded(_ p1: String) -> String {
    return VectorL10n.tr("Vector", "event_formatter_jitsi_widget_added", p1)
  }
  /// You added VoIP conference
  public static var eventFormatterJitsiWidgetAddedByYou: String { 
    return VectorL10n.tr("Vector", "event_formatter_jitsi_widget_added_by_you") 
  }
  /// VoIP conference removed by %@
  public static func eventFormatterJitsiWidgetRemoved(_ p1: String) -> String {
    return VectorL10n.tr("Vector", "event_formatter_jitsi_widget_removed", p1)
  }
  /// You removed VoIP conference
  public static var eventFormatterJitsiWidgetRemovedByYou: String { 
    return VectorL10n.tr("Vector", "event_formatter_jitsi_widget_removed_by_you") 
  }
  /// %tu membership changes
  public static func eventFormatterMemberUpdates(_ p1: Int) -> String {
    return VectorL10n.tr("Vector", "event_formatter_member_updates", p1)
  }
  /// (edited)
  public static var eventFormatterMessageEditedMention: String { 
    return VectorL10n.tr("Vector", "event_formatter_message_edited_mention") 
  }
  /// Re-request encryption keys
  public static var eventFormatterRerequestKeysPart1Link: String { 
    return VectorL10n.tr("Vector", "event_formatter_rerequest_keys_part1_link") 
  }
  ///  from your other sessions.
  public static var eventFormatterRerequestKeysPart2: String { 
    return VectorL10n.tr("Vector", "event_formatter_rerequest_keys_part2") 
  }
  /// %@ widget added by %@
  public static func eventFormatterWidgetAdded(_ p1: String, _ p2: String) -> String {
    return VectorL10n.tr("Vector", "event_formatter_widget_added", p1, p2)
  }
  /// You added the widget: %@
  public static func eventFormatterWidgetAddedByYou(_ p1: String) -> String {
    return VectorL10n.tr("Vector", "event_formatter_widget_added_by_you", p1)
  }
  /// %@ widget removed by %@
  public static func eventFormatterWidgetRemoved(_ p1: String, _ p2: String) -> String {
    return VectorL10n.tr("Vector", "event_formatter_widget_removed", p1, p2)
  }
  /// You removed the widget: %@
  public static func eventFormatterWidgetRemovedByYou(_ p1: String) -> String {
    return VectorL10n.tr("Vector", "event_formatter_widget_removed_by_you", p1)
  }
  /// The link %@ is taking you to another site: %@\n\nAre you sure you want to continue?
  public static func externalLinkConfirmationMessage(_ p1: String, _ p2: String) -> String {
    return VectorL10n.tr("Vector", "external_link_confirmation_message", p1, p2)
  }
  /// Double-check this link
  public static var externalLinkConfirmationTitle: String { 
    return VectorL10n.tr("Vector", "external_link_confirmation_title") 
  }
  /// You can favourite a few ways - the quickest is just to press and hold. Tap the star and they’ll automatically appear here for safe keeping.
  public static var favouritesEmptyViewInformation: String { 
    return VectorL10n.tr("Vector", "favourites_empty_view_information") 
  }
  /// Favourite rooms and people
  public static var favouritesEmptyViewTitle: String { 
    return VectorL10n.tr("Vector", "favourites_empty_view_title") 
  }
  /// File upload
  public static var fileUploadErrorTitle: String { 
    return VectorL10n.tr("Vector", "file_upload_error_title") 
  }
  /// File type not supported.
  public static var fileUploadErrorUnsupportedFileTypeMessage: String { 
    return VectorL10n.tr("Vector", "file_upload_error_unsupported_file_type_message") 
  }
  /// Find your contacts
  public static var findYourContactsButtonTitle: String { 
    return VectorL10n.tr("Vector", "find_your_contacts_button_title") 
  }
  /// This can be disabled anytime from settings.
  public static var findYourContactsFooter: String { 
    return VectorL10n.tr("Vector", "find_your_contacts_footer") 
  }
  /// Unable to connect to the identity server.
  public static var findYourContactsIdentityServiceError: String { 
    return VectorL10n.tr("Vector", "find_your_contacts_identity_service_error") 
  }
  /// Let %@ show your contacts so you can quickly start chatting with those you know best.
  public static func findYourContactsMessage(_ p1: String) -> String {
    return VectorL10n.tr("Vector", "find_your_contacts_message", p1)
  }
  /// Start by listing your contacts
  public static var findYourContactsTitle: String { 
    return VectorL10n.tr("Vector", "find_your_contacts_title") 
  }
  /// To continue using the %@ homeserver you must review and agree to the terms and conditions.
  public static func gdprConsentNotGivenAlertMessage(_ p1: String) -> String {
    return VectorL10n.tr("Vector", "gdpr_consent_not_given_alert_message", p1)
  }
  /// Review now
  public static var gdprConsentNotGivenAlertReviewNowAction: String { 
    return VectorL10n.tr("Vector", "gdpr_consent_not_given_alert_review_now_action") 
  }
  /// Would you like to help improve %@ by automatically reporting anonymous crash reports and usage data?
  public static func googleAnalyticsUsePrompt(_ p1: String) -> String {
    return VectorL10n.tr("Vector", "google_analytics_use_prompt", p1)
  }
  /// Home
  public static var groupDetailsHome: String { 
    return VectorL10n.tr("Vector", "group_details_home") 
  }
  /// People
  public static var groupDetailsPeople: String { 
    return VectorL10n.tr("Vector", "group_details_people") 
  }
  /// Rooms
  public static var groupDetailsRooms: String { 
    return VectorL10n.tr("Vector", "group_details_rooms") 
  }
  /// Community Details
  public static var groupDetailsTitle: String { 
    return VectorL10n.tr("Vector", "group_details_title") 
  }
  /// %tu members
  public static func groupHomeMultiMembersFormat(_ p1: Int) -> String {
    return VectorL10n.tr("Vector", "group_home_multi_members_format", p1)
  }
  /// %tu rooms
  public static func groupHomeMultiRoomsFormat(_ p1: Int) -> String {
    return VectorL10n.tr("Vector", "group_home_multi_rooms_format", p1)
  }
  /// 1 member
  public static var groupHomeOneMemberFormat: String { 
    return VectorL10n.tr("Vector", "group_home_one_member_format") 
  }
  /// 1 room
  public static var groupHomeOneRoomFormat: String { 
    return VectorL10n.tr("Vector", "group_home_one_room_format") 
  }
  /// %@ has invited you to join this community
  public static func groupInvitationFormat(_ p1: String) -> String {
    return VectorL10n.tr("Vector", "group_invitation_format", p1)
  }
  /// INVITES
  public static var groupInviteSection: String { 
    return VectorL10n.tr("Vector", "group_invite_section") 
  }
  /// Add participant
  public static var groupParticipantsAddParticipant: String { 
    return VectorL10n.tr("Vector", "group_participants_add_participant") 
  }
  /// Filter community members
  public static var groupParticipantsFilterMembers: String { 
    return VectorL10n.tr("Vector", "group_participants_filter_members") 
  }
  /// Search / invite by User ID or Name
  public static var groupParticipantsInviteAnotherUser: String { 
    return VectorL10n.tr("Vector", "group_participants_invite_another_user") 
  }
  /// Malformed ID. Should be a Matrix ID like '@localpart:domain'
  public static var groupParticipantsInviteMalformedId: String { 
    return VectorL10n.tr("Vector", "group_participants_invite_malformed_id") 
  }
  /// Invite Error
  public static var groupParticipantsInviteMalformedIdTitle: String { 
    return VectorL10n.tr("Vector", "group_participants_invite_malformed_id_title") 
  }
  /// Are you sure you want to invite %@ to this group?
  public static func groupParticipantsInvitePromptMsg(_ p1: String) -> String {
    return VectorL10n.tr("Vector", "group_participants_invite_prompt_msg", p1)
  }
  /// Confirmation
  public static var groupParticipantsInvitePromptTitle: String { 
    return VectorL10n.tr("Vector", "group_participants_invite_prompt_title") 
  }
  /// INVITED
  public static var groupParticipantsInvitedSection: String { 
    return VectorL10n.tr("Vector", "group_participants_invited_section") 
  }
  /// Are you sure you want to leave the group?
  public static var groupParticipantsLeavePromptMsg: String { 
    return VectorL10n.tr("Vector", "group_participants_leave_prompt_msg") 
  }
  /// Leave group
  public static var groupParticipantsLeavePromptTitle: String { 
    return VectorL10n.tr("Vector", "group_participants_leave_prompt_title") 
  }
  /// Are you sure you want to remove %@ from this group?
  public static func groupParticipantsRemovePromptMsg(_ p1: String) -> String {
    return VectorL10n.tr("Vector", "group_participants_remove_prompt_msg", p1)
  }
  /// Confirmation
  public static var groupParticipantsRemovePromptTitle: String { 
    return VectorL10n.tr("Vector", "group_participants_remove_prompt_title") 
  }
  /// Filter community rooms
  public static var groupRoomsFilterRooms: String { 
    return VectorL10n.tr("Vector", "group_rooms_filter_rooms") 
  }
  /// COMMUNITIES
  public static var groupSection: String { 
    return VectorL10n.tr("Vector", "group_section") 
  }
  /// The all-in-one secure chat app for teams, friends and organisations. Tap the + button below to add people and rooms.
  public static var homeEmptyViewInformation: String { 
    return VectorL10n.tr("Vector", "home_empty_view_information") 
  }
  /// Welcome to %@,\n%@
  public static func homeEmptyViewTitle(_ p1: String, _ p2: String) -> String {
    return VectorL10n.tr("Vector", "home_empty_view_title", p1, p2)
  }
  /// Could not connect to the homeserver.
  public static var homeserverConnectionLost: String { 
    return VectorL10n.tr("Vector", "homeserver_connection_lost") 
  }
  /// Add
  public static var identityServerSettingsAdd: String { 
    return VectorL10n.tr("Vector", "identity_server_settings_add") 
  }
  /// Disconnect from the identity server %1$@ and connect to %2$@ instead?
  public static func identityServerSettingsAlertChange(_ p1: String, _ p2: String) -> String {
    return VectorL10n.tr("Vector", "identity_server_settings_alert_change", p1, p2)
  }
  /// Change identity server
  public static var identityServerSettingsAlertChangeTitle: String { 
    return VectorL10n.tr("Vector", "identity_server_settings_alert_change_title") 
  }
  /// Disconnect from the identity server %@?
  public static func identityServerSettingsAlertDisconnect(_ p1: String) -> String {
    return VectorL10n.tr("Vector", "identity_server_settings_alert_disconnect", p1)
  }
  /// Disconnect
  public static var identityServerSettingsAlertDisconnectButton: String { 
    return VectorL10n.tr("Vector", "identity_server_settings_alert_disconnect_button") 
  }
  /// You are still sharing your personal data on the identity server %@.\n\nWe recommend that you remove your email addresses and phone numbers from the identity server before disconnecting.
  public static func identityServerSettingsAlertDisconnectStillSharing3pid(_ p1: String) -> String {
    return VectorL10n.tr("Vector", "identity_server_settings_alert_disconnect_still_sharing_3pid", p1)
  }
  /// Disconnect anyway
  public static var identityServerSettingsAlertDisconnectStillSharing3pidButton: String { 
    return VectorL10n.tr("Vector", "identity_server_settings_alert_disconnect_still_sharing_3pid_button") 
  }
  /// Disconnect identity server
  public static var identityServerSettingsAlertDisconnectTitle: String { 
    return VectorL10n.tr("Vector", "identity_server_settings_alert_disconnect_title") 
  }
  /// %@ is not a valid identity server.
  public static func identityServerSettingsAlertErrorInvalidIdentityServer(_ p1: String) -> String {
    return VectorL10n.tr("Vector", "identity_server_settings_alert_error_invalid_identity_server", p1)
  }
  /// You must accept terms of %@ to set it as identity server.
  public static func identityServerSettingsAlertErrorTermsNotAccepted(_ p1: String) -> String {
    return VectorL10n.tr("Vector", "identity_server_settings_alert_error_terms_not_accepted", p1)
  }
  /// The identity server you have chosen does not have any terms of service. Only continue if you trust the owner of the server.
  public static var identityServerSettingsAlertNoTerms: String { 
    return VectorL10n.tr("Vector", "identity_server_settings_alert_no_terms") 
  }
  /// Identity server has no terms of services
  public static var identityServerSettingsAlertNoTermsTitle: String { 
    return VectorL10n.tr("Vector", "identity_server_settings_alert_no_terms_title") 
  }
  /// Change
  public static var identityServerSettingsChange: String { 
    return VectorL10n.tr("Vector", "identity_server_settings_change") 
  }
  /// You are currently using %@ to discover and be discoverable by existing contacts you know.
  public static func identityServerSettingsDescription(_ p1: String) -> String {
    return VectorL10n.tr("Vector", "identity_server_settings_description", p1)
  }
  /// Disconnect
  public static var identityServerSettingsDisconnect: String { 
    return VectorL10n.tr("Vector", "identity_server_settings_disconnect") 
  }
  /// Disconnecting from your identity server will mean you won’t be discoverable by other users and be able to invite others by email or phone.
  public static var identityServerSettingsDisconnectInfo: String { 
    return VectorL10n.tr("Vector", "identity_server_settings_disconnect_info") 
  }
  /// You are not currently using an identity server. To discover and be discoverable by existing contacts, add one above.
  public static var identityServerSettingsNoIsDescription: String { 
    return VectorL10n.tr("Vector", "identity_server_settings_no_is_description") 
  }
  /// Enter an identity server
  public static var identityServerSettingsPlaceHolder: String { 
    return VectorL10n.tr("Vector", "identity_server_settings_place_holder") 
  }
  /// Identity server
  public static var identityServerSettingsTitle: String { 
    return VectorL10n.tr("Vector", "identity_server_settings_title") 
  }
  /// Take photo
  public static var imagePickerActionCamera: String { 
    return VectorL10n.tr("Vector", "image_picker_action_camera") 
  }
  /// Choose from library
  public static var imagePickerActionLibrary: String { 
    return VectorL10n.tr("Vector", "image_picker_action_library") 
  }
  /// Invite
  public static var invite: String { 
    return VectorL10n.tr("Vector", "invite") 
  }
  /// Invite friends to %@
  public static func inviteFriendsAction(_ p1: String) -> String {
    return VectorL10n.tr("Vector", "invite_friends_action", p1)
  }
  /// Hey, talk to me on %@: %@
  public static func inviteFriendsShareText(_ p1: String, _ p2: String) -> String {
    return VectorL10n.tr("Vector", "invite_friends_share_text", p1, p2)
  }
  /// Join
  public static var join: String { 
    return VectorL10n.tr("Vector", "join") 
  }
  /// Joined
  public static var joined: String { 
    return VectorL10n.tr("Vector", "joined") 
  }
  /// Done
  public static var keyBackupRecoverDoneAction: String { 
    return VectorL10n.tr("Vector", "key_backup_recover_done_action") 
  }
  /// Use your Security Phrase to unlock your secure message history
  public static var keyBackupRecoverFromPassphraseInfo: String { 
    return VectorL10n.tr("Vector", "key_backup_recover_from_passphrase_info") 
  }
  /// Don’t know your Security Phrase? You can 
  public static var keyBackupRecoverFromPassphraseLostPassphraseActionPart1: String { 
    return VectorL10n.tr("Vector", "key_backup_recover_from_passphrase_lost_passphrase_action_part1") 
  }
  /// use your Security Key
  public static var keyBackupRecoverFromPassphraseLostPassphraseActionPart2: String { 
    return VectorL10n.tr("Vector", "key_backup_recover_from_passphrase_lost_passphrase_action_part2") 
  }
  /// .
  public static var keyBackupRecoverFromPassphraseLostPassphraseActionPart3: String { 
    return VectorL10n.tr("Vector", "key_backup_recover_from_passphrase_lost_passphrase_action_part3") 
  }
  /// Enter Phrase
  public static var keyBackupRecoverFromPassphrasePassphrasePlaceholder: String { 
    return VectorL10n.tr("Vector", "key_backup_recover_from_passphrase_passphrase_placeholder") 
  }
  /// Enter
  public static var keyBackupRecoverFromPassphrasePassphraseTitle: String { 
    return VectorL10n.tr("Vector", "key_backup_recover_from_passphrase_passphrase_title") 
  }
  /// Unlock History
  public static var keyBackupRecoverFromPassphraseRecoverAction: String { 
    return VectorL10n.tr("Vector", "key_backup_recover_from_passphrase_recover_action") 
  }
  /// Restoring backup…
  public static var keyBackupRecoverFromPrivateKeyInfo: String { 
    return VectorL10n.tr("Vector", "key_backup_recover_from_private_key_info") 
  }
  /// Use your Security Key to unlock your secure message history
  public static var keyBackupRecoverFromRecoveryKeyInfo: String { 
    return VectorL10n.tr("Vector", "key_backup_recover_from_recovery_key_info") 
  }
  /// Lost your Security Key You can set up a new one in settings.
  public static var keyBackupRecoverFromRecoveryKeyLostRecoveryKeyAction: String { 
    return VectorL10n.tr("Vector", "key_backup_recover_from_recovery_key_lost_recovery_key_action") 
  }
  /// Unlock History
  public static var keyBackupRecoverFromRecoveryKeyRecoverAction: String { 
    return VectorL10n.tr("Vector", "key_backup_recover_from_recovery_key_recover_action") 
  }
  /// Enter Security Key
  public static var keyBackupRecoverFromRecoveryKeyRecoveryKeyPlaceholder: String { 
    return VectorL10n.tr("Vector", "key_backup_recover_from_recovery_key_recovery_key_placeholder") 
  }
  /// Enter
  public static var keyBackupRecoverFromRecoveryKeyRecoveryKeyTitle: String { 
    return VectorL10n.tr("Vector", "key_backup_recover_from_recovery_key_recovery_key_title") 
  }
  /// Backup could not be decrypted with this phrase: please verify that you entered the correct Security Phrase.
  public static var keyBackupRecoverInvalidPassphrase: String { 
    return VectorL10n.tr("Vector", "key_backup_recover_invalid_passphrase") 
  }
  /// Incorrect Security Phrase
  public static var keyBackupRecoverInvalidPassphraseTitle: String { 
    return VectorL10n.tr("Vector", "key_backup_recover_invalid_passphrase_title") 
  }
  /// Backup could not be decrypted with this key: please verify that you entered the correct Security Key.
  public static var keyBackupRecoverInvalidRecoveryKey: String { 
    return VectorL10n.tr("Vector", "key_backup_recover_invalid_recovery_key") 
  }
  /// Security Key Mismatch
  public static var keyBackupRecoverInvalidRecoveryKeyTitle: String { 
    return VectorL10n.tr("Vector", "key_backup_recover_invalid_recovery_key_title") 
  }
  /// Backup Restored!
  public static var keyBackupRecoverSuccessInfo: String { 
    return VectorL10n.tr("Vector", "key_backup_recover_success_info") 
  }
  /// Secure Messages
  public static var keyBackupRecoverTitle: String { 
    return VectorL10n.tr("Vector", "key_backup_recover_title") 
  }
  /// Messages in encrypted rooms are secured with end-to-end encryption. Only you and the recipient(s) have the keys to read these messages.\n\nSecurely back up your keys to avoid losing them.
  public static var keyBackupSetupIntroInfo: String { 
    return VectorL10n.tr("Vector", "key_backup_setup_intro_info") 
  }
  /// Manually export keys
  public static var keyBackupSetupIntroManualExportAction: String { 
    return VectorL10n.tr("Vector", "key_backup_setup_intro_manual_export_action") 
  }
  /// (Advanced)
  public static var keyBackupSetupIntroManualExportInfo: String { 
    return VectorL10n.tr("Vector", "key_backup_setup_intro_manual_export_info") 
  }
  /// Start using Key Backup
  public static var keyBackupSetupIntroSetupActionWithoutExistingBackup: String { 
    return VectorL10n.tr("Vector", "key_backup_setup_intro_setup_action_without_existing_backup") 
  }
  /// Connect this device to Key Backup
  public static var keyBackupSetupIntroSetupConnectActionWithExistingBackup: String { 
    return VectorL10n.tr("Vector", "key_backup_setup_intro_setup_connect_action_with_existing_backup") 
  }
  /// Never lose encrypted messages
  public static var keyBackupSetupIntroTitle: String { 
    return VectorL10n.tr("Vector", "key_backup_setup_intro_title") 
  }
  /// Phrase doesn’t match
  public static var keyBackupSetupPassphraseConfirmPassphraseInvalid: String { 
    return VectorL10n.tr("Vector", "key_backup_setup_passphrase_confirm_passphrase_invalid") 
  }
  /// Confirm phrase
  public static var keyBackupSetupPassphraseConfirmPassphrasePlaceholder: String { 
    return VectorL10n.tr("Vector", "key_backup_setup_passphrase_confirm_passphrase_placeholder") 
  }
  /// Confirm
  public static var keyBackupSetupPassphraseConfirmPassphraseTitle: String { 
    return VectorL10n.tr("Vector", "key_backup_setup_passphrase_confirm_passphrase_title") 
  }
  /// Great!
  public static var keyBackupSetupPassphraseConfirmPassphraseValid: String { 
    return VectorL10n.tr("Vector", "key_backup_setup_passphrase_confirm_passphrase_valid") 
  }
  /// We'll store an encrypted copy of your keys on our server. Protect your backup with a phrase to keep it secure.\n\nFor maximum security, this should be different from your account password.
  public static var keyBackupSetupPassphraseInfo: String { 
    return VectorL10n.tr("Vector", "key_backup_setup_passphrase_info") 
  }
  /// Try adding a word
  public static var keyBackupSetupPassphrasePassphraseInvalid: String { 
    return VectorL10n.tr("Vector", "key_backup_setup_passphrase_passphrase_invalid") 
  }
  /// Enter phrase
  public static var keyBackupSetupPassphrasePassphrasePlaceholder: String { 
    return VectorL10n.tr("Vector", "key_backup_setup_passphrase_passphrase_placeholder") 
  }
  /// Enter
  public static var keyBackupSetupPassphrasePassphraseTitle: String { 
    return VectorL10n.tr("Vector", "key_backup_setup_passphrase_passphrase_title") 
  }
  /// Great!
  public static var keyBackupSetupPassphrasePassphraseValid: String { 
    return VectorL10n.tr("Vector", "key_backup_setup_passphrase_passphrase_valid") 
  }
  /// Set Phrase
  public static var keyBackupSetupPassphraseSetPassphraseAction: String { 
    return VectorL10n.tr("Vector", "key_backup_setup_passphrase_set_passphrase_action") 
  }
  /// (Advanced) Set up with Security Key
  public static var keyBackupSetupPassphraseSetupRecoveryKeyAction: String { 
    return VectorL10n.tr("Vector", "key_backup_setup_passphrase_setup_recovery_key_action") 
  }
  /// Or, secure your backup with a Security Key, saving it somewhere safe.
  public static var keyBackupSetupPassphraseSetupRecoveryKeyInfo: String { 
    return VectorL10n.tr("Vector", "key_backup_setup_passphrase_setup_recovery_key_info") 
  }
  /// Secure your backup with a Security Phrase
  public static var keyBackupSetupPassphraseTitle: String { 
    return VectorL10n.tr("Vector", "key_backup_setup_passphrase_title") 
  }
  /// You may lose secure messages if you log out or lose your device.
  public static var keyBackupSetupSkipAlertMessage: String { 
    return VectorL10n.tr("Vector", "key_backup_setup_skip_alert_message") 
  }
  /// Skip
  public static var keyBackupSetupSkipAlertSkipAction: String { 
    return VectorL10n.tr("Vector", "key_backup_setup_skip_alert_skip_action") 
  }
  /// Are you sure?
  public static var keyBackupSetupSkipAlertTitle: String { 
    return VectorL10n.tr("Vector", "key_backup_setup_skip_alert_title") 
  }
  /// Done
  public static var keyBackupSetupSuccessFromPassphraseDoneAction: String { 
    return VectorL10n.tr("Vector", "key_backup_setup_success_from_passphrase_done_action") 
  }
  /// Your keys are being backed up.\n\nYour Security Key is a safety net - you can use it to restore access to your encrypted messages if you forget your passphrase.\n\nKeep your Security Key somewhere very secure, like a password manager (or a safe).
  public static var keyBackupSetupSuccessFromPassphraseInfo: String { 
    return VectorL10n.tr("Vector", "key_backup_setup_success_from_passphrase_info") 
  }
  /// Save Security Key
  public static var keyBackupSetupSuccessFromPassphraseSaveRecoveryKeyAction: String { 
    return VectorL10n.tr("Vector", "key_backup_setup_success_from_passphrase_save_recovery_key_action") 
  }
  /// Your keys are being backed up.\n\nMake a copy of this Security Key and keep it safe.
  public static var keyBackupSetupSuccessFromRecoveryKeyInfo: String { 
    return VectorL10n.tr("Vector", "key_backup_setup_success_from_recovery_key_info") 
  }
  /// I've made a copy
  public static var keyBackupSetupSuccessFromRecoveryKeyMadeCopyAction: String { 
    return VectorL10n.tr("Vector", "key_backup_setup_success_from_recovery_key_made_copy_action") 
  }
  /// Make a Copy
  public static var keyBackupSetupSuccessFromRecoveryKeyMakeCopyAction: String { 
    return VectorL10n.tr("Vector", "key_backup_setup_success_from_recovery_key_make_copy_action") 
  }
  /// Security Key
  public static var keyBackupSetupSuccessFromRecoveryKeyRecoveryKeyTitle: String { 
    return VectorL10n.tr("Vector", "key_backup_setup_success_from_recovery_key_recovery_key_title") 
  }
  /// Your keys are being backed up.
  public static var keyBackupSetupSuccessFromSecureBackupInfo: String { 
    return VectorL10n.tr("Vector", "key_backup_setup_success_from_secure_backup_info") 
  }
  /// Success!
  public static var keyBackupSetupSuccessTitle: String { 
    return VectorL10n.tr("Vector", "key_backup_setup_success_title") 
  }
  /// Key Backup
  public static var keyBackupSetupTitle: String { 
    return VectorL10n.tr("Vector", "key_backup_setup_title") 
  }
  /// You need to bootstrap cross-signing first.
  public static var keyVerificationBootstrapNotSetupMessage: String { 
    return VectorL10n.tr("Vector", "key_verification_bootstrap_not_setup_message") 
  }
  /// Error
  public static var keyVerificationBootstrapNotSetupTitle: String { 
    return VectorL10n.tr("Vector", "key_verification_bootstrap_not_setup_title") 
  }
  /// %@ wants to verify
  public static func keyVerificationIncomingRequestIncomingAlertMessage(_ p1: String) -> String {
    return VectorL10n.tr("Vector", "key_verification_incoming_request_incoming_alert_message", p1)
  }
  /// If they don't match, the security of your communication may be compromised.
  public static var keyVerificationManuallyVerifyDeviceAdditionalInformation: String { 
    return VectorL10n.tr("Vector", "key_verification_manually_verify_device_additional_information") 
  }
  /// Session ID
  public static var keyVerificationManuallyVerifyDeviceIdTitle: String { 
    return VectorL10n.tr("Vector", "key_verification_manually_verify_device_id_title") 
  }
  /// Confirm by comparing the following with the User Settings in your other session:
  public static var keyVerificationManuallyVerifyDeviceInstruction: String { 
    return VectorL10n.tr("Vector", "key_verification_manually_verify_device_instruction") 
  }
  /// Session key
  public static var keyVerificationManuallyVerifyDeviceKeyTitle: String { 
    return VectorL10n.tr("Vector", "key_verification_manually_verify_device_key_title") 
  }
  /// Session name
  public static var keyVerificationManuallyVerifyDeviceNameTitle: String { 
    return VectorL10n.tr("Vector", "key_verification_manually_verify_device_name_title") 
  }
  /// Manually Verify by Text
  public static var keyVerificationManuallyVerifyDeviceTitle: String { 
    return VectorL10n.tr("Vector", "key_verification_manually_verify_device_title") 
  }
  /// Verify
  public static var keyVerificationManuallyVerifyDeviceValidateAction: String { 
    return VectorL10n.tr("Vector", "key_verification_manually_verify_device_validate_action") 
  }
  /// Verify your new session
  public static var keyVerificationNewSessionTitle: String { 
    return VectorL10n.tr("Vector", "key_verification_new_session_title") 
  }
  /// Verify session
  public static var keyVerificationOtherSessionTitle: String { 
    return VectorL10n.tr("Vector", "key_verification_other_session_title") 
  }
  /// Is the other device showing the same shield?
  public static var keyVerificationScanConfirmationScannedDeviceInformation: String { 
    return VectorL10n.tr("Vector", "key_verification_scan_confirmation_scanned_device_information") 
  }
  /// Almost there!
  public static var keyVerificationScanConfirmationScannedTitle: String { 
    return VectorL10n.tr("Vector", "key_verification_scan_confirmation_scanned_title") 
  }
  /// Is %@ showing the same shield?
  public static func keyVerificationScanConfirmationScannedUserInformation(_ p1: String) -> String {
    return VectorL10n.tr("Vector", "key_verification_scan_confirmation_scanned_user_information", p1)
  }
  /// Waiting for other device…
  public static var keyVerificationScanConfirmationScanningDeviceWaitingOther: String { 
    return VectorL10n.tr("Vector", "key_verification_scan_confirmation_scanning_device_waiting_other") 
  }
  /// Almost there! Waiting for confirmation…
  public static var keyVerificationScanConfirmationScanningTitle: String { 
    return VectorL10n.tr("Vector", "key_verification_scan_confirmation_scanning_title") 
  }
  /// Waiting for %@…
  public static func keyVerificationScanConfirmationScanningUserWaitingOther(_ p1: String) -> String {
    return VectorL10n.tr("Vector", "key_verification_scan_confirmation_scanning_user_waiting_other", p1)
  }
  /// Other users may not trust it.
  public static var keyVerificationSelfVerifyCurrentSessionAlertMessage: String { 
    return VectorL10n.tr("Vector", "key_verification_self_verify_current_session_alert_message") 
  }
  /// Verify this session
  public static var keyVerificationSelfVerifyCurrentSessionAlertTitle: String { 
    return VectorL10n.tr("Vector", "key_verification_self_verify_current_session_alert_title") 
  }
  /// Verify
  public static var keyVerificationSelfVerifyCurrentSessionAlertValidateAction: String { 
    return VectorL10n.tr("Vector", "key_verification_self_verify_current_session_alert_validate_action") 
  }
  /// Verify all your sessions to ensure your account & messages are safe.
  public static var keyVerificationSelfVerifyUnverifiedSessionsAlertMessage: String { 
    return VectorL10n.tr("Vector", "key_verification_self_verify_unverified_sessions_alert_message") 
  }
  /// Review where you're logged in
  public static var keyVerificationSelfVerifyUnverifiedSessionsAlertTitle: String { 
    return VectorL10n.tr("Vector", "key_verification_self_verify_unverified_sessions_alert_title") 
  }
  /// Review
  public static var keyVerificationSelfVerifyUnverifiedSessionsAlertValidateAction: String { 
    return VectorL10n.tr("Vector", "key_verification_self_verify_unverified_sessions_alert_validate_action") 
  }
  /// Verify this session
  public static var keyVerificationThisSessionTitle: String { 
    return VectorL10n.tr("Vector", "key_verification_this_session_title") 
  }
  /// Verified
  public static var keyVerificationTileConclusionDoneTitle: String { 
    return VectorL10n.tr("Vector", "key_verification_tile_conclusion_done_title") 
  }
  /// Unstrusted sign in
  public static var keyVerificationTileConclusionWarningTitle: String { 
    return VectorL10n.tr("Vector", "key_verification_tile_conclusion_warning_title") 
  }
  /// Accept
  public static var keyVerificationTileRequestIncomingApprovalAccept: String { 
    return VectorL10n.tr("Vector", "key_verification_tile_request_incoming_approval_accept") 
  }
  /// Decline
  public static var keyVerificationTileRequestIncomingApprovalDecline: String { 
    return VectorL10n.tr("Vector", "key_verification_tile_request_incoming_approval_decline") 
  }
  /// Verification request
  public static var keyVerificationTileRequestIncomingTitle: String { 
    return VectorL10n.tr("Vector", "key_verification_tile_request_incoming_title") 
  }
  /// Verification sent
  public static var keyVerificationTileRequestOutgoingTitle: String { 
    return VectorL10n.tr("Vector", "key_verification_tile_request_outgoing_title") 
  }
  /// You accepted
  public static var keyVerificationTileRequestStatusAccepted: String { 
    return VectorL10n.tr("Vector", "key_verification_tile_request_status_accepted") 
  }
  /// %@ cancelled
  public static func keyVerificationTileRequestStatusCancelled(_ p1: String) -> String {
    return VectorL10n.tr("Vector", "key_verification_tile_request_status_cancelled", p1)
  }
  /// You cancelled
  public static var keyVerificationTileRequestStatusCancelledByMe: String { 
    return VectorL10n.tr("Vector", "key_verification_tile_request_status_cancelled_by_me") 
  }
  /// Data loading…
  public static var keyVerificationTileRequestStatusDataLoading: String { 
    return VectorL10n.tr("Vector", "key_verification_tile_request_status_data_loading") 
  }
  /// Expired
  public static var keyVerificationTileRequestStatusExpired: String { 
    return VectorL10n.tr("Vector", "key_verification_tile_request_status_expired") 
  }
  /// Waiting…
  public static var keyVerificationTileRequestStatusWaiting: String { 
    return VectorL10n.tr("Vector", "key_verification_tile_request_status_waiting") 
  }
  /// Verify them
  public static var keyVerificationUserTitle: String { 
    return VectorL10n.tr("Vector", "key_verification_user_title") 
  }
  /// You can now read secure messages on your new device, and other users will know they can trust it.
  public static var keyVerificationVerifiedNewSessionInformation: String { 
    return VectorL10n.tr("Vector", "key_verification_verified_new_session_information") 
  }
  /// New session verified!
  public static var keyVerificationVerifiedNewSessionTitle: String { 
    return VectorL10n.tr("Vector", "key_verification_verified_new_session_title") 
  }
  /// You can now read secure messages on your other session, and other users will know they can trust it.
  public static var keyVerificationVerifiedOtherSessionInformation: String { 
    return VectorL10n.tr("Vector", "key_verification_verified_other_session_information") 
  }
  /// You can now read secure messages on this device, and other users will know they can trust it.
  public static var keyVerificationVerifiedThisSessionInformation: String { 
    return VectorL10n.tr("Vector", "key_verification_verified_this_session_information") 
  }
  /// Messages with this user are end-to-end encrypted and can't be read by third parties.
  public static var keyVerificationVerifiedUserInformation: String { 
    return VectorL10n.tr("Vector", "key_verification_verified_user_information") 
  }
  /// Can't scan?
  public static var keyVerificationVerifyQrCodeCannotScanAction: String { 
    return VectorL10n.tr("Vector", "key_verification_verify_qr_code_cannot_scan_action") 
  }
  /// Verify by comparing unique emoji.
  public static var keyVerificationVerifyQrCodeEmojiInformation: String { 
    return VectorL10n.tr("Vector", "key_verification_verify_qr_code_emoji_information") 
  }
  /// Scan the code to securely verify each other.
  public static var keyVerificationVerifyQrCodeInformation: String { 
    return VectorL10n.tr("Vector", "key_verification_verify_qr_code_information") 
  }
  /// Scan the code below to verify:
  public static var keyVerificationVerifyQrCodeInformationOtherDevice: String { 
    return VectorL10n.tr("Vector", "key_verification_verify_qr_code_information_other_device") 
  }
  /// Did the other user successfully scan the QR code?
  public static var keyVerificationVerifyQrCodeOtherScanMyCodeTitle: String { 
    return VectorL10n.tr("Vector", "key_verification_verify_qr_code_other_scan_my_code_title") 
  }
  /// Scan their code
  public static var keyVerificationVerifyQrCodeScanCodeAction: String { 
    return VectorL10n.tr("Vector", "key_verification_verify_qr_code_scan_code_action") 
  }
  /// Scan with this device
  public static var keyVerificationVerifyQrCodeScanCodeOtherDeviceAction: String { 
    return VectorL10n.tr("Vector", "key_verification_verify_qr_code_scan_code_other_device_action") 
  }
  /// QR code has been successfully validated.
  public static var keyVerificationVerifyQrCodeScanOtherCodeSuccessMessage: String { 
    return VectorL10n.tr("Vector", "key_verification_verify_qr_code_scan_other_code_success_message") 
  }
  /// Code validated!
  public static var keyVerificationVerifyQrCodeScanOtherCodeSuccessTitle: String { 
    return VectorL10n.tr("Vector", "key_verification_verify_qr_code_scan_other_code_success_title") 
  }
  /// Verify by emoji
  public static var keyVerificationVerifyQrCodeStartEmojiAction: String { 
    return VectorL10n.tr("Vector", "key_verification_verify_qr_code_start_emoji_action") 
  }
  /// Verify by scanning
  public static var keyVerificationVerifyQrCodeTitle: String { 
    return VectorL10n.tr("Vector", "key_verification_verify_qr_code_title") 
  }
  /// For ultimate security, use another trusted means of communication or do this in person.
  public static var keyVerificationVerifySasAdditionalInformation: String { 
    return VectorL10n.tr("Vector", "key_verification_verify_sas_additional_information") 
  }
  /// They don't match
  public static var keyVerificationVerifySasCancelAction: String { 
    return VectorL10n.tr("Vector", "key_verification_verify_sas_cancel_action") 
  }
  /// Compare emoji
  public static var keyVerificationVerifySasTitleEmoji: String { 
    return VectorL10n.tr("Vector", "key_verification_verify_sas_title_emoji") 
  }
  /// Compare numbers
  public static var keyVerificationVerifySasTitleNumber: String { 
    return VectorL10n.tr("Vector", "key_verification_verify_sas_title_number") 
  }
  /// They match
  public static var keyVerificationVerifySasValidateAction: String { 
    return VectorL10n.tr("Vector", "key_verification_verify_sas_validate_action") 
  }
  /// %.1fK
  public static func largeBadgeValueKFormat(_ p1: Float) -> String {
    return VectorL10n.tr("Vector", "large_badge_value_k_format", p1)
  }
  /// Later
  public static var later: String { 
    return VectorL10n.tr("Vector", "later") 
  }
  /// Leave
  public static var leave: String { 
    return VectorL10n.tr("Vector", "leave") 
  }
  /// Leave all rooms and spaces
  public static var leaveSpaceAndAllRoomsAction: String { 
    return VectorL10n.tr("Vector", "leave_space_and_all_rooms_action") 
  }
  /// Are you sure you want to leave %@? Do you also want to leave all rooms and spaces of this space?
  public static func leaveSpaceMessage(_ p1: String) -> String {
    return VectorL10n.tr("Vector", "leave_space_message", p1)
  }
  /// You are admin of this space, ensure that you have transferred admin right to another member before leaving.
  public static var leaveSpaceMessageAdminWarning: String { 
    return VectorL10n.tr("Vector", "leave_space_message_admin_warning") 
  }
  /// Don't leave any rooms
  public static var leaveSpaceOnlyAction: String { 
    return VectorL10n.tr("Vector", "leave_space_only_action") 
  }
  /// Leave %@
  public static func leaveSpaceTitle(_ p1: String) -> String {
    return VectorL10n.tr("Vector", "leave_space_title", p1)
  }
  /// Less
  public static var less: String { 
    return VectorL10n.tr("Vector", "less") 
  }
  /// Got it
  public static var majorUpdateDoneAction: String { 
    return VectorL10n.tr("Vector", "major_update_done_action") 
  }
  /// We're excited to announce we've changed name! Your app is up to date and you're signed in to your account.
  public static var majorUpdateInformation: String { 
    return VectorL10n.tr("Vector", "major_update_information") 
  }
  /// Learn more
  public static var majorUpdateLearnMoreAction: String { 
    return VectorL10n.tr("Vector", "major_update_learn_more_action") 
  }
  /// Riot is now %@
  public static func majorUpdateTitle(_ p1: String) -> String {
    return VectorL10n.tr("Vector", "major_update_title", p1)
  }
  /// SESSION INFO
  public static var manageSessionInfo: String { 
    return VectorL10n.tr("Vector", "manage_session_info") 
  }
  /// Session name
  public static var manageSessionName: String { 
    return VectorL10n.tr("Vector", "manage_session_name") 
  }
  /// Not trusted
  public static var manageSessionNotTrusted: String { 
    return VectorL10n.tr("Vector", "manage_session_not_trusted") 
  }
  /// Sign out of this session
  public static var manageSessionSignOut: String { 
    return VectorL10n.tr("Vector", "manage_session_sign_out") 
  }
  /// Manage session
  public static var manageSessionTitle: String { 
    return VectorL10n.tr("Vector", "manage_session_title") 
  }
  /// Trusted by you
  public static var manageSessionTrusted: String { 
    return VectorL10n.tr("Vector", "manage_session_trusted") 
  }
  /// Library
  public static var mediaPickerLibrary: String { 
    return VectorL10n.tr("Vector", "media_picker_library") 
  }
  /// Select
  public static var mediaPickerSelect: String { 
    return VectorL10n.tr("Vector", "media_picker_select") 
  }
  /// Media library
  public static var mediaPickerTitle: String { 
    return VectorL10n.tr("Vector", "media_picker_title") 
  }
  /// Audio
  public static var mediaTypeAccessibilityAudio: String { 
    return VectorL10n.tr("Vector", "media_type_accessibility_audio") 
  }
  /// File
  public static var mediaTypeAccessibilityFile: String { 
    return VectorL10n.tr("Vector", "media_type_accessibility_file") 
  }
  /// Image
  public static var mediaTypeAccessibilityImage: String { 
    return VectorL10n.tr("Vector", "media_type_accessibility_image") 
  }
  /// Location
  public static var mediaTypeAccessibilityLocation: String { 
    return VectorL10n.tr("Vector", "media_type_accessibility_location") 
  }
  /// Sticker
  public static var mediaTypeAccessibilitySticker: String { 
    return VectorL10n.tr("Vector", "media_type_accessibility_sticker") 
  }
  /// Video
  public static var mediaTypeAccessibilityVideo: String { 
    return VectorL10n.tr("Vector", "media_type_accessibility_video") 
  }
  /// More
  public static var more: String { 
    return VectorL10n.tr("Vector", "more") 
  }
  /// The Internet connection appears to be offline.
  public static var networkOfflinePrompt: String { 
    return VectorL10n.tr("Vector", "network_offline_prompt") 
  }
  /// Next
  public static var next: String { 
    return VectorL10n.tr("Vector", "next") 
  }
  /// %@ is calling you but %@ does not support calls yet.\nYou can ignore this notification and answer the call from another device or you can reject it.
  public static func noVoip(_ p1: String, _ p2: String) -> String {
    return VectorL10n.tr("Vector", "no_voip", p1, p2)
  }
  /// Incoming call
  public static var noVoipTitle: String { 
    return VectorL10n.tr("Vector", "no_voip_title") 
  }
  /// Off
  public static var off: String { 
    return VectorL10n.tr("Vector", "off") 
  }
  /// On
  public static var on: String { 
    return VectorL10n.tr("Vector", "on") 
  }
  /// Open
  public static var `open`: String { 
    return VectorL10n.tr("Vector", "open") 
  }
  /// or
  public static var or: String { 
    return VectorL10n.tr("Vector", "or") 
  }
  /// CONVERSATIONS
  public static var peopleConversationSection: String { 
    return VectorL10n.tr("Vector", "people_conversation_section") 
  }
  /// Chat securely with anyone.\nTap the + to start adding people.
  public static var peopleEmptyViewInformation: String { 
    return VectorL10n.tr("Vector", "people_empty_view_information") 
  }
  /// People
  public static var peopleEmptyViewTitle: String { 
    return VectorL10n.tr("Vector", "people_empty_view_title") 
  }
  /// INVITES
  public static var peopleInvitesSection: String { 
    return VectorL10n.tr("Vector", "people_invites_section") 
  }
  /// No conversations
  public static var peopleNoConversation: String { 
    return VectorL10n.tr("Vector", "people_no_conversation") 
  }
  /// %@ doesn't have permission to access photo library, please change privacy settings
  public static func photoLibraryAccessNotGranted(_ p1: String) -> String {
    return VectorL10n.tr("Vector", "photo_library_access_not_granted", p1)
  }
  /// Create a PIN for security
  public static var pinProtectionChoosePin: String { 
    return VectorL10n.tr("Vector", "pin_protection_choose_pin") 
  }
  /// Welcome back.
  public static var pinProtectionChoosePinWelcomeAfterLogin: String { 
    return VectorL10n.tr("Vector", "pin_protection_choose_pin_welcome_after_login") 
  }
  /// Welcome.
  public static var pinProtectionChoosePinWelcomeAfterRegister: String { 
    return VectorL10n.tr("Vector", "pin_protection_choose_pin_welcome_after_register") 
  }
  /// Confirm your PIN
  public static var pinProtectionConfirmPin: String { 
    return VectorL10n.tr("Vector", "pin_protection_confirm_pin") 
  }
  /// Confirm PIN to change PIN
  public static var pinProtectionConfirmPinToChange: String { 
    return VectorL10n.tr("Vector", "pin_protection_confirm_pin_to_change") 
  }
  /// Confirm PIN to disable PIN
  public static var pinProtectionConfirmPinToDisable: String { 
    return VectorL10n.tr("Vector", "pin_protection_confirm_pin_to_disable") 
  }
  /// Enter your PIN
  public static var pinProtectionEnterPin: String { 
    return VectorL10n.tr("Vector", "pin_protection_enter_pin") 
  }
  /// Setting up a PIN lets you protect data like messages and contacts, so only you can access them by entering the PIN at the start of the app.
  public static var pinProtectionExplanatory: String { 
    return VectorL10n.tr("Vector", "pin_protection_explanatory") 
  }
  /// Forgot PIN
  public static var pinProtectionForgotPin: String { 
    return VectorL10n.tr("Vector", "pin_protection_forgot_pin") 
  }
  /// Too many errors, you've been logged out
  public static var pinProtectionKickUserAlertMessage: String { 
    return VectorL10n.tr("Vector", "pin_protection_kick_user_alert_message") 
  }
  /// Please try again
  public static var pinProtectionMismatchErrorMessage: String { 
    return VectorL10n.tr("Vector", "pin_protection_mismatch_error_message") 
  }
  /// PINs don't match
  public static var pinProtectionMismatchErrorTitle: String { 
    return VectorL10n.tr("Vector", "pin_protection_mismatch_error_title") 
  }
  /// If you can't remember your PIN, tap the forgot PIN button.
  public static var pinProtectionMismatchTooManyTimesErrorMessage: String { 
    return VectorL10n.tr("Vector", "pin_protection_mismatch_too_many_times_error_message") 
  }
  /// For security reasons, this PIN isn’t available. Please try another PIN
  public static var pinProtectionNotAllowedPin: String { 
    return VectorL10n.tr("Vector", "pin_protection_not_allowed_pin") 
  }
  /// Reset
  public static var pinProtectionResetAlertActionReset: String { 
    return VectorL10n.tr("Vector", "pin_protection_reset_alert_action_reset") 
  }
  /// To reset your PIN, you'll need to re-login and create a new one
  public static var pinProtectionResetAlertMessage: String { 
    return VectorL10n.tr("Vector", "pin_protection_reset_alert_message") 
  }
  /// Reset PIN
  public static var pinProtectionResetAlertTitle: String { 
    return VectorL10n.tr("Vector", "pin_protection_reset_alert_title") 
  }
  /// Change PIN
  public static var pinProtectionSettingsChangePin: String { 
    return VectorL10n.tr("Vector", "pin_protection_settings_change_pin") 
  }
  /// Enable PIN
  public static var pinProtectionSettingsEnablePin: String { 
    return VectorL10n.tr("Vector", "pin_protection_settings_enable_pin") 
  }
  /// PIN enabled
  public static var pinProtectionSettingsEnabledForced: String { 
    return VectorL10n.tr("Vector", "pin_protection_settings_enabled_forced") 
  }
  /// To reset your PIN, you'll need to re-login and create a new one.
  public static var pinProtectionSettingsSectionFooter: String { 
    return VectorL10n.tr("Vector", "pin_protection_settings_section_footer") 
  }
  /// PIN
  public static var pinProtectionSettingsSectionHeader: String { 
    return VectorL10n.tr("Vector", "pin_protection_settings_section_header") 
  }
  /// PIN & %@
  public static func pinProtectionSettingsSectionHeaderWithBiometrics(_ p1: String) -> String {
    return VectorL10n.tr("Vector", "pin_protection_settings_section_header_with_biometrics", p1)
  }
  /// Add option
  public static var pollEditFormAddOption: String { 
    return VectorL10n.tr("Vector", "poll_edit_form_add_option") 
  }
  /// Create options
  public static var pollEditFormCreateOptions: String { 
    return VectorL10n.tr("Vector", "poll_edit_form_create_options") 
  }
  /// Create poll
  public static var pollEditFormCreatePoll: String { 
    return VectorL10n.tr("Vector", "poll_edit_form_create_poll") 
  }
  /// Write something
  public static var pollEditFormInputPlaceholder: String { 
    return VectorL10n.tr("Vector", "poll_edit_form_input_placeholder") 
  }
  /// Option %lu
  public static func pollEditFormOptionNumber(_ p1: Int) -> String {
    return VectorL10n.tr("Vector", "poll_edit_form_option_number", p1)
  }
  /// Poll question or topic
  public static var pollEditFormPollQuestionOrTopic: String { 
    return VectorL10n.tr("Vector", "poll_edit_form_poll_question_or_topic") 
  }
  /// OK
  public static var pollEditFormPostFailureAction: String { 
    return VectorL10n.tr("Vector", "poll_edit_form_post_failure_action") 
  }
  /// Please try again
  public static var pollEditFormPostFailureSubtitle: String { 
    return VectorL10n.tr("Vector", "poll_edit_form_post_failure_subtitle") 
  }
  /// Failed to post poll
  public static var pollEditFormPostFailureTitle: String { 
    return VectorL10n.tr("Vector", "poll_edit_form_post_failure_title") 
  }
  /// Question or topic
  public static var pollEditFormQuestionOrTopic: String { 
    return VectorL10n.tr("Vector", "poll_edit_form_question_or_topic") 
  }
  /// OK
  public static var pollTimelineNotClosedAction: String { 
    return VectorL10n.tr("Vector", "poll_timeline_not_closed_action") 
  }
  /// Please try again
  public static var pollTimelineNotClosedSubtitle: String { 
    return VectorL10n.tr("Vector", "poll_timeline_not_closed_subtitle") 
  }
  /// Failed to end poll
  public static var pollTimelineNotClosedTitle: String { 
    return VectorL10n.tr("Vector", "poll_timeline_not_closed_title") 
  }
  /// 1 vote
  public static var pollTimelineOneVote: String { 
    return VectorL10n.tr("Vector", "poll_timeline_one_vote") 
  }
  /// Final results based on %lu votes
  public static func pollTimelineTotalFinalResults(_ p1: Int) -> String {
    return VectorL10n.tr("Vector", "poll_timeline_total_final_results", p1)
  }
  /// Final results based on 1 vote
  public static var pollTimelineTotalFinalResultsOneVote: String { 
    return VectorL10n.tr("Vector", "poll_timeline_total_final_results_one_vote") 
  }
  /// No votes cast
  public static var pollTimelineTotalNoVotes: String { 
    return VectorL10n.tr("Vector", "poll_timeline_total_no_votes") 
  }
  /// 1 vote cast
  public static var pollTimelineTotalOneVote: String { 
    return VectorL10n.tr("Vector", "poll_timeline_total_one_vote") 
  }
  /// 1 vote cast. Vote to the see the results
  public static var pollTimelineTotalOneVoteNotVoted: String { 
    return VectorL10n.tr("Vector", "poll_timeline_total_one_vote_not_voted") 
  }
  /// %lu votes cast
  public static func pollTimelineTotalVotes(_ p1: Int) -> String {
    return VectorL10n.tr("Vector", "poll_timeline_total_votes", p1)
  }
  /// %lu votes cast. Vote to the see the results
  public static func pollTimelineTotalVotesNotVoted(_ p1: Int) -> String {
    return VectorL10n.tr("Vector", "poll_timeline_total_votes_not_voted", p1)
  }
  /// OK
  public static var pollTimelineVoteNotRegisteredAction: String { 
    return VectorL10n.tr("Vector", "poll_timeline_vote_not_registered_action") 
  }
  /// Sorry, your vote was not registered, please try again
  public static var pollTimelineVoteNotRegisteredSubtitle: String { 
    return VectorL10n.tr("Vector", "poll_timeline_vote_not_registered_subtitle") 
  }
  /// Vote not registered
  public static var pollTimelineVoteNotRegisteredTitle: String { 
    return VectorL10n.tr("Vector", "poll_timeline_vote_not_registered_title") 
  }
  /// %lu votes
  public static func pollTimelineVotesCount(_ p1: Int) -> String {
    return VectorL10n.tr("Vector", "poll_timeline_votes_count", p1)
  }
  /// Preview
  public static var preview: String { 
    return VectorL10n.tr("Vector", "preview") 
  }
  /// Private
  public static var `private`: String { 
    return VectorL10n.tr("Vector", "private") 
  }
  /// Public
  public static var `public`: String { 
    return VectorL10n.tr("Vector", "public") 
  }
  /// Public Rooms (at %@):
  public static func publicRoomSectionTitle(_ p1: String) -> String {
    return VectorL10n.tr("Vector", "public_room_section_title", p1)
  }
  /// You seem to be shaking the phone in frustration. Would you like to submit a bug report?
  public static var rageShakePrompt: String { 
    return VectorL10n.tr("Vector", "rage_shake_prompt") 
  }
  /// Reactions
  public static var reactionHistoryTitle: String { 
    return VectorL10n.tr("Vector", "reaction_history_title") 
  }
  /// Read Receipts List
  public static var readReceiptsList: String { 
    return VectorL10n.tr("Vector", "read_receipts_list") 
  }
  /// Read: 
  public static var receiptStatusRead: String { 
    return VectorL10n.tr("Vector", "receipt_status_read") 
  }
  /// Remove
  public static var remove: String { 
    return VectorL10n.tr("Vector", "remove") 
  }
  /// Rename
  public static var rename: String { 
    return VectorL10n.tr("Vector", "rename") 
  }
  /// Please launch %@ on another device that can decrypt the message so it can send the keys to this session.
  public static func rerequestKeysAlertMessage(_ p1: String) -> String {
    return VectorL10n.tr("Vector", "rerequest_keys_alert_message", p1)
  }
  /// Request Sent
  public static var rerequestKeysAlertTitle: String { 
    return VectorL10n.tr("Vector", "rerequest_keys_alert_title") 
  }
  /// Retry
  public static var retry: String { 
    return VectorL10n.tr("Vector", "retry") 
  }
  /// Call
  public static var roomAccessibilityCall: String { 
    return VectorL10n.tr("Vector", "room_accessibility_call") 
  }
  /// Hang up
  public static var roomAccessibilityHangup: String { 
    return VectorL10n.tr("Vector", "room_accessibility_hangup") 
  }
  /// Integrations
  public static var roomAccessibilityIntegrations: String { 
    return VectorL10n.tr("Vector", "room_accessibility_integrations") 
  }
  /// Search
  public static var roomAccessibilitySearch: String { 
    return VectorL10n.tr("Vector", "room_accessibility_search") 
  }
  /// Upload
  public static var roomAccessibilityUpload: String { 
    return VectorL10n.tr("Vector", "room_accessibility_upload") 
  }
  /// Video Call
  public static var roomAccessibilityVideoCall: String { 
    return VectorL10n.tr("Vector", "room_accessibility_video_call") 
  }
  /// Scroll to bottom
  public static var roomAccessiblityScrollToBottom: String { 
    return VectorL10n.tr("Vector", "room_accessiblity_scroll_to_bottom") 
  }
  /// Take photo or video
  public static var roomActionCamera: String { 
    return VectorL10n.tr("Vector", "room_action_camera") 
  }
  /// Reply
  public static var roomActionReply: String { 
    return VectorL10n.tr("Vector", "room_action_reply") 
  }
  /// Send file
  public static var roomActionSendFile: String { 
    return VectorL10n.tr("Vector", "room_action_send_file") 
  }
  /// Send photo or video
  public static var roomActionSendPhotoOrVideo: String { 
    return VectorL10n.tr("Vector", "room_action_send_photo_or_video") 
  }
  /// Send sticker
  public static var roomActionSendSticker: String { 
    return VectorL10n.tr("Vector", "room_action_send_sticker") 
  }
  /// Change room avatar
  public static var roomAvatarViewAccessibilityHint: String { 
    return VectorL10n.tr("Vector", "room_avatar_view_accessibility_hint") 
  }
  /// avatar
  public static var roomAvatarViewAccessibilityLabel: String { 
    return VectorL10n.tr("Vector", "room_avatar_view_accessibility_label") 
  }
  /// You need permission to manage conference call in this room
  public static var roomConferenceCallNoPower: String { 
    return VectorL10n.tr("Vector", "room_conference_call_no_power") 
  }
  /// Account
  public static var roomCreationAccount: String { 
    return VectorL10n.tr("Vector", "room_creation_account") 
  }
  /// Appearance
  public static var roomCreationAppearance: String { 
    return VectorL10n.tr("Vector", "room_creation_appearance") 
  }
  /// Name
  public static var roomCreationAppearanceName: String { 
    return VectorL10n.tr("Vector", "room_creation_appearance_name") 
  }
  /// Chat picture (optional)
  public static var roomCreationAppearancePicture: String { 
    return VectorL10n.tr("Vector", "room_creation_appearance_picture") 
  }
  /// We couldn't create your DM. Please check the users you want to invite and try again.
  public static var roomCreationDmError: String { 
    return VectorL10n.tr("Vector", "room_creation_dm_error") 
  }
  /// No identity server is configured so you cannot add a participant with an email.
  public static var roomCreationErrorInviteUserByEmailWithoutIdentityServer: String { 
    return VectorL10n.tr("Vector", "room_creation_error_invite_user_by_email_without_identity_server") 
  }
  /// User ID, name or email
  public static var roomCreationInviteAnotherUser: String { 
    return VectorL10n.tr("Vector", "room_creation_invite_another_user") 
  }
  /// Keep private
  public static var roomCreationKeepPrivate: String { 
    return VectorL10n.tr("Vector", "room_creation_keep_private") 
  }
  /// Make private
  public static var roomCreationMakePrivate: String { 
    return VectorL10n.tr("Vector", "room_creation_make_private") 
  }
  /// Make public
  public static var roomCreationMakePublic: String { 
    return VectorL10n.tr("Vector", "room_creation_make_public") 
  }
  /// Are you sure you want to make this chat public? Anyone can read your messages and join the chat.
  public static var roomCreationMakePublicPromptMsg: String { 
    return VectorL10n.tr("Vector", "room_creation_make_public_prompt_msg") 
  }
  /// Make this chat public?
  public static var roomCreationMakePublicPromptTitle: String { 
    return VectorL10n.tr("Vector", "room_creation_make_public_prompt_title") 
  }
  /// Privacy
  public static var roomCreationPrivacy: String { 
    return VectorL10n.tr("Vector", "room_creation_privacy") 
  }
  /// This chat is private
  public static var roomCreationPrivateRoom: String { 
    return VectorL10n.tr("Vector", "room_creation_private_room") 
  }
  /// This chat is public
  public static var roomCreationPublicRoom: String { 
    return VectorL10n.tr("Vector", "room_creation_public_room") 
  }
  /// New Chat
  public static var roomCreationTitle: String { 
    return VectorL10n.tr("Vector", "room_creation_title") 
  }
  /// A room is already being created. Please wait.
  public static var roomCreationWaitForCreation: String { 
    return VectorL10n.tr("Vector", "room_creation_wait_for_creation") 
  }
  /// Delete unsent messages
  public static var roomDeleteUnsentMessages: String { 
    return VectorL10n.tr("Vector", "room_delete_unsent_messages") 
  }
  /// Who can access this room?
  public static var roomDetailsAccessSection: String { 
    return VectorL10n.tr("Vector", "room_details_access_section") 
  }
  /// Anyone who knows the room's link, including guests
  public static var roomDetailsAccessSectionAnyone: String { 
    return VectorL10n.tr("Vector", "room_details_access_section_anyone") 
  }
  /// Anyone who knows the room's link, apart from guests
  public static var roomDetailsAccessSectionAnyoneApartFromGuest: String { 
    return VectorL10n.tr("Vector", "room_details_access_section_anyone_apart_from_guest") 
  }
  /// Anyone who knows the link, apart from guests
  public static var roomDetailsAccessSectionAnyoneApartFromGuestForDm: String { 
    return VectorL10n.tr("Vector", "room_details_access_section_anyone_apart_from_guest_for_dm") 
  }
  /// Anyone who knows the link, including guests
  public static var roomDetailsAccessSectionAnyoneForDm: String { 
    return VectorL10n.tr("Vector", "room_details_access_section_anyone_for_dm") 
  }
  /// List this room in room directory
  public static var roomDetailsAccessSectionDirectoryToggle: String { 
    return VectorL10n.tr("Vector", "room_details_access_section_directory_toggle") 
  }
  /// List in room directory
  public static var roomDetailsAccessSectionDirectoryToggleForDm: String { 
    return VectorL10n.tr("Vector", "room_details_access_section_directory_toggle_for_dm") 
  }
  /// Who can access this?
  public static var roomDetailsAccessSectionForDm: String { 
    return VectorL10n.tr("Vector", "room_details_access_section_for_dm") 
  }
  /// Only people who have been invited
  public static var roomDetailsAccessSectionInvitedOnly: String { 
    return VectorL10n.tr("Vector", "room_details_access_section_invited_only") 
  }
  /// To link to a room it must have an address
  public static var roomDetailsAccessSectionNoAddressWarning: String { 
    return VectorL10n.tr("Vector", "room_details_access_section_no_address_warning") 
  }
  /// You will have no main address specified. The default main address for this room will be picked randomly
  public static var roomDetailsAddressesDisableMainAddressPromptMsg: String { 
    return VectorL10n.tr("Vector", "room_details_addresses_disable_main_address_prompt_msg") 
  }
  /// Main address warning
  public static var roomDetailsAddressesDisableMainAddressPromptTitle: String { 
    return VectorL10n.tr("Vector", "room_details_addresses_disable_main_address_prompt_title") 
  }
  /// %@ is not a valid format for an alias
  public static func roomDetailsAddressesInvalidAddressPromptMsg(_ p1: String) -> String {
    return VectorL10n.tr("Vector", "room_details_addresses_invalid_address_prompt_msg", p1)
  }
  /// Invalid alias format
  public static var roomDetailsAddressesInvalidAddressPromptTitle: String { 
    return VectorL10n.tr("Vector", "room_details_addresses_invalid_address_prompt_title") 
  }
  /// Addresses
  public static var roomDetailsAddressesSection: String { 
    return VectorL10n.tr("Vector", "room_details_addresses_section") 
  }
  /// Encrypt to verified sessions only
  public static var roomDetailsAdvancedE2eEncryptionBlacklistUnverifiedDevices: String { 
    return VectorL10n.tr("Vector", "room_details_advanced_e2e_encryption_blacklist_unverified_devices") 
  }
  /// Encryption is not enabled in this room.
  public static var roomDetailsAdvancedE2eEncryptionDisabled: String { 
    return VectorL10n.tr("Vector", "room_details_advanced_e2e_encryption_disabled") 
  }
  /// Encryption is not enabled here.
  public static var roomDetailsAdvancedE2eEncryptionDisabledForDm: String { 
    return VectorL10n.tr("Vector", "room_details_advanced_e2e_encryption_disabled_for_dm") 
  }
  /// Encryption is enabled in this room
  public static var roomDetailsAdvancedE2eEncryptionEnabled: String { 
    return VectorL10n.tr("Vector", "room_details_advanced_e2e_encryption_enabled") 
  }
  /// Encryption is enabled here
  public static var roomDetailsAdvancedE2eEncryptionEnabledForDm: String { 
    return VectorL10n.tr("Vector", "room_details_advanced_e2e_encryption_enabled_for_dm") 
  }
  /// Enable encryption (warning: cannot be disabled again!)
  public static var roomDetailsAdvancedEnableE2eEncryption: String { 
    return VectorL10n.tr("Vector", "room_details_advanced_enable_e2e_encryption") 
  }
  /// Room ID:
  public static var roomDetailsAdvancedRoomId: String { 
    return VectorL10n.tr("Vector", "room_details_advanced_room_id") 
  }
  /// ID:
  public static var roomDetailsAdvancedRoomIdForDm: String { 
    return VectorL10n.tr("Vector", "room_details_advanced_room_id_for_dm") 
  }
  /// Advanced
  public static var roomDetailsAdvancedSection: String { 
    return VectorL10n.tr("Vector", "room_details_advanced_section") 
  }
  /// Banned users
  public static var roomDetailsBannedUsersSection: String { 
    return VectorL10n.tr("Vector", "room_details_banned_users_section") 
  }
  /// Copy Room Address
  public static var roomDetailsCopyRoomAddress: String { 
    return VectorL10n.tr("Vector", "room_details_copy_room_address") 
  }
  /// Copy Room ID
  public static var roomDetailsCopyRoomId: String { 
    return VectorL10n.tr("Vector", "room_details_copy_room_id") 
  }
  /// Copy Room URL
  public static var roomDetailsCopyRoomUrl: String { 
    return VectorL10n.tr("Vector", "room_details_copy_room_url") 
  }
  /// Direct Chat
  public static var roomDetailsDirectChat: String { 
    return VectorL10n.tr("Vector", "room_details_direct_chat") 
  }
  /// Fail to add the new room addresses
  public static var roomDetailsFailToAddRoomAliases: String { 
    return VectorL10n.tr("Vector", "room_details_fail_to_add_room_aliases") 
  }
  /// Fail to enable encryption in this room
  public static var roomDetailsFailToEnableEncryption: String { 
    return VectorL10n.tr("Vector", "room_details_fail_to_enable_encryption") 
  }
  /// Fail to remove the room addresses
  public static var roomDetailsFailToRemoveRoomAliases: String { 
    return VectorL10n.tr("Vector", "room_details_fail_to_remove_room_aliases") 
  }
  /// Fail to update the room photo
  public static var roomDetailsFailToUpdateAvatar: String { 
    return VectorL10n.tr("Vector", "room_details_fail_to_update_avatar") 
  }
  /// Fail to update the history visibility
  public static var roomDetailsFailToUpdateHistoryVisibility: String { 
    return VectorL10n.tr("Vector", "room_details_fail_to_update_history_visibility") 
  }
  /// Fail to update the main address
  public static var roomDetailsFailToUpdateRoomCanonicalAlias: String { 
    return VectorL10n.tr("Vector", "room_details_fail_to_update_room_canonical_alias") 
  }
  /// Fail to update the related communities
  public static var roomDetailsFailToUpdateRoomCommunities: String { 
    return VectorL10n.tr("Vector", "room_details_fail_to_update_room_communities") 
  }
  /// Fail to update the direct flag of this room
  public static var roomDetailsFailToUpdateRoomDirect: String { 
    return VectorL10n.tr("Vector", "room_details_fail_to_update_room_direct") 
  }
  /// Fail to update the room directory visibility
  public static var roomDetailsFailToUpdateRoomDirectoryVisibility: String { 
    return VectorL10n.tr("Vector", "room_details_fail_to_update_room_directory_visibility") 
  }
  /// Fail to update the room guest access
  public static var roomDetailsFailToUpdateRoomGuestAccess: String { 
    return VectorL10n.tr("Vector", "room_details_fail_to_update_room_guest_access") 
  }
  /// Fail to update the join rule
  public static var roomDetailsFailToUpdateRoomJoinRule: String { 
    return VectorL10n.tr("Vector", "room_details_fail_to_update_room_join_rule") 
  }
  /// Fail to update the room name
  public static var roomDetailsFailToUpdateRoomName: String { 
    return VectorL10n.tr("Vector", "room_details_fail_to_update_room_name") 
  }
  /// Fail to update the topic
  public static var roomDetailsFailToUpdateTopic: String { 
    return VectorL10n.tr("Vector", "room_details_fail_to_update_topic") 
  }
  /// Favourite
  public static var roomDetailsFavouriteTag: String { 
    return VectorL10n.tr("Vector", "room_details_favourite_tag") 
  }
  /// Uploads
  public static var roomDetailsFiles: String { 
    return VectorL10n.tr("Vector", "room_details_files") 
  }
  /// %@ is not a valid identifier for a community
  public static func roomDetailsFlairInvalidIdPromptMsg(_ p1: String) -> String {
    return VectorL10n.tr("Vector", "room_details_flair_invalid_id_prompt_msg", p1)
  }
  /// Invalid format
  public static var roomDetailsFlairInvalidIdPromptTitle: String { 
    return VectorL10n.tr("Vector", "room_details_flair_invalid_id_prompt_title") 
  }
  /// Show flair for communities
  public static var roomDetailsFlairSection: String { 
    return VectorL10n.tr("Vector", "room_details_flair_section") 
  }
  /// Who can read history?
  public static var roomDetailsHistorySection: String { 
    return VectorL10n.tr("Vector", "room_details_history_section") 
  }
  /// Anyone
  public static var roomDetailsHistorySectionAnyone: String { 
    return VectorL10n.tr("Vector", "room_details_history_section_anyone") 
  }
  /// Members only (since the point in time of selecting this option)
  public static var roomDetailsHistorySectionMembersOnly: String { 
    return VectorL10n.tr("Vector", "room_details_history_section_members_only") 
  }
  /// Members only (since they were invited)
  public static var roomDetailsHistorySectionMembersOnlySinceInvited: String { 
    return VectorL10n.tr("Vector", "room_details_history_section_members_only_since_invited") 
  }
  /// Members only (since they joined)
  public static var roomDetailsHistorySectionMembersOnlySinceJoined: String { 
    return VectorL10n.tr("Vector", "room_details_history_section_members_only_since_joined") 
  }
  /// Changes to who can read history will only apply to future messages in this room. The visibility of existing history will be unchanged.
  public static var roomDetailsHistorySectionPromptMsg: String { 
    return VectorL10n.tr("Vector", "room_details_history_section_prompt_msg") 
  }
  /// Privacy warning
  public static var roomDetailsHistorySectionPromptTitle: String { 
    return VectorL10n.tr("Vector", "room_details_history_section_prompt_title") 
  }
  /// Integrations
  public static var roomDetailsIntegrations: String { 
    return VectorL10n.tr("Vector", "room_details_integrations") 
  }
  /// Low priority
  public static var roomDetailsLowPriorityTag: String { 
    return VectorL10n.tr("Vector", "room_details_low_priority_tag") 
  }
  /// Mute notifications
  public static var roomDetailsMuteNotifs: String { 
    return VectorL10n.tr("Vector", "room_details_mute_notifs") 
  }
  /// Add new address
  public static var roomDetailsNewAddress: String { 
    return VectorL10n.tr("Vector", "room_details_new_address") 
  }
  /// Add new address (e.g. #foo%@)
  public static func roomDetailsNewAddressPlaceholder(_ p1: String) -> String {
    return VectorL10n.tr("Vector", "room_details_new_address_placeholder", p1)
  }
  /// Add new community ID (e.g. +foo%@)
  public static func roomDetailsNewFlairPlaceholder(_ p1: String) -> String {
    return VectorL10n.tr("Vector", "room_details_new_flair_placeholder", p1)
  }
  /// This room has no local addresses
  public static var roomDetailsNoLocalAddresses: String { 
    return VectorL10n.tr("Vector", "room_details_no_local_addresses") 
  }
  /// This has no local addresses
  public static var roomDetailsNoLocalAddressesForDm: String { 
    return VectorL10n.tr("Vector", "room_details_no_local_addresses_for_dm") 
  }
  /// Notifications
  public static var roomDetailsNotifs: String { 
    return VectorL10n.tr("Vector", "room_details_notifs") 
  }
  /// Members
  public static var roomDetailsPeople: String { 
    return VectorL10n.tr("Vector", "room_details_people") 
  }
  /// Room Photo
  public static var roomDetailsPhoto: String { 
    return VectorL10n.tr("Vector", "room_details_photo") 
  }
  /// Photo
  public static var roomDetailsPhotoForDm: String { 
    return VectorL10n.tr("Vector", "room_details_photo_for_dm") 
  }
  /// Room Name
  public static var roomDetailsRoomName: String { 
    return VectorL10n.tr("Vector", "room_details_room_name") 
  }
  /// Name
  public static var roomDetailsRoomNameForDm: String { 
    return VectorL10n.tr("Vector", "room_details_room_name_for_dm") 
  }
  /// Do you want to save changes?
  public static var roomDetailsSaveChangesPrompt: String { 
    return VectorL10n.tr("Vector", "room_details_save_changes_prompt") 
  }
  /// Search room
  public static var roomDetailsSearch: String { 
    return VectorL10n.tr("Vector", "room_details_search") 
  }
  /// Set as Main Address
  public static var roomDetailsSetMainAddress: String { 
    return VectorL10n.tr("Vector", "room_details_set_main_address") 
  }
  /// Settings
  public static var roomDetailsSettings: String { 
    return VectorL10n.tr("Vector", "room_details_settings") 
  }
  /// Room Details
  public static var roomDetailsTitle: String { 
    return VectorL10n.tr("Vector", "room_details_title") 
  }
  /// Details
  public static var roomDetailsTitleForDm: String { 
    return VectorL10n.tr("Vector", "room_details_title_for_dm") 
  }
  /// Topic
  public static var roomDetailsTopic: String { 
    return VectorL10n.tr("Vector", "room_details_topic") 
  }
  /// Unset as Main Address
  public static var roomDetailsUnsetMainAddress: String { 
    return VectorL10n.tr("Vector", "room_details_unset_main_address") 
  }
  /// No public rooms available
  public static var roomDirectoryNoPublicRoom: String { 
    return VectorL10n.tr("Vector", "room_directory_no_public_room") 
  }
  /// You do not have permission to post to this room
  public static var roomDoNotHavePermissionToPost: String { 
    return VectorL10n.tr("Vector", "room_do_not_have_permission_to_post") 
  }
  /// %@ does not exist
  public static func roomDoesNotExist(_ p1: String) -> String {
    return VectorL10n.tr("Vector", "room_does_not_exist", p1)
  }
  /// Reason for banning this user
  public static var roomEventActionBanPromptReason: String { 
    return VectorL10n.tr("Vector", "room_event_action_ban_prompt_reason") 
  }
  /// Cancel Download
  public static var roomEventActionCancelDownload: String { 
    return VectorL10n.tr("Vector", "room_event_action_cancel_download") 
  }
  /// Cancel Send
  public static var roomEventActionCancelSend: String { 
    return VectorL10n.tr("Vector", "room_event_action_cancel_send") 
  }
  /// Copy
  public static var roomEventActionCopy: String { 
    return VectorL10n.tr("Vector", "room_event_action_copy") 
  }
  /// Delete
  public static var roomEventActionDelete: String { 
    return VectorL10n.tr("Vector", "room_event_action_delete") 
  }
  /// Are you sure you want to delete this unsent message?
  public static var roomEventActionDeleteConfirmationMessage: String { 
    return VectorL10n.tr("Vector", "room_event_action_delete_confirmation_message") 
  }
  /// Delete unsent message
  public static var roomEventActionDeleteConfirmationTitle: String { 
    return VectorL10n.tr("Vector", "room_event_action_delete_confirmation_title") 
  }
  /// Edit
  public static var roomEventActionEdit: String { 
    return VectorL10n.tr("Vector", "room_event_action_edit") 
  }
  /// End poll
  public static var roomEventActionEndPoll: String { 
    return VectorL10n.tr("Vector", "room_event_action_end_poll") 
  }
  /// Forward
  public static var roomEventActionForward: String { 
    return VectorL10n.tr("Vector", "room_event_action_forward") 
  }
  /// Reason for kicking this user
  public static var roomEventActionKickPromptReason: String { 
    return VectorL10n.tr("Vector", "room_event_action_kick_prompt_reason") 
  }
  /// More
  public static var roomEventActionMore: String { 
    return VectorL10n.tr("Vector", "room_event_action_more") 
  }
  /// Permalink
  public static var roomEventActionPermalink: String { 
    return VectorL10n.tr("Vector", "room_event_action_permalink") 
  }
  /// Quote
  public static var roomEventActionQuote: String { 
    return VectorL10n.tr("Vector", "room_event_action_quote") 
  }
  /// Reaction history
  public static var roomEventActionReactionHistory: String { 
    return VectorL10n.tr("Vector", "room_event_action_reaction_history") 
  }
  /// Show all
  public static var roomEventActionReactionShowAll: String { 
    return VectorL10n.tr("Vector", "room_event_action_reaction_show_all") 
  }
  /// Show less
  public static var roomEventActionReactionShowLess: String { 
    return VectorL10n.tr("Vector", "room_event_action_reaction_show_less") 
  }
  /// Remove
  public static var roomEventActionRedact: String { 
    return VectorL10n.tr("Vector", "room_event_action_redact") 
  }
  /// Remove poll
  public static var roomEventActionRemovePoll: String { 
    return VectorL10n.tr("Vector", "room_event_action_remove_poll") 
  }
  /// Reply
  public static var roomEventActionReply: String { 
    return VectorL10n.tr("Vector", "room_event_action_reply") 
  }
  /// Report content
  public static var roomEventActionReport: String { 
    return VectorL10n.tr("Vector", "room_event_action_report") 
  }
  /// Do you want to hide all messages from this user?
  public static var roomEventActionReportPromptIgnoreUser: String { 
    return VectorL10n.tr("Vector", "room_event_action_report_prompt_ignore_user") 
  }
  /// Reason for reporting this content
  public static var roomEventActionReportPromptReason: String { 
    return VectorL10n.tr("Vector", "room_event_action_report_prompt_reason") 
  }
  /// Resend
  public static var roomEventActionResend: String { 
    return VectorL10n.tr("Vector", "room_event_action_resend") 
  }
  /// Save
  public static var roomEventActionSave: String { 
    return VectorL10n.tr("Vector", "room_event_action_save") 
  }
  /// Share
  public static var roomEventActionShare: String { 
    return VectorL10n.tr("Vector", "room_event_action_share") 
  }
  /// View Decrypted Source
  public static var roomEventActionViewDecryptedSource: String { 
    return VectorL10n.tr("Vector", "room_event_action_view_decrypted_source") 
  }
  /// Encryption Information
  public static var roomEventActionViewEncryption: String { 
    return VectorL10n.tr("Vector", "room_event_action_view_encryption") 
  }
  /// View Source
  public static var roomEventActionViewSource: String { 
    return VectorL10n.tr("Vector", "room_event_action_view_source") 
  }
  /// Failed to send
  public static var roomEventFailedToSend: String { 
    return VectorL10n.tr("Vector", "room_event_failed_to_send") 
  }
  /// 1 member
  public static var roomInfoListOneMember: String { 
    return VectorL10n.tr("Vector", "room_info_list_one_member") 
  }
  /// Other
  public static var roomInfoListSectionOther: String { 
    return VectorL10n.tr("Vector", "room_info_list_section_other") 
  }
  /// %@ members
  public static func roomInfoListSeveralMembers(_ p1: String) -> String {
    return VectorL10n.tr("Vector", "room_info_list_several_members", p1)
  }
  /// Add people
  public static var roomIntroCellAddParticipantsAction: String { 
    return VectorL10n.tr("Vector", "room_intro_cell_add_participants_action") 
  }
  /// This is the beginning of your direct message with 
  public static var roomIntroCellInformationDmSentence1Part1: String { 
    return VectorL10n.tr("Vector", "room_intro_cell_information_dm_sentence1_part1") 
  }
  /// . 
  public static var roomIntroCellInformationDmSentence1Part3: String { 
    return VectorL10n.tr("Vector", "room_intro_cell_information_dm_sentence1_part3") 
  }
  /// Only the two of you are in this conversation, no one else can join.
  public static var roomIntroCellInformationDmSentence2: String { 
    return VectorL10n.tr("Vector", "room_intro_cell_information_dm_sentence2") 
  }
  /// Only you are in this conversation, unless any of you invites someone to join.
  public static var roomIntroCellInformationMultipleDmSentence2: String { 
    return VectorL10n.tr("Vector", "room_intro_cell_information_multiple_dm_sentence2") 
  }
  /// This is the beginning of 
  public static var roomIntroCellInformationRoomSentence1Part1: String { 
    return VectorL10n.tr("Vector", "room_intro_cell_information_room_sentence1_part1") 
  }
  /// . 
  public static var roomIntroCellInformationRoomSentence1Part3: String { 
    return VectorL10n.tr("Vector", "room_intro_cell_information_room_sentence1_part3") 
  }
  /// Topic: %@
  public static func roomIntroCellInformationRoomWithTopicSentence2(_ p1: String) -> String {
    return VectorL10n.tr("Vector", "room_intro_cell_information_room_with_topic_sentence2", p1)
  }
  /// Add a topic
  public static var roomIntroCellInformationRoomWithoutTopicSentence2Part1: String { 
    return VectorL10n.tr("Vector", "room_intro_cell_information_room_without_topic_sentence2_part1") 
  }
  ///  to let people know what this room is about.
  public static var roomIntroCellInformationRoomWithoutTopicSentence2Part2: String { 
    return VectorL10n.tr("Vector", "room_intro_cell_information_room_without_topic_sentence2_part2") 
  }
  /// They won’t be a part of %@.
  public static func roomInviteToRoomOptionDetail(_ p1: String) -> String {
    return VectorL10n.tr("Vector", "room_invite_to_room_option_detail", p1)
  }
  /// To just this room
  public static var roomInviteToRoomOptionTitle: String { 
    return VectorL10n.tr("Vector", "room_invite_to_room_option_title") 
  }
  /// They can explore %@, but won’t be a member of %@.
  public static func roomInviteToSpaceOptionDetail(_ p1: String, _ p2: String) -> String {
    return VectorL10n.tr("Vector", "room_invite_to_space_option_detail", p1, p2)
  }
  /// To %@
  public static func roomInviteToSpaceOptionTitle(_ p1: String) -> String {
    return VectorL10n.tr("Vector", "room_invite_to_space_option_title", p1)
  }
  /// Join
  public static var roomJoinGroupCall: String { 
    return VectorL10n.tr("Vector", "room_join_group_call") 
  }
  /// Jump to unread
  public static var roomJumpToFirstUnread: String { 
    return VectorL10n.tr("Vector", "room_jump_to_first_unread") 
  }
  /// %@, %@ & others are typing…
  public static func roomManyUsersAreTyping(_ p1: String, _ p2: String) -> String {
    return VectorL10n.tr("Vector", "room_many_users_are_typing", p1, p2)
  }
  /// Admin in %@
  public static func roomMemberPowerLevelAdminIn(_ p1: String) -> String {
    return VectorL10n.tr("Vector", "room_member_power_level_admin_in", p1)
  }
  /// Custom (%@) in %@
  public static func roomMemberPowerLevelCustomIn(_ p1: String, _ p2: String) -> String {
    return VectorL10n.tr("Vector", "room_member_power_level_custom_in", p1, p2)
  }
  /// Moderator in %@
  public static func roomMemberPowerLevelModeratorIn(_ p1: String) -> String {
    return VectorL10n.tr("Vector", "room_member_power_level_moderator_in", p1)
  }
  /// Admin
  public static var roomMemberPowerLevelShortAdmin: String { 
    return VectorL10n.tr("Vector", "room_member_power_level_short_admin") 
  }
  /// Custom
  public static var roomMemberPowerLevelShortCustom: String { 
    return VectorL10n.tr("Vector", "room_member_power_level_short_custom") 
  }
  /// Mod
  public static var roomMemberPowerLevelShortModerator: String { 
    return VectorL10n.tr("Vector", "room_member_power_level_short_moderator") 
  }
  /// Editing
  public static var roomMessageEditing: String { 
    return VectorL10n.tr("Vector", "room_message_editing") 
  }
  /// Message edits
  public static var roomMessageEditsHistoryTitle: String { 
    return VectorL10n.tr("Vector", "room_message_edits_history_title") 
  }
  /// Send a message (unencrypted)…
  public static var roomMessagePlaceholder: String { 
    return VectorL10n.tr("Vector", "room_message_placeholder") 
  }
  /// Send a reply (unencrypted)…
  public static var roomMessageReplyToPlaceholder: String { 
    return VectorL10n.tr("Vector", "room_message_reply_to_placeholder") 
  }
  /// Send a reply…
  public static var roomMessageReplyToShortPlaceholder: String { 
    return VectorL10n.tr("Vector", "room_message_reply_to_short_placeholder") 
  }
  /// Replying to %@
  public static func roomMessageReplyingTo(_ p1: String) -> String {
    return VectorL10n.tr("Vector", "room_message_replying_to", p1)
  }
  /// Send a message…
  public static var roomMessageShortPlaceholder: String { 
    return VectorL10n.tr("Vector", "room_message_short_placeholder") 
  }
  /// Unable to open the link.
  public static var roomMessageUnableOpenLinkErrorMessage: String { 
    return VectorL10n.tr("Vector", "room_message_unable_open_link_error_message") 
  }
  /// %@ and others
  public static func roomMultipleTypingNotification(_ p1: String) -> String {
    return VectorL10n.tr("Vector", "room_multiple_typing_notification", p1)
  }
  /// %d new message
  public static func roomNewMessageNotification(_ p1: Int) -> String {
    return VectorL10n.tr("Vector", "room_new_message_notification", p1)
  }
  /// %d new messages
  public static func roomNewMessagesNotification(_ p1: Int) -> String {
    return VectorL10n.tr("Vector", "room_new_messages_notification", p1)
  }
  /// You need to be an admin or a moderator to start a call.
  public static var roomNoPrivilegesToCreateGroupCall: String { 
    return VectorL10n.tr("Vector", "room_no_privileges_to_create_group_call") 
  }
  /// Account settings
  public static var roomNotifsSettingsAccountSettings: String { 
    return VectorL10n.tr("Vector", "room_notifs_settings_account_settings") 
  }
  /// All Messages
  public static var roomNotifsSettingsAllMessages: String { 
    return VectorL10n.tr("Vector", "room_notifs_settings_all_messages") 
  }
  /// Cancel
  public static var roomNotifsSettingsCancelAction: String { 
    return VectorL10n.tr("Vector", "room_notifs_settings_cancel_action") 
  }
  /// Done
  public static var roomNotifsSettingsDoneAction: String { 
    return VectorL10n.tr("Vector", "room_notifs_settings_done_action") 
  }
  /// Please note that mentions & keyword notifications are not available in encrypted rooms on mobile.
  public static var roomNotifsSettingsEncryptedRoomNotice: String { 
    return VectorL10n.tr("Vector", "room_notifs_settings_encrypted_room_notice") 
  }
  /// You can manage notifications in %@
  public static func roomNotifsSettingsManageNotifications(_ p1: String) -> String {
    return VectorL10n.tr("Vector", "room_notifs_settings_manage_notifications", p1)
  }
  /// Mentions and Keywords only
  public static var roomNotifsSettingsMentionsAndKeywords: String { 
    return VectorL10n.tr("Vector", "room_notifs_settings_mentions_and_keywords") 
  }
  /// None
  public static var roomNotifsSettingsNone: String { 
    return VectorL10n.tr("Vector", "room_notifs_settings_none") 
  }
  /// Notify me for
  public static var roomNotifsSettingsNotifyMeFor: String { 
    return VectorL10n.tr("Vector", "room_notifs_settings_notify_me_for") 
  }
  /// Connectivity to the server has been lost.
  public static var roomOfflineNotification: String { 
    return VectorL10n.tr("Vector", "room_offline_notification") 
  }
  /// %@ is typing…
  public static func roomOneUserIsTyping(_ p1: String) -> String {
    return VectorL10n.tr("Vector", "room_one_user_is_typing", p1)
  }
  /// Ongoing conference call. Join as %@ or %@.
  public static func roomOngoingConferenceCall(_ p1: String, _ p2: String) -> String {
    return VectorL10n.tr("Vector", "room_ongoing_conference_call", p1, p2)
  }
  /// Close
  public static var roomOngoingConferenceCallClose: String { 
    return VectorL10n.tr("Vector", "room_ongoing_conference_call_close") 
  }
  /// Ongoing conference call. Join as %@ or %@. %@ it.
  public static func roomOngoingConferenceCallWithClose(_ p1: String, _ p2: String, _ p3: String) -> String {
    return VectorL10n.tr("Vector", "room_ongoing_conference_call_with_close", p1, p2, p3)
  }
  /// Dial pad
  public static var roomOpenDialpad: String { 
    return VectorL10n.tr("Vector", "room_open_dialpad") 
  }
  /// Ban from this room
  public static var roomParticipantsActionBan: String { 
    return VectorL10n.tr("Vector", "room_participants_action_ban") 
  }
  /// Hide all messages from this user
  public static var roomParticipantsActionIgnore: String { 
    return VectorL10n.tr("Vector", "room_participants_action_ignore") 
  }
  /// Invite
  public static var roomParticipantsActionInvite: String { 
    return VectorL10n.tr("Vector", "room_participants_action_invite") 
  }
  /// Leave this room
  public static var roomParticipantsActionLeave: String { 
    return VectorL10n.tr("Vector", "room_participants_action_leave") 
  }
  /// Mention
  public static var roomParticipantsActionMention: String { 
    return VectorL10n.tr("Vector", "room_participants_action_mention") 
  }
  /// Remove from this room
  public static var roomParticipantsActionRemove: String { 
    return VectorL10n.tr("Vector", "room_participants_action_remove") 
  }
  /// Admin tools
  public static var roomParticipantsActionSectionAdminTools: String { 
    return VectorL10n.tr("Vector", "room_participants_action_section_admin_tools") 
  }
  /// Sessions
  public static var roomParticipantsActionSectionDevices: String { 
    return VectorL10n.tr("Vector", "room_participants_action_section_devices") 
  }
  /// Direct chats
  public static var roomParticipantsActionSectionDirectChats: String { 
    return VectorL10n.tr("Vector", "room_participants_action_section_direct_chats") 
  }
  /// Options
  public static var roomParticipantsActionSectionOther: String { 
    return VectorL10n.tr("Vector", "room_participants_action_section_other") 
  }
  /// Security
  public static var roomParticipantsActionSectionSecurity: String { 
    return VectorL10n.tr("Vector", "room_participants_action_section_security") 
  }
  /// Complete security
  public static var roomParticipantsActionSecurityStatusCompleteSecurity: String { 
    return VectorL10n.tr("Vector", "room_participants_action_security_status_complete_security") 
  }
  /// Loading…
  public static var roomParticipantsActionSecurityStatusLoading: String { 
    return VectorL10n.tr("Vector", "room_participants_action_security_status_loading") 
  }
  /// Verified
  public static var roomParticipantsActionSecurityStatusVerified: String { 
    return VectorL10n.tr("Vector", "room_participants_action_security_status_verified") 
  }
  /// Verify
  public static var roomParticipantsActionSecurityStatusVerify: String { 
    return VectorL10n.tr("Vector", "room_participants_action_security_status_verify") 
  }
  /// Warning
  public static var roomParticipantsActionSecurityStatusWarning: String { 
    return VectorL10n.tr("Vector", "room_participants_action_security_status_warning") 
  }
  /// Make admin
  public static var roomParticipantsActionSetAdmin: String { 
    return VectorL10n.tr("Vector", "room_participants_action_set_admin") 
  }
  /// Reset to normal user
  public static var roomParticipantsActionSetDefaultPowerLevel: String { 
    return VectorL10n.tr("Vector", "room_participants_action_set_default_power_level") 
  }
  /// Make moderator
  public static var roomParticipantsActionSetModerator: String { 
    return VectorL10n.tr("Vector", "room_participants_action_set_moderator") 
  }
  /// Start new chat
  public static var roomParticipantsActionStartNewChat: String { 
    return VectorL10n.tr("Vector", "room_participants_action_start_new_chat") 
  }
  /// Start video call
  public static var roomParticipantsActionStartVideoCall: String { 
    return VectorL10n.tr("Vector", "room_participants_action_start_video_call") 
  }
  /// Start voice call
  public static var roomParticipantsActionStartVoiceCall: String { 
    return VectorL10n.tr("Vector", "room_participants_action_start_voice_call") 
  }
  /// Unban
  public static var roomParticipantsActionUnban: String { 
    return VectorL10n.tr("Vector", "room_participants_action_unban") 
  }
  /// Show all messages from this user
  public static var roomParticipantsActionUnignore: String { 
    return VectorL10n.tr("Vector", "room_participants_action_unignore") 
  }
  /// Add participant
  public static var roomParticipantsAddParticipant: String { 
    return VectorL10n.tr("Vector", "room_participants_add_participant") 
  }
  /// ago
  public static var roomParticipantsAgo: String { 
    return VectorL10n.tr("Vector", "room_participants_ago") 
  }
  /// Filter room members
  public static var roomParticipantsFilterRoomMembers: String { 
    return VectorL10n.tr("Vector", "room_participants_filter_room_members") 
  }
  /// Filter members
  public static var roomParticipantsFilterRoomMembersForDm: String { 
    return VectorL10n.tr("Vector", "room_participants_filter_room_members_for_dm") 
  }
  /// Idle
  public static var roomParticipantsIdle: String { 
    return VectorL10n.tr("Vector", "room_participants_idle") 
  }
  /// Search / invite by User ID, Name or email
  public static var roomParticipantsInviteAnotherUser: String { 
    return VectorL10n.tr("Vector", "room_participants_invite_another_user") 
  }
  /// Malformed ID. Should be an email address or a Matrix ID like '@localpart:domain'
  public static var roomParticipantsInviteMalformedId: String { 
    return VectorL10n.tr("Vector", "room_participants_invite_malformed_id") 
  }
  /// Invite Error
  public static var roomParticipantsInviteMalformedIdTitle: String { 
    return VectorL10n.tr("Vector", "room_participants_invite_malformed_id_title") 
  }
  /// Are you sure you want to invite %@ to this chat?
  public static func roomParticipantsInvitePromptMsg(_ p1: String) -> String {
    return VectorL10n.tr("Vector", "room_participants_invite_prompt_msg", p1)
  }
  /// Confirmation
  public static var roomParticipantsInvitePromptTitle: String { 
    return VectorL10n.tr("Vector", "room_participants_invite_prompt_title") 
  }
  /// Are you sure you want to invite %@ to %@?
  public static func roomParticipantsInvitePromptToMsg(_ p1: String, _ p2: String) -> String {
    return VectorL10n.tr("Vector", "room_participants_invite_prompt_to_msg", p1, p2)
  }
  /// INVITED
  public static var roomParticipantsInvitedSection: String { 
    return VectorL10n.tr("Vector", "room_participants_invited_section") 
  }
  /// Are you sure you want to leave the room?
  public static var roomParticipantsLeavePromptMsg: String { 
    return VectorL10n.tr("Vector", "room_participants_leave_prompt_msg") 
  }
  /// Are you sure you want to leave?
  public static var roomParticipantsLeavePromptMsgForDm: String { 
    return VectorL10n.tr("Vector", "room_participants_leave_prompt_msg_for_dm") 
  }
  /// Leave room
  public static var roomParticipantsLeavePromptTitle: String { 
    return VectorL10n.tr("Vector", "room_participants_leave_prompt_title") 
  }
  /// Leave
  public static var roomParticipantsLeavePromptTitleForDm: String { 
    return VectorL10n.tr("Vector", "room_participants_leave_prompt_title_for_dm") 
  }
  /// %d participants
  public static func roomParticipantsMultiParticipants(_ p1: Int) -> String {
    return VectorL10n.tr("Vector", "room_participants_multi_participants", p1)
  }
  /// now
  public static var roomParticipantsNow: String { 
    return VectorL10n.tr("Vector", "room_participants_now") 
  }
  /// Offline
  public static var roomParticipantsOffline: String { 
    return VectorL10n.tr("Vector", "room_participants_offline") 
  }
  /// 1 participant
  public static var roomParticipantsOneParticipant: String { 
    return VectorL10n.tr("Vector", "room_participants_one_participant") 
  }
  /// Online
  public static var roomParticipantsOnline: String { 
    return VectorL10n.tr("Vector", "room_participants_online") 
  }
  /// Are you sure you want to remove %@ from this chat?
  public static func roomParticipantsRemovePromptMsg(_ p1: String) -> String {
    return VectorL10n.tr("Vector", "room_participants_remove_prompt_msg", p1)
  }
  /// Confirmation
  public static var roomParticipantsRemovePromptTitle: String { 
    return VectorL10n.tr("Vector", "room_participants_remove_prompt_title") 
  }
  /// Are you sure you want to revoke this invite?
  public static var roomParticipantsRemoveThirdPartyInvitePromptMsg: String { 
    return VectorL10n.tr("Vector", "room_participants_remove_third_party_invite_prompt_msg") 
  }
  /// Messages in this room are end-to-end encrypted.\n\nYour messages are secured with locks and only you and the recipient have the unique keys to unlock them.
  public static var roomParticipantsSecurityInformationRoomEncrypted: String { 
    return VectorL10n.tr("Vector", "room_participants_security_information_room_encrypted") 
  }
  /// Messages here are end-to-end encrypted.\n\nYour messages are secured with locks and only you and the recipient have the unique keys to unlock them.
  public static var roomParticipantsSecurityInformationRoomEncryptedForDm: String { 
    return VectorL10n.tr("Vector", "room_participants_security_information_room_encrypted_for_dm") 
  }
  /// Messages in this room are not end-to-end encrypted.
  public static var roomParticipantsSecurityInformationRoomNotEncrypted: String { 
    return VectorL10n.tr("Vector", "room_participants_security_information_room_not_encrypted") 
  }
  /// Messages here are not end-to-end encrypted.
  public static var roomParticipantsSecurityInformationRoomNotEncryptedForDm: String { 
    return VectorL10n.tr("Vector", "room_participants_security_information_room_not_encrypted_for_dm") 
  }
  /// Loading…
  public static var roomParticipantsSecurityLoading: String { 
    return VectorL10n.tr("Vector", "room_participants_security_loading") 
  }
  /// No identity server is configured so you cannot start a chat with a contact using an email.
  public static var roomParticipantsStartNewChatErrorUsingUserEmailWithoutIdentityServer: String { 
    return VectorL10n.tr("Vector", "room_participants_start_new_chat_error_using_user_email_without_identity_server") 
  }
  /// Participants
  public static var roomParticipantsTitle: String { 
    return VectorL10n.tr("Vector", "room_participants_title") 
  }
  /// Unknown
  public static var roomParticipantsUnknown: String { 
    return VectorL10n.tr("Vector", "room_participants_unknown") 
  }
  /// Voice call
  public static var roomPlaceVoiceCall: String { 
    return VectorL10n.tr("Vector", "room_place_voice_call") 
  }
  /// This room is a continuation of another conversation.
  public static var roomPredecessorInformation: String { 
    return VectorL10n.tr("Vector", "room_predecessor_information") 
  }
  /// Tap here to see older messages.
  public static var roomPredecessorLink: String { 
    return VectorL10n.tr("Vector", "room_predecessor_link") 
  }
  /// You have been invited to join this room by %@
  public static func roomPreviewInvitationFormat(_ p1: String) -> String {
    return VectorL10n.tr("Vector", "room_preview_invitation_format", p1)
  }
  /// This is a preview of this room. Room interactions have been disabled.
  public static var roomPreviewSubtitle: String { 
    return VectorL10n.tr("Vector", "room_preview_subtitle") 
  }
  /// You are trying to access %@. Would you like to join in order to participate in the discussion?
  public static func roomPreviewTryJoinAnUnknownRoom(_ p1: String) -> String {
    return VectorL10n.tr("Vector", "room_preview_try_join_an_unknown_room", p1)
  }
  /// a room
  public static var roomPreviewTryJoinAnUnknownRoomDefault: String { 
    return VectorL10n.tr("Vector", "room_preview_try_join_an_unknown_room_default") 
  }
  /// This invitation was sent to %@, which is not associated with this account. You may wish to login with a different account, or add this email to your account.
  public static func roomPreviewUnlinkedEmailWarning(_ p1: String) -> String {
    return VectorL10n.tr("Vector", "room_preview_unlinked_email_warning", p1)
  }
  /// cancel all
  public static var roomPromptCancel: String { 
    return VectorL10n.tr("Vector", "room_prompt_cancel") 
  }
  /// Resend all
  public static var roomPromptResend: String { 
    return VectorL10n.tr("Vector", "room_prompt_resend") 
  }
  /// ROOMS
  public static var roomRecentsConversationsSection: String { 
    return VectorL10n.tr("Vector", "room_recents_conversations_section") 
  }
  /// Create room
  public static var roomRecentsCreateEmptyRoom: String { 
    return VectorL10n.tr("Vector", "room_recents_create_empty_room") 
  }
  /// ROOM DIRECTORY
  public static var roomRecentsDirectorySection: String { 
    return VectorL10n.tr("Vector", "room_recents_directory_section") 
  }
  /// FAVOURITES
  public static var roomRecentsFavouritesSection: String { 
    return VectorL10n.tr("Vector", "room_recents_favourites_section") 
  }
  /// INVITES
  public static var roomRecentsInvitesSection: String { 
    return VectorL10n.tr("Vector", "room_recents_invites_section") 
  }
  /// Join room
  public static var roomRecentsJoinRoom: String { 
    return VectorL10n.tr("Vector", "room_recents_join_room") 
  }
  /// Type a room id or a room alias
  public static var roomRecentsJoinRoomPrompt: String { 
    return VectorL10n.tr("Vector", "room_recents_join_room_prompt") 
  }
  /// Join a room
  public static var roomRecentsJoinRoomTitle: String { 
    return VectorL10n.tr("Vector", "room_recents_join_room_title") 
  }
  /// LOW PRIORITY
  public static var roomRecentsLowPrioritySection: String { 
    return VectorL10n.tr("Vector", "room_recents_low_priority_section") 
  }
  /// No rooms
  public static var roomRecentsNoConversation: String { 
    return VectorL10n.tr("Vector", "room_recents_no_conversation") 
  }
  /// PEOPLE
  public static var roomRecentsPeopleSection: String { 
    return VectorL10n.tr("Vector", "room_recents_people_section") 
  }
  /// SYSTEM ALERTS
  public static var roomRecentsServerNoticeSection: String { 
    return VectorL10n.tr("Vector", "room_recents_server_notice_section") 
  }
  /// Start chat
  public static var roomRecentsStartChatWith: String { 
    return VectorL10n.tr("Vector", "room_recents_start_chat_with") 
  }
  /// SUGGESTED ROOMS
  public static var roomRecentsSuggestedRoomsSection: String { 
    return VectorL10n.tr("Vector", "room_recents_suggested_rooms_section") 
  }
  /// Can't find this room. Make sure it exists
  public static var roomRecentsUnknownRoomErrorMessage: String { 
    return VectorL10n.tr("Vector", "room_recents_unknown_room_error_message") 
  }
  /// This room has been replaced and is no longer active.
  public static var roomReplacementInformation: String { 
    return VectorL10n.tr("Vector", "room_replacement_information") 
  }
  /// The conversation continues here.
  public static var roomReplacementLink: String { 
    return VectorL10n.tr("Vector", "room_replacement_link") 
  }
  /// Resend unsent messages
  public static var roomResendUnsentMessages: String { 
    return VectorL10n.tr("Vector", "room_resend_unsent_messages") 
  }
  ///  Please 
  public static var roomResourceLimitExceededMessageContact1: String { 
    return VectorL10n.tr("Vector", "room_resource_limit_exceeded_message_contact_1") 
  }
  /// contact your service administrator
  public static var roomResourceLimitExceededMessageContact2Link: String { 
    return VectorL10n.tr("Vector", "room_resource_limit_exceeded_message_contact_2_link") 
  }
  ///  to continue using this service.
  public static var roomResourceLimitExceededMessageContact3: String { 
    return VectorL10n.tr("Vector", "room_resource_limit_exceeded_message_contact_3") 
  }
  /// This homeserver has exceeded one of its resource limits so 
  public static var roomResourceUsageLimitReachedMessage1Default: String { 
    return VectorL10n.tr("Vector", "room_resource_usage_limit_reached_message_1_default") 
  }
  /// This homeserver has hit its Monthly Active User limit so 
  public static var roomResourceUsageLimitReachedMessage1MonthlyActiveUser: String { 
    return VectorL10n.tr("Vector", "room_resource_usage_limit_reached_message_1_monthly_active_user") 
  }
  /// some users will not be able to log in.
  public static var roomResourceUsageLimitReachedMessage2: String { 
    return VectorL10n.tr("Vector", "room_resource_usage_limit_reached_message_2") 
  }
  ///  to get this limit increased.
  public static var roomResourceUsageLimitReachedMessageContact3: String { 
    return VectorL10n.tr("Vector", "room_resource_usage_limit_reached_message_contact_3") 
  }
  /// Slide to end the call for everyone
  public static var roomSlideToEndGroupCall: String { 
    return VectorL10n.tr("Vector", "room_slide_to_end_group_call") 
  }
  /// Invite members
  public static var roomTitleInviteMembers: String { 
    return VectorL10n.tr("Vector", "room_title_invite_members") 
  }
  /// %@ members
  public static func roomTitleMembers(_ p1: String) -> String {
    return VectorL10n.tr("Vector", "room_title_members", p1)
  }
  /// %@/%@ active members
  public static func roomTitleMultipleActiveMembers(_ p1: String, _ p2: String) -> String {
    return VectorL10n.tr("Vector", "room_title_multiple_active_members", p1, p2)
  }
  /// New room
  public static var roomTitleNewRoom: String { 
    return VectorL10n.tr("Vector", "room_title_new_room") 
  }
  /// %@/%@ active member
  public static func roomTitleOneActiveMember(_ p1: String, _ p2: String) -> String {
    return VectorL10n.tr("Vector", "room_title_one_active_member", p1, p2)
  }
  /// 1 member
  public static var roomTitleOneMember: String { 
    return VectorL10n.tr("Vector", "room_title_one_member") 
  }
  /// %@ & %@ are typing…
  public static func roomTwoUsersAreTyping(_ p1: String, _ p2: String) -> String {
    return VectorL10n.tr("Vector", "room_two_users_are_typing", p1, p2)
  }
  /// Are you sure you want to delete all unsent messages in this room?
  public static var roomUnsentMessagesCancelMessage: String { 
    return VectorL10n.tr("Vector", "room_unsent_messages_cancel_message") 
  }
  /// Delete unsent messages
  public static var roomUnsentMessagesCancelTitle: String { 
    return VectorL10n.tr("Vector", "room_unsent_messages_cancel_title") 
  }
  /// Messages failed to send.
  public static var roomUnsentMessagesNotification: String { 
    return VectorL10n.tr("Vector", "room_unsent_messages_notification") 
  }
  /// Message failed to send due to unknown sessions being present.
  public static var roomUnsentMessagesUnknownDevicesNotification: String { 
    return VectorL10n.tr("Vector", "room_unsent_messages_unknown_devices_notification") 
  }
  /// End-to-end encryption is in beta and may not be reliable.\n\nYou should not yet trust it to secure data.\n\nDevices will not yet be able to decrypt history from before they joined the room.\n\nEncrypted messages will not be visible on clients that do not yet implement encryption.
  public static var roomWarningAboutEncryption: String { 
    return VectorL10n.tr("Vector", "room_warning_about_encryption") 
  }
  /// Your avatar URL
  public static var roomWidgetPermissionAvatarUrlPermission: String { 
    return VectorL10n.tr("Vector", "room_widget_permission_avatar_url_permission") 
  }
  /// This widget was added by:
  public static var roomWidgetPermissionCreatorInfoTitle: String { 
    return VectorL10n.tr("Vector", "room_widget_permission_creator_info_title") 
  }
  /// Your display name
  public static var roomWidgetPermissionDisplayNamePermission: String { 
    return VectorL10n.tr("Vector", "room_widget_permission_display_name_permission") 
  }
  /// Using it may share data with %@:\n
  public static func roomWidgetPermissionInformationTitle(_ p1: String) -> String {
    return VectorL10n.tr("Vector", "room_widget_permission_information_title", p1)
  }
  /// Room ID
  public static var roomWidgetPermissionRoomIdPermission: String { 
    return VectorL10n.tr("Vector", "room_widget_permission_room_id_permission") 
  }
  /// Your theme
  public static var roomWidgetPermissionThemePermission: String { 
    return VectorL10n.tr("Vector", "room_widget_permission_theme_permission") 
  }
  /// Load Widget
  public static var roomWidgetPermissionTitle: String { 
    return VectorL10n.tr("Vector", "room_widget_permission_title") 
  }
  /// Your user ID
  public static var roomWidgetPermissionUserIdPermission: String { 
    return VectorL10n.tr("Vector", "room_widget_permission_user_id_permission") 
  }
  /// Using it may set cookies and share data with %@:\n
  public static func roomWidgetPermissionWebviewInformationTitle(_ p1: String) -> String {
    return VectorL10n.tr("Vector", "room_widget_permission_webview_information_title", p1)
  }
  /// Widget ID
  public static var roomWidgetPermissionWidgetIdPermission: String { 
    return VectorL10n.tr("Vector", "room_widget_permission_widget_id_permission") 
  }
  /// Rooms are great for any group chat, private or public. Tap the + to find existing rooms, or make new ones.
  public static var roomsEmptyViewInformation: String { 
    return VectorL10n.tr("Vector", "rooms_empty_view_information") 
  }
  /// Rooms
  public static var roomsEmptyViewTitle: String { 
    return VectorL10n.tr("Vector", "rooms_empty_view_title") 
  }
  /// Save
  public static var save: String { 
    return VectorL10n.tr("Vector", "save") 
  }
  /// Search
  public static var searchDefaultPlaceholder: String { 
    return VectorL10n.tr("Vector", "search_default_placeholder") 
  }
  /// Files
  public static var searchFiles: String { 
    return VectorL10n.tr("Vector", "search_files") 
  }
  /// Searching…
  public static var searchInProgress: String { 
    return VectorL10n.tr("Vector", "search_in_progress") 
  }
  /// Messages
  public static var searchMessages: String { 
    return VectorL10n.tr("Vector", "search_messages") 
  }
  /// No results
  public static var searchNoResult: String { 
    return VectorL10n.tr("Vector", "search_no_result") 
  }
  /// People
  public static var searchPeople: String { 
    return VectorL10n.tr("Vector", "search_people") 
  }
  /// Search by User ID, Name or email
  public static var searchPeoplePlaceholder: String { 
    return VectorL10n.tr("Vector", "search_people_placeholder") 
  }
  /// Rooms
  public static var searchRooms: String { 
    return VectorL10n.tr("Vector", "search_rooms") 
  }
  /// Create a new room
  public static var searchableDirectoryCreateNewRoom: String { 
    return VectorL10n.tr("Vector", "searchable_directory_create_new_room") 
  }
  /// Name or ID
  public static var searchableDirectorySearchPlaceholder: String { 
    return VectorL10n.tr("Vector", "searchable_directory_search_placeholder") 
  }
  /// %@ Network
  public static func searchableDirectoryXNetwork(_ p1: String) -> String {
    return VectorL10n.tr("Vector", "searchable_directory_x_network", p1)
  }
  /// Forgot or lost all recovery options? 
  public static var secretsRecoveryResetActionPart1: String { 
    return VectorL10n.tr("Vector", "secrets_recovery_reset_action_part_1") 
  }
  /// Reset everything
  public static var secretsRecoveryResetActionPart2: String { 
    return VectorL10n.tr("Vector", "secrets_recovery_reset_action_part_2") 
  }
  /// Access your secure message history and your cross-signing identity for verifying other sessions by entering your Security Key.
  public static var secretsRecoveryWithKeyInformationDefault: String { 
    return VectorL10n.tr("Vector", "secrets_recovery_with_key_information_default") 
  }
  /// Enter your Security Key to continue.
  public static var secretsRecoveryWithKeyInformationUnlockSecureBackupWithKey: String { 
    return VectorL10n.tr("Vector", "secrets_recovery_with_key_information_unlock_secure_backup_with_key") 
  }
  /// Enter your Security Phrase to continue.
  public static var secretsRecoveryWithKeyInformationUnlockSecureBackupWithPhrase: String { 
    return VectorL10n.tr("Vector", "secrets_recovery_with_key_information_unlock_secure_backup_with_phrase") 
  }
  /// Use your Security Key to verify this device.
  public static var secretsRecoveryWithKeyInformationVerifyDevice: String { 
    return VectorL10n.tr("Vector", "secrets_recovery_with_key_information_verify_device") 
  }
  /// Please verify that you entered the correct Security Key.
  public static var secretsRecoveryWithKeyInvalidRecoveryKeyMessage: String { 
    return VectorL10n.tr("Vector", "secrets_recovery_with_key_invalid_recovery_key_message") 
  }
  /// Unable to access secret storage
  public static var secretsRecoveryWithKeyInvalidRecoveryKeyTitle: String { 
    return VectorL10n.tr("Vector", "secrets_recovery_with_key_invalid_recovery_key_title") 
  }
  /// Use Key
  public static var secretsRecoveryWithKeyRecoverAction: String { 
    return VectorL10n.tr("Vector", "secrets_recovery_with_key_recover_action") 
  }
  /// Enter Security Key
  public static var secretsRecoveryWithKeyRecoveryKeyPlaceholder: String { 
    return VectorL10n.tr("Vector", "secrets_recovery_with_key_recovery_key_placeholder") 
  }
  /// Enter
  public static var secretsRecoveryWithKeyRecoveryKeyTitle: String { 
    return VectorL10n.tr("Vector", "secrets_recovery_with_key_recovery_key_title") 
  }
  /// Security Key
  public static var secretsRecoveryWithKeyTitle: String { 
    return VectorL10n.tr("Vector", "secrets_recovery_with_key_title") 
  }
  /// Access your secure message history and your cross-signing identity for verifying other sessions by entering your Security Phrase.
  public static var secretsRecoveryWithPassphraseInformationDefault: String { 
    return VectorL10n.tr("Vector", "secrets_recovery_with_passphrase_information_default") 
  }
  /// Use your Security Phrase to verify this device.
  public static var secretsRecoveryWithPassphraseInformationVerifyDevice: String { 
    return VectorL10n.tr("Vector", "secrets_recovery_with_passphrase_information_verify_device") 
  }
  /// Please verify that you entered the correct Security Phrase.
  public static var secretsRecoveryWithPassphraseInvalidPassphraseMessage: String { 
    return VectorL10n.tr("Vector", "secrets_recovery_with_passphrase_invalid_passphrase_message") 
  }
  /// Unable to access secret storage
  public static var secretsRecoveryWithPassphraseInvalidPassphraseTitle: String { 
    return VectorL10n.tr("Vector", "secrets_recovery_with_passphrase_invalid_passphrase_title") 
  }
  /// Don’t know your Security Phrase? You can 
  public static var secretsRecoveryWithPassphraseLostPassphraseActionPart1: String { 
    return VectorL10n.tr("Vector", "secrets_recovery_with_passphrase_lost_passphrase_action_part1") 
  }
  /// use your Security Key
  public static var secretsRecoveryWithPassphraseLostPassphraseActionPart2: String { 
    return VectorL10n.tr("Vector", "secrets_recovery_with_passphrase_lost_passphrase_action_part2") 
  }
  /// .
  public static var secretsRecoveryWithPassphraseLostPassphraseActionPart3: String { 
    return VectorL10n.tr("Vector", "secrets_recovery_with_passphrase_lost_passphrase_action_part3") 
  }
  /// Enter Security Phrase
  public static var secretsRecoveryWithPassphrasePassphrasePlaceholder: String { 
    return VectorL10n.tr("Vector", "secrets_recovery_with_passphrase_passphrase_placeholder") 
  }
  /// Enter
  public static var secretsRecoveryWithPassphrasePassphraseTitle: String { 
    return VectorL10n.tr("Vector", "secrets_recovery_with_passphrase_passphrase_title") 
  }
  /// Use Phrase
  public static var secretsRecoveryWithPassphraseRecoverAction: String { 
    return VectorL10n.tr("Vector", "secrets_recovery_with_passphrase_recover_action") 
  }
  /// Security Phrase
  public static var secretsRecoveryWithPassphraseTitle: String { 
    return VectorL10n.tr("Vector", "secrets_recovery_with_passphrase_title") 
  }
  /// Enter your account password to confirm
  public static var secretsResetAuthenticationMessage: String { 
    return VectorL10n.tr("Vector", "secrets_reset_authentication_message") 
  }
  /// Only do this if you have no other device you can verify this device with.
  public static var secretsResetInformation: String { 
    return VectorL10n.tr("Vector", "secrets_reset_information") 
  }
  /// Reset
  public static var secretsResetResetAction: String { 
    return VectorL10n.tr("Vector", "secrets_reset_reset_action") 
  }
  /// Reset everything
  public static var secretsResetTitle: String { 
    return VectorL10n.tr("Vector", "secrets_reset_title") 
  }
  /// You will restart with no history, no messages, trusted devices or trusted users.
  public static var secretsResetWarningMessage: String { 
    return VectorL10n.tr("Vector", "secrets_reset_warning_message") 
  }
  /// If you reset everything
  public static var secretsResetWarningTitle: String { 
    return VectorL10n.tr("Vector", "secrets_reset_warning_title") 
  }
  /// Done
  public static var secretsSetupRecoveryKeyDoneAction: String { 
    return VectorL10n.tr("Vector", "secrets_setup_recovery_key_done_action") 
  }
  /// Save
  public static var secretsSetupRecoveryKeyExportAction: String { 
    return VectorL10n.tr("Vector", "secrets_setup_recovery_key_export_action") 
  }
  /// Store your Security Key somewhere safe. It can be used to unlock your encrypted messages & data.
  public static var secretsSetupRecoveryKeyInformation: String { 
    return VectorL10n.tr("Vector", "secrets_setup_recovery_key_information") 
  }
  /// Loading…
  public static var secretsSetupRecoveryKeyLoading: String { 
    return VectorL10n.tr("Vector", "secrets_setup_recovery_key_loading") 
  }
  /// ✓ Print it and store it somewhere safe\n✓ Save it on a USB key or backup drive\n✓ Copy it to your personal cloud storage
  public static var secretsSetupRecoveryKeyStorageAlertMessage: String { 
    return VectorL10n.tr("Vector", "secrets_setup_recovery_key_storage_alert_message") 
  }
  /// Keep it safe
  public static var secretsSetupRecoveryKeyStorageAlertTitle: String { 
    return VectorL10n.tr("Vector", "secrets_setup_recovery_key_storage_alert_title") 
  }
  /// Save your Security Key
  public static var secretsSetupRecoveryKeyTitle: String { 
    return VectorL10n.tr("Vector", "secrets_setup_recovery_key_title") 
  }
  /// Don't use your account password.
  public static var secretsSetupRecoveryPassphraseAdditionalInformation: String { 
    return VectorL10n.tr("Vector", "secrets_setup_recovery_passphrase_additional_information") 
  }
  /// Enter your Security Phrase again to confirm it.
  public static var secretsSetupRecoveryPassphraseConfirmInformation: String { 
    return VectorL10n.tr("Vector", "secrets_setup_recovery_passphrase_confirm_information") 
  }
  /// Confirm phrase
  public static var secretsSetupRecoveryPassphraseConfirmPassphrasePlaceholder: String { 
    return VectorL10n.tr("Vector", "secrets_setup_recovery_passphrase_confirm_passphrase_placeholder") 
  }
  /// Confirm
  public static var secretsSetupRecoveryPassphraseConfirmPassphraseTitle: String { 
    return VectorL10n.tr("Vector", "secrets_setup_recovery_passphrase_confirm_passphrase_title") 
  }
  /// Enter a security phrase only you know, used to secure secrets on your server.
  public static var secretsSetupRecoveryPassphraseInformation: String { 
    return VectorL10n.tr("Vector", "secrets_setup_recovery_passphrase_information") 
  }
  /// Remember your Security Phrase. It can be used to unlock your encrypted messages & data.
  public static var secretsSetupRecoveryPassphraseSummaryInformation: String { 
    return VectorL10n.tr("Vector", "secrets_setup_recovery_passphrase_summary_information") 
  }
  /// Save your Security Phrase
  public static var secretsSetupRecoveryPassphraseSummaryTitle: String { 
    return VectorL10n.tr("Vector", "secrets_setup_recovery_passphrase_summary_title") 
  }
  /// Set a Security Phrase
  public static var secretsSetupRecoveryPassphraseTitle: String { 
    return VectorL10n.tr("Vector", "secrets_setup_recovery_passphrase_title") 
  }
  /// Done
  public static var secretsSetupRecoveryPassphraseValidateAction: String { 
    return VectorL10n.tr("Vector", "secrets_setup_recovery_passphrase_validate_action") 
  }
  /// Safeguard against losing access to encrypted messages & data
  public static var secureBackupSetupBannerSubtitle: String { 
    return VectorL10n.tr("Vector", "secure_backup_setup_banner_subtitle") 
  }
  /// Secure Backup
  public static var secureBackupSetupBannerTitle: String { 
    return VectorL10n.tr("Vector", "secure_backup_setup_banner_title") 
  }
  /// If you cancel now, you may lose encrypted messages & data if you lose access to your logins.\n\nYou can also set up Secure Backup & manage your keys in Settings.
  public static var secureKeyBackupSetupCancelAlertMessage: String { 
    return VectorL10n.tr("Vector", "secure_key_backup_setup_cancel_alert_message") 
  }
  /// Are your sure?
  public static var secureKeyBackupSetupCancelAlertTitle: String { 
    return VectorL10n.tr("Vector", "secure_key_backup_setup_cancel_alert_title") 
  }
  /// Delete it
  public static var secureKeyBackupSetupExistingBackupErrorDeleteIt: String { 
    return VectorL10n.tr("Vector", "secure_key_backup_setup_existing_backup_error_delete_it") 
  }
  /// Unlock it to reuse it in the secure backup or delete it to create a new messages backup in the secure backup.
  public static var secureKeyBackupSetupExistingBackupErrorInfo: String { 
    return VectorL10n.tr("Vector", "secure_key_backup_setup_existing_backup_error_info") 
  }
  /// A backup for messages already exists
  public static var secureKeyBackupSetupExistingBackupErrorTitle: String { 
    return VectorL10n.tr("Vector", "secure_key_backup_setup_existing_backup_error_title") 
  }
  /// Unlock it
  public static var secureKeyBackupSetupExistingBackupErrorUnlockIt: String { 
    return VectorL10n.tr("Vector", "secure_key_backup_setup_existing_backup_error_unlock_it") 
  }
  /// Safeguard against losing access to encrypted messages & data by backing up encryption keys on your server.
  public static var secureKeyBackupSetupIntroInfo: String { 
    return VectorL10n.tr("Vector", "secure_key_backup_setup_intro_info") 
  }
  /// Secure Backup
  public static var secureKeyBackupSetupIntroTitle: String { 
    return VectorL10n.tr("Vector", "secure_key_backup_setup_intro_title") 
  }
  /// Generate a security key to store somewhere safe like a password manager or a safe.
  public static var secureKeyBackupSetupIntroUseSecurityKeyInfo: String { 
    return VectorL10n.tr("Vector", "secure_key_backup_setup_intro_use_security_key_info") 
  }
  /// Use a Security Key
  public static var secureKeyBackupSetupIntroUseSecurityKeyTitle: String { 
    return VectorL10n.tr("Vector", "secure_key_backup_setup_intro_use_security_key_title") 
  }
  /// Enter a secret phrase only you know, and generate a key for backup.
  public static var secureKeyBackupSetupIntroUseSecurityPassphraseInfo: String { 
    return VectorL10n.tr("Vector", "secure_key_backup_setup_intro_use_security_passphrase_info") 
  }
  /// Use a Security Phrase
  public static var secureKeyBackupSetupIntroUseSecurityPassphraseTitle: String { 
    return VectorL10n.tr("Vector", "secure_key_backup_setup_intro_use_security_passphrase_title") 
  }
  /// ADVANCED
  public static var securitySettingsAdvanced: String { 
    return VectorL10n.tr("Vector", "security_settings_advanced") 
  }
  /// MESSAGE BACKUP
  public static var securitySettingsBackup: String { 
    return VectorL10n.tr("Vector", "security_settings_backup") 
  }
  /// Never send messages to untrusted sessions
  public static var securitySettingsBlacklistUnverifiedDevices: String { 
    return VectorL10n.tr("Vector", "security_settings_blacklist_unverified_devices") 
  }
  /// Verify all of a users sessions to mark them as trusted and send messages to them.
  public static var securitySettingsBlacklistUnverifiedDevicesDescription: String { 
    return VectorL10n.tr("Vector", "security_settings_blacklist_unverified_devices_description") 
  }
  /// Sorry. This action is not available on %@ iOS yet. Please use another Matrix client to set it up. %@ iOS will use it.
  public static func securitySettingsComingSoon(_ p1: String, _ p2: String) -> String {
    return VectorL10n.tr("Vector", "security_settings_coming_soon", p1, p2)
  }
  /// You should complete security on your current session first.
  public static var securitySettingsCompleteSecurityAlertMessage: String { 
    return VectorL10n.tr("Vector", "security_settings_complete_security_alert_message") 
  }
  /// Complete security
  public static var securitySettingsCompleteSecurityAlertTitle: String { 
    return VectorL10n.tr("Vector", "security_settings_complete_security_alert_title") 
  }
  /// CROSS-SIGNING
  public static var securitySettingsCrosssigning: String { 
    return VectorL10n.tr("Vector", "security_settings_crosssigning") 
  }
  /// Set up
  public static var securitySettingsCrosssigningBootstrap: String { 
    return VectorL10n.tr("Vector", "security_settings_crosssigning_bootstrap") 
  }
  /// Complete security
  public static var securitySettingsCrosssigningCompleteSecurity: String { 
    return VectorL10n.tr("Vector", "security_settings_crosssigning_complete_security") 
  }
  /// Your account has a cross-signing identity, but it is not yet trusted by this session. Complete security of this session.
  public static var securitySettingsCrosssigningInfoExists: String { 
    return VectorL10n.tr("Vector", "security_settings_crosssigning_info_exists") 
  }
  /// Cross-signing is not yet set up.
  public static var securitySettingsCrosssigningInfoNotBootstrapped: String { 
    return VectorL10n.tr("Vector", "security_settings_crosssigning_info_not_bootstrapped") 
  }
  /// Cross-signing is ready for use.
  public static var securitySettingsCrosssigningInfoOk: String { 
    return VectorL10n.tr("Vector", "security_settings_crosssigning_info_ok") 
  }
  /// Cross-signing is enabled. You can trust other users and your other sessions based on cross-signing but you cannot cross-sign from this session because it does not have cross-signing private keys. Complete security of this session.
  public static var securitySettingsCrosssigningInfoTrusted: String { 
    return VectorL10n.tr("Vector", "security_settings_crosssigning_info_trusted") 
  }
  /// Reset
  public static var securitySettingsCrosssigningReset: String { 
    return VectorL10n.tr("Vector", "security_settings_crosssigning_reset") 
  }
  /// MY SESSIONS
  public static var securitySettingsCryptoSessions: String { 
    return VectorL10n.tr("Vector", "security_settings_crypto_sessions") 
  }
  /// If you don’t recognise a login, change your password and reset Secure Backup.
  public static var securitySettingsCryptoSessionsDescription2: String { 
    return VectorL10n.tr("Vector", "security_settings_crypto_sessions_description_2") 
  }
  /// Loading sessions…
  public static var securitySettingsCryptoSessionsLoading: String { 
    return VectorL10n.tr("Vector", "security_settings_crypto_sessions_loading") 
  }
  /// CRYPTOGRAPHY
  public static var securitySettingsCryptography: String { 
    return VectorL10n.tr("Vector", "security_settings_cryptography") 
  }
  /// Export keys manually
  public static var securitySettingsExportKeysManually: String { 
    return VectorL10n.tr("Vector", "security_settings_export_keys_manually") 
  }
  /// SECURE BACKUP
  public static var securitySettingsSecureBackup: String { 
    return VectorL10n.tr("Vector", "security_settings_secure_backup") 
  }
  /// Delete Backup
  public static var securitySettingsSecureBackupDelete: String { 
    return VectorL10n.tr("Vector", "security_settings_secure_backup_delete") 
  }
  /// Back up your encryption keys with your account data in case you lose access to your sessions. Your keys will be secured with a unique Security Key.
  public static var securitySettingsSecureBackupDescription: String { 
    return VectorL10n.tr("Vector", "security_settings_secure_backup_description") 
  }
  /// Checking…
  public static var securitySettingsSecureBackupInfoChecking: String { 
    return VectorL10n.tr("Vector", "security_settings_secure_backup_info_checking") 
  }
  /// This session is backing up your keys.
  public static var securitySettingsSecureBackupInfoValid: String { 
    return VectorL10n.tr("Vector", "security_settings_secure_backup_info_valid") 
  }
  /// Reset
  public static var securitySettingsSecureBackupReset: String { 
    return VectorL10n.tr("Vector", "security_settings_secure_backup_reset") 
  }
  /// Restore from Backup
  public static var securitySettingsSecureBackupRestore: String { 
    return VectorL10n.tr("Vector", "security_settings_secure_backup_restore") 
  }
  /// Set up
  public static var securitySettingsSecureBackupSetup: String { 
    return VectorL10n.tr("Vector", "security_settings_secure_backup_setup") 
  }
  /// Security
  public static var securitySettingsTitle: String { 
    return VectorL10n.tr("Vector", "security_settings_title") 
  }
  /// Confirm your identity by entering your account password
  public static var securitySettingsUserPasswordDescription: String { 
    return VectorL10n.tr("Vector", "security_settings_user_password_description") 
  }
  /// Send to %@
  public static func sendTo(_ p1: String) -> String {
    return VectorL10n.tr("Vector", "send_to", p1)
  }
  /// Sending
  public static var sending: String { 
    return VectorL10n.tr("Vector", "sending") 
  }
  /// Accept
  public static var serviceTermsModalAcceptButton: String { 
    return VectorL10n.tr("Vector", "service_terms_modal_accept_button") 
  }
  /// Decline
  public static var serviceTermsModalDeclineButton: String { 
    return VectorL10n.tr("Vector", "service_terms_modal_decline_button") 
  }
  /// This will allow someone to find you if they have your phone number or email saved in their phone contacts.
  public static var serviceTermsModalDescriptionIdentityServer: String { 
    return VectorL10n.tr("Vector", "service_terms_modal_description_identity_server") 
  }
  /// This will allow you to use bots, bridges, widgets and sticker packs.
  public static var serviceTermsModalDescriptionIntegrationManager: String { 
    return VectorL10n.tr("Vector", "service_terms_modal_description_integration_manager") 
  }
  /// This can be disabled anytime in settings.
  public static var serviceTermsModalFooter: String { 
    return VectorL10n.tr("Vector", "service_terms_modal_footer") 
  }
  /// An identity server helps you find your contacts, by looking up their phone number or email address, to see if they already have an account.
  public static var serviceTermsModalInformationDescriptionIdentityServer: String { 
    return VectorL10n.tr("Vector", "service_terms_modal_information_description_identity_server") 
  }
  /// An integration manager lets you add features from third parties.
  public static var serviceTermsModalInformationDescriptionIntegrationManager: String { 
    return VectorL10n.tr("Vector", "service_terms_modal_information_description_integration_manager") 
  }
  /// Identity Server
  public static var serviceTermsModalInformationTitleIdentityServer: String { 
    return VectorL10n.tr("Vector", "service_terms_modal_information_title_identity_server") 
  }
  /// Integration Manager
  public static var serviceTermsModalInformationTitleIntegrationManager: String { 
    return VectorL10n.tr("Vector", "service_terms_modal_information_title_integration_manager") 
  }
  /// Check to accept %@
  public static func serviceTermsModalPolicyCheckboxAccessibilityHint(_ p1: String) -> String {
    return VectorL10n.tr("Vector", "service_terms_modal_policy_checkbox_accessibility_hint", p1)
  }
  /// IDENTITY SERVER TERMS
  public static var serviceTermsModalTableHeaderIdentityServer: String { 
    return VectorL10n.tr("Vector", "service_terms_modal_table_header_identity_server") 
  }
  /// INTEGRATION MANAGER TERMS
  public static var serviceTermsModalTableHeaderIntegrationManager: String { 
    return VectorL10n.tr("Vector", "service_terms_modal_table_header_integration_manager") 
  }
  /// To continue, accept the below terms and conditions
  public static var serviceTermsModalTitleMessage: String { 
    return VectorL10n.tr("Vector", "service_terms_modal_title_message") 
  }
  /// ABOUT
  public static var settingsAbout: String { 
    return VectorL10n.tr("Vector", "settings_about") 
  }
  /// Invalid credentials
  public static var settingsAdd3pidInvalidPasswordMessage: String { 
    return VectorL10n.tr("Vector", "settings_add_3pid_invalid_password_message") 
  }
  /// To continue, please enter your password
  public static var settingsAdd3pidPasswordMessage: String { 
    return VectorL10n.tr("Vector", "settings_add_3pid_password_message") 
  }
  /// Add email address
  public static var settingsAdd3pidPasswordTitleEmail: String { 
    return VectorL10n.tr("Vector", "settings_add_3pid_password_title_email") 
  }
  /// Add phone number
  public static var settingsAdd3pidPasswordTitleMsidsn: String { 
    return VectorL10n.tr("Vector", "settings_add_3pid_password_title_msidsn") 
  }
  /// Add email address
  public static var settingsAddEmailAddress: String { 
    return VectorL10n.tr("Vector", "settings_add_email_address") 
  }
  /// Add phone number
  public static var settingsAddPhoneNumber: String { 
    return VectorL10n.tr("Vector", "settings_add_phone_number") 
  }
  /// ADVANCED
  public static var settingsAdvanced: String { 
    return VectorL10n.tr("Vector", "settings_advanced") 
  }
  /// Call invitations
  public static var settingsCallInvitations: String { 
    return VectorL10n.tr("Vector", "settings_call_invitations") 
  }
  /// Receive incoming calls on your lock screen. See your %@ calls in the system's call history. If iCloud is enabled, this call history will be shared with Apple.
  public static func settingsCallkitInfo(_ p1: String) -> String {
    return VectorL10n.tr("Vector", "settings_callkit_info", p1)
  }
  /// CALLS
  public static var settingsCallsSettings: String { 
    return VectorL10n.tr("Vector", "settings_calls_settings") 
  }
  /// Allow fallback call assist server
  public static var settingsCallsStunServerFallbackButton: String { 
    return VectorL10n.tr("Vector", "settings_calls_stun_server_fallback_button") 
  }
  /// Allow fallback call assist server %@ when your homeserver does not offer one (your IP address would be shared during a call).
  public static func settingsCallsStunServerFallbackDescription(_ p1: String) -> String {
    return VectorL10n.tr("Vector", "settings_calls_stun_server_fallback_description", p1)
  }
  /// Change password
  public static var settingsChangePassword: String { 
    return VectorL10n.tr("Vector", "settings_change_password") 
  }
  /// Clear cache
  public static var settingsClearCache: String { 
    return VectorL10n.tr("Vector", "settings_clear_cache") 
  }
  /// Homeserver is %@
  public static func settingsConfigHomeServer(_ p1: String) -> String {
    return VectorL10n.tr("Vector", "settings_config_home_server", p1)
  }
  /// No build info
  public static var settingsConfigNoBuildInfo: String { 
    return VectorL10n.tr("Vector", "settings_config_no_build_info") 
  }
  /// Logged in as %@
  public static func settingsConfigUserId(_ p1: String) -> String {
    return VectorL10n.tr("Vector", "settings_config_user_id", p1)
  }
  /// Confirm size when sending
  public static var settingsConfirmMediaSize: String { 
    return VectorL10n.tr("Vector", "settings_confirm_media_size") 
  }
  /// When this is on, you’ll be asked to confirm what size images and videos will be sent as.
  public static var settingsConfirmMediaSizeDescription: String { 
    return VectorL10n.tr("Vector", "settings_confirm_media_size_description") 
  }
  /// confirm password
  public static var settingsConfirmPassword: String { 
    return VectorL10n.tr("Vector", "settings_confirm_password") 
  }
  /// DEVICE CONTACTS
  public static var settingsContacts: String { 
    return VectorL10n.tr("Vector", "settings_contacts") 
  }
  /// Find your contacts
  public static var settingsContactsEnableSync: String { 
    return VectorL10n.tr("Vector", "settings_contacts_enable_sync") 
  }
  /// This will use your identity server to connect you with your contacts, and help them find you.
  public static var settingsContactsEnableSyncDescription: String { 
    return VectorL10n.tr("Vector", "settings_contacts_enable_sync_description") 
  }
  /// Phonebook country
  public static var settingsContactsPhonebookCountry: String { 
    return VectorL10n.tr("Vector", "settings_contacts_phonebook_country") 
  }
  /// Copyright
  public static var settingsCopyright: String { 
    return VectorL10n.tr("Vector", "settings_copyright") 
  }
  /// Encrypt to verified sessions only
  public static var settingsCryptoBlacklistUnverifiedDevices: String { 
    return VectorL10n.tr("Vector", "settings_crypto_blacklist_unverified_devices") 
  }
  /// \nSession ID: 
  public static var settingsCryptoDeviceId: String { 
    return VectorL10n.tr("Vector", "settings_crypto_device_id") 
  }
  /// \nSession key:\n
  public static var settingsCryptoDeviceKey: String { 
    return VectorL10n.tr("Vector", "settings_crypto_device_key") 
  }
  /// Session name: 
  public static var settingsCryptoDeviceName: String { 
    return VectorL10n.tr("Vector", "settings_crypto_device_name") 
  }
  /// Export keys
  public static var settingsCryptoExport: String { 
    return VectorL10n.tr("Vector", "settings_crypto_export") 
  }
  /// CRYPTOGRAPHY
  public static var settingsCryptography: String { 
    return VectorL10n.tr("Vector", "settings_cryptography") 
  }
  /// DEACTIVATE ACCOUNT
  public static var settingsDeactivateAccount: String { 
    return VectorL10n.tr("Vector", "settings_deactivate_account") 
  }
  /// Deactivate my account
  public static var settingsDeactivateMyAccount: String { 
    return VectorL10n.tr("Vector", "settings_deactivate_my_account") 
  }
  /// Default Notifications
  public static var settingsDefault: String { 
    return VectorL10n.tr("Vector", "settings_default") 
  }
  /// Device notifications
  public static var settingsDeviceNotifications: String { 
    return VectorL10n.tr("Vector", "settings_device_notifications") 
  }
  /// SESSIONS
  public static var settingsDevices: String { 
    return VectorL10n.tr("Vector", "settings_devices") 
  }
  /// A session's public name is visible to people you communicate with
  public static var settingsDevicesDescription: String { 
    return VectorL10n.tr("Vector", "settings_devices_description") 
  }
  /// Direct messages
  public static var settingsDirectMessages: String { 
    return VectorL10n.tr("Vector", "settings_direct_messages") 
  }
  /// Accept Identity Server Terms
  public static var settingsDiscoveryAcceptTerms: String { 
    return VectorL10n.tr("Vector", "settings_discovery_accept_terms") 
  }
  /// An error occured. Please retry.
  public static var settingsDiscoveryErrorMessage: String { 
    return VectorL10n.tr("Vector", "settings_discovery_error_message") 
  }
  /// You are not currently using an identity server. To be discoverable by existing contacts you known, add one.
  public static var settingsDiscoveryNoIdentityServer: String { 
    return VectorL10n.tr("Vector", "settings_discovery_no_identity_server") 
  }
  /// DISCOVERY
  public static var settingsDiscoverySettings: String { 
    return VectorL10n.tr("Vector", "settings_discovery_settings") 
  }
  /// Agree to the identity server (%@) Terms of Service to allow yourself to be discoverable by email address or phone number.
  public static func settingsDiscoveryTermsNotSigned(_ p1: String) -> String {
    return VectorL10n.tr("Vector", "settings_discovery_terms_not_signed", p1)
  }
  /// Cancel email validation
  public static var settingsDiscoveryThreePidDetailsCancelEmailValidationAction: String { 
    return VectorL10n.tr("Vector", "settings_discovery_three_pid_details_cancel_email_validation_action") 
  }
  /// Enter SMS activation code
  public static var settingsDiscoveryThreePidDetailsEnterSmsCodeAction: String { 
    return VectorL10n.tr("Vector", "settings_discovery_three_pid_details_enter_sms_code_action") 
  }
  /// Manage preferences for this email address, which other users can use to discover you and use to invite you to rooms. Add or remove email addresses in Accounts.
  public static var settingsDiscoveryThreePidDetailsInformationEmail: String { 
    return VectorL10n.tr("Vector", "settings_discovery_three_pid_details_information_email") 
  }
  /// Manage preferences for this phone number, which other users can use to discover you and use to invite you to rooms. Add or remove phone numbers in Accounts.
  public static var settingsDiscoveryThreePidDetailsInformationPhoneNumber: String { 
    return VectorL10n.tr("Vector", "settings_discovery_three_pid_details_information_phone_number") 
  }
  /// Revoke
  public static var settingsDiscoveryThreePidDetailsRevokeAction: String { 
    return VectorL10n.tr("Vector", "settings_discovery_three_pid_details_revoke_action") 
  }
  /// Share
  public static var settingsDiscoveryThreePidDetailsShareAction: String { 
    return VectorL10n.tr("Vector", "settings_discovery_three_pid_details_share_action") 
  }
  /// Manage email
  public static var settingsDiscoveryThreePidDetailsTitleEmail: String { 
    return VectorL10n.tr("Vector", "settings_discovery_three_pid_details_title_email") 
  }
  /// Manage phone number
  public static var settingsDiscoveryThreePidDetailsTitlePhoneNumber: String { 
    return VectorL10n.tr("Vector", "settings_discovery_three_pid_details_title_phone_number") 
  }
  /// Manage which email addresses or phone numbers other users can use to discover you and use to invite you to rooms. Add or remove email addresses or phone numbers from this list in 
  public static var settingsDiscoveryThreePidsManagementInformationPart1: String { 
    return VectorL10n.tr("Vector", "settings_discovery_three_pids_management_information_part1") 
  }
  /// User Settings
  public static var settingsDiscoveryThreePidsManagementInformationPart2: String { 
    return VectorL10n.tr("Vector", "settings_discovery_three_pids_management_information_part2") 
  }
  /// .
  public static var settingsDiscoveryThreePidsManagementInformationPart3: String { 
    return VectorL10n.tr("Vector", "settings_discovery_three_pids_management_information_part3") 
  }
  /// Display Name
  public static var settingsDisplayName: String { 
    return VectorL10n.tr("Vector", "settings_display_name") 
  }
  /// Email
  public static var settingsEmailAddress: String { 
    return VectorL10n.tr("Vector", "settings_email_address") 
  }
  /// Enter your email address
  public static var settingsEmailAddressPlaceholder: String { 
    return VectorL10n.tr("Vector", "settings_email_address_placeholder") 
  }
  /// Integrated calling
  public static var settingsEnableCallkit: String { 
    return VectorL10n.tr("Vector", "settings_enable_callkit") 
  }
  /// Notifications on this device
  public static var settingsEnablePushNotif: String { 
    return VectorL10n.tr("Vector", "settings_enable_push_notif") 
  }
  /// Rage shake to report bug
  public static var settingsEnableRageshake: String { 
    return VectorL10n.tr("Vector", "settings_enable_rageshake") 
  }
  /// Encrypted direct messages
  public static var settingsEncryptedDirectMessages: String { 
    return VectorL10n.tr("Vector", "settings_encrypted_direct_messages") 
  }
  /// Encrypted group messages
  public static var settingsEncryptedGroupMessages: String { 
    return VectorL10n.tr("Vector", "settings_encrypted_group_messages") 
  }
  /// Fail to update password
  public static var settingsFailToUpdatePassword: String { 
    return VectorL10n.tr("Vector", "settings_fail_to_update_password") 
  }
  /// Fail to update profile
  public static var settingsFailToUpdateProfile: String { 
    return VectorL10n.tr("Vector", "settings_fail_to_update_profile") 
  }
  /// First Name
  public static var settingsFirstName: String { 
    return VectorL10n.tr("Vector", "settings_first_name") 
  }
  /// Show flair where allowed
  public static var settingsFlair: String { 
    return VectorL10n.tr("Vector", "settings_flair") 
  }
  /// Global notification settings are available on your %@ web client
  public static func settingsGlobalSettingsInfo(_ p1: String) -> String {
    return VectorL10n.tr("Vector", "settings_global_settings_info", p1)
  }
  /// Group messages
  public static var settingsGroupMessages: String { 
    return VectorL10n.tr("Vector", "settings_group_messages") 
  }
  /// Using the identity server set above, you can discover and be discoverable by existing contacts you know.
  public static var settingsIdentityServerDescription: String { 
    return VectorL10n.tr("Vector", "settings_identity_server_description") 
  }
  /// No identity server configured
  public static var settingsIdentityServerNoIs: String { 
    return VectorL10n.tr("Vector", "settings_identity_server_no_is") 
  }
  /// You are not currently using an identity server. To discover and be discoverable by existing contacts you know, add one above.
  public static var settingsIdentityServerNoIsDescription: String { 
    return VectorL10n.tr("Vector", "settings_identity_server_no_is_description") 
  }
  /// IDENTITY SERVER
  public static var settingsIdentityServerSettings: String { 
    return VectorL10n.tr("Vector", "settings_identity_server_settings") 
  }
  /// IGNORED USERS
  public static var settingsIgnoredUsers: String { 
    return VectorL10n.tr("Vector", "settings_ignored_users") 
  }
  /// INTEGRATIONS
  public static var settingsIntegrations: String { 
    return VectorL10n.tr("Vector", "settings_integrations") 
  }
  /// Manage integrations
  public static var settingsIntegrationsAllowButton: String { 
    return VectorL10n.tr("Vector", "settings_integrations_allow_button") 
  }
  /// Use an integration manager (%@) to manage bots, bridges, widgets and sticker packs.\n\nIntegration managers receive configuration data, and can modify widgets, send room invites and set power levels on your behalf.
  public static func settingsIntegrationsAllowDescription(_ p1: String) -> String {
    return VectorL10n.tr("Vector", "settings_integrations_allow_description", p1)
  }
  /// KEY BACKUP
  public static var settingsKeyBackup: String { 
    return VectorL10n.tr("Vector", "settings_key_backup") 
  }
  /// Connect this session to Key Backup
  public static var settingsKeyBackupButtonConnect: String { 
    return VectorL10n.tr("Vector", "settings_key_backup_button_connect") 
  }
  /// Start using Key Backup
  public static var settingsKeyBackupButtonCreate: String { 
    return VectorL10n.tr("Vector", "settings_key_backup_button_create") 
  }
  /// Delete Backup
  public static var settingsKeyBackupButtonDelete: String { 
    return VectorL10n.tr("Vector", "settings_key_backup_button_delete") 
  }
  /// Restore from Backup
  public static var settingsKeyBackupButtonRestore: String { 
    return VectorL10n.tr("Vector", "settings_key_backup_button_restore") 
  }
  /// Are you sure? You will lose your encrypted messages if your keys are not backed up properly.
  public static var settingsKeyBackupDeleteConfirmationPromptMsg: String { 
    return VectorL10n.tr("Vector", "settings_key_backup_delete_confirmation_prompt_msg") 
  }
  /// Delete Backup
  public static var settingsKeyBackupDeleteConfirmationPromptTitle: String { 
    return VectorL10n.tr("Vector", "settings_key_backup_delete_confirmation_prompt_title") 
  }
  /// Encrypted messages are secured with end-to-end encryption. Only you and the recipient(s) have the keys to read these messages.
  public static var settingsKeyBackupInfo: String { 
    return VectorL10n.tr("Vector", "settings_key_backup_info") 
  }
  /// Algorithm: %@
  public static func settingsKeyBackupInfoAlgorithm(_ p1: String) -> String {
    return VectorL10n.tr("Vector", "settings_key_backup_info_algorithm", p1)
  }
  /// Checking…
  public static var settingsKeyBackupInfoChecking: String { 
    return VectorL10n.tr("Vector", "settings_key_backup_info_checking") 
  }
  /// Your keys are not being backed up from this session.
  public static var settingsKeyBackupInfoNone: String { 
    return VectorL10n.tr("Vector", "settings_key_backup_info_none") 
  }
  /// This session is not backing up your keys, but you do have an existing backup you can restore from and add to going forward.
  public static var settingsKeyBackupInfoNotValid: String { 
    return VectorL10n.tr("Vector", "settings_key_backup_info_not_valid") 
  }
  /// Backing up %@ keys…
  public static func settingsKeyBackupInfoProgress(_ p1: String) -> String {
    return VectorL10n.tr("Vector", "settings_key_backup_info_progress", p1)
  }
  /// All keys backed up
  public static var settingsKeyBackupInfoProgressDone: String { 
    return VectorL10n.tr("Vector", "settings_key_backup_info_progress_done") 
  }
  /// Back up your keys before signing out to avoid losing them.
  public static var settingsKeyBackupInfoSignoutWarning: String { 
    return VectorL10n.tr("Vector", "settings_key_backup_info_signout_warning") 
  }
  /// Backup has an invalid signature from %@
  public static func settingsKeyBackupInfoTrustSignatureInvalidDeviceUnverified(_ p1: String) -> String {
    return VectorL10n.tr("Vector", "settings_key_backup_info_trust_signature_invalid_device_unverified", p1)
  }
  /// Backup has an invalid signature from %@
  public static func settingsKeyBackupInfoTrustSignatureInvalidDeviceVerified(_ p1: String) -> String {
    return VectorL10n.tr("Vector", "settings_key_backup_info_trust_signature_invalid_device_verified", p1)
  }
  /// Backup has a signature from session with ID: %@
  public static func settingsKeyBackupInfoTrustSignatureUnknown(_ p1: String) -> String {
    return VectorL10n.tr("Vector", "settings_key_backup_info_trust_signature_unknown", p1)
  }
  /// Backup has a valid signature from this session
  public static var settingsKeyBackupInfoTrustSignatureValid: String { 
    return VectorL10n.tr("Vector", "settings_key_backup_info_trust_signature_valid") 
  }
  /// Backup has a signature from %@
  public static func settingsKeyBackupInfoTrustSignatureValidDeviceUnverified(_ p1: String) -> String {
    return VectorL10n.tr("Vector", "settings_key_backup_info_trust_signature_valid_device_unverified", p1)
  }
  /// Backup has a valid signature from %@
  public static func settingsKeyBackupInfoTrustSignatureValidDeviceVerified(_ p1: String) -> String {
    return VectorL10n.tr("Vector", "settings_key_backup_info_trust_signature_valid_device_verified", p1)
  }
  /// This session is backing up your keys.
  public static var settingsKeyBackupInfoValid: String { 
    return VectorL10n.tr("Vector", "settings_key_backup_info_valid") 
  }
  /// Key Backup Version: %@
  public static func settingsKeyBackupInfoVersion(_ p1: String) -> String {
    return VectorL10n.tr("Vector", "settings_key_backup_info_version", p1)
  }
  /// LABS
  public static var settingsLabs: String { 
    return VectorL10n.tr("Vector", "settings_labs") 
  }
  /// Create conference calls with jitsi
  public static var settingsLabsCreateConferenceWithJitsi: String { 
    return VectorL10n.tr("Vector", "settings_labs_create_conference_with_jitsi") 
  }
  /// End-to-End Encryption
  public static var settingsLabsE2eEncryption: String { 
    return VectorL10n.tr("Vector", "settings_labs_e2e_encryption") 
  }
  /// To finish setting up encryption you must log in again.
  public static var settingsLabsE2eEncryptionPromptMessage: String { 
    return VectorL10n.tr("Vector", "settings_labs_e2e_encryption_prompt_message") 
  }
  /// Ring for group calls
  public static var settingsLabsEnableRingingForGroupCalls: String { 
    return VectorL10n.tr("Vector", "settings_labs_enable_ringing_for_group_calls") 
  }
  /// Polls
  public static var settingsLabsEnabledPolls: String { 
    return VectorL10n.tr("Vector", "settings_labs_enabled_polls") 
  }
  /// React to messages with emoji
  public static var settingsLabsMessageReaction: String { 
    return VectorL10n.tr("Vector", "settings_labs_message_reaction") 
  }
  /// LINKS
  public static var settingsLinks: String { 
    return VectorL10n.tr("Vector", "settings_links") 
  }
  /// Mark all messages as read
  public static var settingsMarkAllAsRead: String { 
    return VectorL10n.tr("Vector", "settings_mark_all_as_read") 
  }
  /// Mentions and Keywords
  public static var settingsMentionsAndKeywords: String { 
    return VectorL10n.tr("Vector", "settings_mentions_and_keywords") 
  }
  /// You won’t get notifications for mentions & keywords in encrypted rooms on mobile.
  public static var settingsMentionsAndKeywordsEncryptionNotice: String { 
    return VectorL10n.tr("Vector", "settings_mentions_and_keywords_encryption_notice") 
  }
  /// Messages by a bot
  public static var settingsMessagesByABot: String { 
    return VectorL10n.tr("Vector", "settings_messages_by_a_bot") 
  }
  /// @room
  public static var settingsMessagesContainingAtRoom: String { 
    return VectorL10n.tr("Vector", "settings_messages_containing_at_room") 
  }
  /// My display name
  public static var settingsMessagesContainingDisplayName: String { 
    return VectorL10n.tr("Vector", "settings_messages_containing_display_name") 
  }
  /// Keywords
  public static var settingsMessagesContainingKeywords: String { 
    return VectorL10n.tr("Vector", "settings_messages_containing_keywords") 
  }
  /// My username
  public static var settingsMessagesContainingUserName: String { 
    return VectorL10n.tr("Vector", "settings_messages_containing_user_name") 
  }
  /// Add new Keyword
  public static var settingsNewKeyword: String { 
    return VectorL10n.tr("Vector", "settings_new_keyword") 
  }
  /// new password
  public static var settingsNewPassword: String { 
    return VectorL10n.tr("Vector", "settings_new_password") 
  }
  /// Night Mode
  public static var settingsNightMode: String { 
    return VectorL10n.tr("Vector", "settings_night_mode") 
  }
  /// NOTIFICATIONS
  public static var settingsNotifications: String { 
    return VectorL10n.tr("Vector", "settings_notifications") 
  }
  /// To enable notifications, go to your device settings.
  public static var settingsNotificationsDisabledAlertMessage: String { 
    return VectorL10n.tr("Vector", "settings_notifications_disabled_alert_message") 
  }
  /// Notifications disabled
  public static var settingsNotificationsDisabledAlertTitle: String { 
    return VectorL10n.tr("Vector", "settings_notifications_disabled_alert_title") 
  }
  /// Notify me for
  public static var settingsNotifyMeFor: String { 
    return VectorL10n.tr("Vector", "settings_notify_me_for") 
  }
  /// old password
  public static var settingsOldPassword: String { 
    return VectorL10n.tr("Vector", "settings_old_password") 
  }
  /// Olm Version %@
  public static func settingsOlmVersion(_ p1: String) -> String {
    return VectorL10n.tr("Vector", "settings_olm_version", p1)
  }
  /// Other
  public static var settingsOther: String { 
    return VectorL10n.tr("Vector", "settings_other") 
  }
  /// Your password has been updated
  public static var settingsPasswordUpdated: String { 
    return VectorL10n.tr("Vector", "settings_password_updated") 
  }
  /// PHONE CONTACTS
  public static var settingsPhoneContacts: String { 
    return VectorL10n.tr("Vector", "settings_phone_contacts") 
  }
  /// Phone
  public static var settingsPhoneNumber: String { 
    return VectorL10n.tr("Vector", "settings_phone_number") 
  }
  /// Pin rooms with missed notifications
  public static var settingsPinRoomsWithMissedNotif: String { 
    return VectorL10n.tr("Vector", "settings_pin_rooms_with_missed_notif") 
  }
  /// Pin rooms with unread messages
  public static var settingsPinRoomsWithUnread: String { 
    return VectorL10n.tr("Vector", "settings_pin_rooms_with_unread") 
  }
  /// Privacy Policy
  public static var settingsPrivacyPolicy: String { 
    return VectorL10n.tr("Vector", "settings_privacy_policy") 
  }
  /// Profile Picture
  public static var settingsProfilePicture: String { 
    return VectorL10n.tr("Vector", "settings_profile_picture") 
  }
  /// Are you sure you want to remove the email address %@?
  public static func settingsRemoveEmailPromptMsg(_ p1: String) -> String {
    return VectorL10n.tr("Vector", "settings_remove_email_prompt_msg", p1)
  }
  /// Are you sure you want to remove the phone number %@?
  public static func settingsRemovePhonePromptMsg(_ p1: String) -> String {
    return VectorL10n.tr("Vector", "settings_remove_phone_prompt_msg", p1)
  }
  /// Confirmation
  public static var settingsRemovePromptTitle: String { 
    return VectorL10n.tr("Vector", "settings_remove_prompt_title") 
  }
  /// Report bug
  public static var settingsReportBug: String { 
    return VectorL10n.tr("Vector", "settings_report_bug") 
  }
  /// Room invitations
  public static var settingsRoomInvitations: String { 
    return VectorL10n.tr("Vector", "settings_room_invitations") 
  }
  /// Room upgrades
  public static var settingsRoomUpgrades: String { 
    return VectorL10n.tr("Vector", "settings_room_upgrades") 
  }
  /// SECURITY
  public static var settingsSecurity: String { 
    return VectorL10n.tr("Vector", "settings_security") 
  }
  /// Send anon crash & usage data
  public static var settingsSendCrashReport: String { 
    return VectorL10n.tr("Vector", "settings_send_crash_report") 
  }
  /// SENDING IMAGES AND VIDEOS
  public static var settingsSendingMedia: String { 
    return VectorL10n.tr("Vector", "settings_sending_media") 
  }
  /// Show decrypted content
  public static var settingsShowDecryptedContent: String { 
    return VectorL10n.tr("Vector", "settings_show_decrypted_content") 
  }
  /// Show NSFW public rooms
  public static var settingsShowNSFWPublicRooms: String { 
    return VectorL10n.tr("Vector", "settings_show_NSFW_public_rooms") 
  }
  /// Show website preview
  public static var settingsShowUrlPreviews: String { 
    return VectorL10n.tr("Vector", "settings_show_url_previews") 
  }
  /// Previews will only be shown in unencrypted rooms.
  public static var settingsShowUrlPreviewsDescription: String { 
    return VectorL10n.tr("Vector", "settings_show_url_previews_description") 
  }
  /// Sign Out
  public static var settingsSignOut: String { 
    return VectorL10n.tr("Vector", "settings_sign_out") 
  }
  /// Are you sure?
  public static var settingsSignOutConfirmation: String { 
    return VectorL10n.tr("Vector", "settings_sign_out_confirmation") 
  }
  /// You will lose your end-to-end encryption keys. That means you will no longer be able to read old messages in encrypted rooms on this device.
  public static var settingsSignOutE2eWarn: String { 
    return VectorL10n.tr("Vector", "settings_sign_out_e2e_warn") 
  }
  /// Surname
  public static var settingsSurname: String { 
    return VectorL10n.tr("Vector", "settings_surname") 
  }
  /// Terms & Conditions
  public static var settingsTermConditions: String { 
    return VectorL10n.tr("Vector", "settings_term_conditions") 
  }
  /// Third-party Notices
  public static var settingsThirdPartyNotices: String { 
    return VectorL10n.tr("Vector", "settings_third_party_notices") 
  }
  /// Manage which email addresses or phone numbers you can use to log in or recover your account here. Control who can find you in 
  public static var settingsThreePidsManagementInformationPart1: String { 
    return VectorL10n.tr("Vector", "settings_three_pids_management_information_part1") 
  }
  /// Discovery
  public static var settingsThreePidsManagementInformationPart2: String { 
    return VectorL10n.tr("Vector", "settings_three_pids_management_information_part2") 
  }
  /// .
  public static var settingsThreePidsManagementInformationPart3: String { 
    return VectorL10n.tr("Vector", "settings_three_pids_management_information_part3") 
  }
  /// Settings
  public static var settingsTitle: String { 
    return VectorL10n.tr("Vector", "settings_title") 
  }
  /// Language
  public static var settingsUiLanguage: String { 
    return VectorL10n.tr("Vector", "settings_ui_language") 
  }
  /// Theme
  public static var settingsUiTheme: String { 
    return VectorL10n.tr("Vector", "settings_ui_theme") 
  }
  /// Auto
  public static var settingsUiThemeAuto: String { 
    return VectorL10n.tr("Vector", "settings_ui_theme_auto") 
  }
  /// Black
  public static var settingsUiThemeBlack: String { 
    return VectorL10n.tr("Vector", "settings_ui_theme_black") 
  }
  /// Dark
  public static var settingsUiThemeDark: String { 
    return VectorL10n.tr("Vector", "settings_ui_theme_dark") 
  }
  /// Light
  public static var settingsUiThemeLight: String { 
    return VectorL10n.tr("Vector", "settings_ui_theme_light") 
  }
  /// "Auto" uses your device's "Invert Colours" settings
  public static var settingsUiThemePickerMessageInvertColours: String { 
    return VectorL10n.tr("Vector", "settings_ui_theme_picker_message_invert_colours") 
  }
  /// "Auto" matches your device's system theme
  public static var settingsUiThemePickerMessageMatchSystemTheme: String { 
    return VectorL10n.tr("Vector", "settings_ui_theme_picker_message_match_system_theme") 
  }
  /// Select a theme
  public static var settingsUiThemePickerTitle: String { 
    return VectorL10n.tr("Vector", "settings_ui_theme_picker_title") 
  }
  /// Show all messages from %@?
  public static func settingsUnignoreUser(_ p1: String) -> String {
    return VectorL10n.tr("Vector", "settings_unignore_user", p1)
  }
  /// USER INTERFACE
  public static var settingsUserInterface: String { 
    return VectorL10n.tr("Vector", "settings_user_interface") 
  }
  /// USER SETTINGS
  public static var settingsUserSettings: String { 
    return VectorL10n.tr("Vector", "settings_user_settings") 
  }
  /// Version %@
  public static func settingsVersion(_ p1: String) -> String {
    return VectorL10n.tr("Vector", "settings_version", p1)
  }
  /// Your Keywords
  public static var settingsYourKeywords: String { 
    return VectorL10n.tr("Vector", "settings_your_keywords") 
  }
  /// Login in the main app to share content
  public static var shareExtensionAuthPrompt: String { 
    return VectorL10n.tr("Vector", "share_extension_auth_prompt") 
  }
  /// Failed to send. Check in the main app the encryption settings for this room
  public static var shareExtensionFailedToEncrypt: String { 
    return VectorL10n.tr("Vector", "share_extension_failed_to_encrypt") 
  }
  /// Send in %@ for better quality, or send in low quality below.
  public static func shareExtensionLowQualityVideoMessage(_ p1: String) -> String {
    return VectorL10n.tr("Vector", "share_extension_low_quality_video_message", p1)
  }
  /// Video will be sent in low quality
  public static var shareExtensionLowQualityVideoTitle: String { 
    return VectorL10n.tr("Vector", "share_extension_low_quality_video_title") 
  }
  /// Send now
  public static var shareExtensionSendNow: String { 
    return VectorL10n.tr("Vector", "share_extension_send_now") 
  }
  /// Share invite link
  public static var shareInviteLinkAction: String { 
    return VectorL10n.tr("Vector", "share_invite_link_action") 
  }
  /// Hey, join this room on %@
  public static func shareInviteLinkRoomText(_ p1: String) -> String {
    return VectorL10n.tr("Vector", "share_invite_link_room_text", p1)
  }
  /// Hey, join this space on %@
  public static func shareInviteLinkSpaceText(_ p1: String) -> String {
    return VectorL10n.tr("Vector", "share_invite_link_space_text", p1)
  }
  /// Feedback
  public static var sideMenuActionFeedback: String { 
    return VectorL10n.tr("Vector", "side_menu_action_feedback") 
  }
  /// Help
  public static var sideMenuActionHelp: String { 
    return VectorL10n.tr("Vector", "side_menu_action_help") 
  }
  /// Invite friends
  public static var sideMenuActionInviteFriends: String { 
    return VectorL10n.tr("Vector", "side_menu_action_invite_friends") 
  }
  /// Settings
  public static var sideMenuActionSettings: String { 
    return VectorL10n.tr("Vector", "side_menu_action_settings") 
  }
  /// Version %@
  public static func sideMenuAppVersion(_ p1: String) -> String {
    return VectorL10n.tr("Vector", "side_menu_app_version", p1)
  }
  /// Left panel
  public static var sideMenuRevealActionAccessibilityLabel: String { 
    return VectorL10n.tr("Vector", "side_menu_reveal_action_accessibility_label") 
  }
  /// Sign out
  public static var signOutExistingKeyBackupAlertSignOutAction: String { 
    return VectorL10n.tr("Vector", "sign_out_existing_key_backup_alert_sign_out_action") 
  }
  /// Are you sure you want to sign out?
  public static var signOutExistingKeyBackupAlertTitle: String { 
    return VectorL10n.tr("Vector", "sign_out_existing_key_backup_alert_title") 
  }
  /// I'll wait
  public static var signOutKeyBackupInProgressAlertCancelAction: String { 
    return VectorL10n.tr("Vector", "sign_out_key_backup_in_progress_alert_cancel_action") 
  }
  /// I don't want my encrypted messages
  public static var signOutKeyBackupInProgressAlertDiscardKeyBackupAction: String { 
    return VectorL10n.tr("Vector", "sign_out_key_backup_in_progress_alert_discard_key_backup_action") 
  }
  /// Key backup in progress. If you sign out now you’ll lose access to your encrypted messages.
  public static var signOutKeyBackupInProgressAlertTitle: String { 
    return VectorL10n.tr("Vector", "sign_out_key_backup_in_progress_alert_title") 
  }
  /// I don't want my encrypted messages
  public static var signOutNonExistingKeyBackupAlertDiscardKeyBackupAction: String { 
    return VectorL10n.tr("Vector", "sign_out_non_existing_key_backup_alert_discard_key_backup_action") 
  }
  /// Start using Secure Backup
  public static var signOutNonExistingKeyBackupAlertSetupSecureBackupAction: String { 
    return VectorL10n.tr("Vector", "sign_out_non_existing_key_backup_alert_setup_secure_backup_action") 
  }
  /// You’ll lose access to your encrypted messages if you sign out now
  public static var signOutNonExistingKeyBackupAlertTitle: String { 
    return VectorL10n.tr("Vector", "sign_out_non_existing_key_backup_alert_title") 
  }
  /// Backup
  public static var signOutNonExistingKeyBackupSignOutConfirmationAlertBackupAction: String { 
    return VectorL10n.tr("Vector", "sign_out_non_existing_key_backup_sign_out_confirmation_alert_backup_action") 
  }
  /// You'll lose access to your encrypted messages unless you back up your keys before signing out.
  public static var signOutNonExistingKeyBackupSignOutConfirmationAlertMessage: String { 
    return VectorL10n.tr("Vector", "sign_out_non_existing_key_backup_sign_out_confirmation_alert_message") 
  }
  /// Sign out
  public static var signOutNonExistingKeyBackupSignOutConfirmationAlertSignOutAction: String { 
    return VectorL10n.tr("Vector", "sign_out_non_existing_key_backup_sign_out_confirmation_alert_sign_out_action") 
  }
  /// You'll lose your encrypted messages
  public static var signOutNonExistingKeyBackupSignOutConfirmationAlertTitle: String { 
    return VectorL10n.tr("Vector", "sign_out_non_existing_key_backup_sign_out_confirmation_alert_title") 
  }
  /// Skip
  public static var skip: String { 
    return VectorL10n.tr("Vector", "skip") 
  }
  /// Continue with %@
  public static func socialLoginButtonTitleContinue(_ p1: String) -> String {
    return VectorL10n.tr("Vector", "social_login_button_title_continue", p1)
  }
  /// Sign In with %@
  public static func socialLoginButtonTitleSignIn(_ p1: String) -> String {
    return VectorL10n.tr("Vector", "social_login_button_title_sign_in", p1)
  }
  /// Sign Up with %@
  public static func socialLoginButtonTitleSignUp(_ p1: String) -> String {
    return VectorL10n.tr("Vector", "social_login_button_title_sign_up", p1)
  }
  /// Continue with
  public static var socialLoginListTitleContinue: String { 
    return VectorL10n.tr("Vector", "social_login_list_title_continue") 
  }
  /// Or
  public static var socialLoginListTitleSignIn: String { 
    return VectorL10n.tr("Vector", "social_login_list_title_sign_in") 
  }
  /// Or
  public static var socialLoginListTitleSignUp: String { 
    return VectorL10n.tr("Vector", "social_login_list_title_sign_up") 
  }
  /// Change space avatar
  public static var spaceAvatarViewAccessibilityHint: String { 
    return VectorL10n.tr("Vector", "space_avatar_view_accessibility_hint") 
  }
  /// avatar
  public static var spaceAvatarViewAccessibilityLabel: String { 
    return VectorL10n.tr("Vector", "space_avatar_view_accessibility_label") 
  }
  /// BETA
  public static var spaceBetaAnnounceBadge: String { 
    return VectorL10n.tr("Vector", "space_beta_announce_badge") 
  }
  /// Spaces are a new way to group rooms and people. They’re not on iOS yet, but you can use them now on Web and Desktop.
  public static var spaceBetaAnnounceInformation: String { 
    return VectorL10n.tr("Vector", "space_beta_announce_information") 
  }
  /// The new version of communities
  public static var spaceBetaAnnounceSubtitle: String { 
    return VectorL10n.tr("Vector", "space_beta_announce_subtitle") 
  }
  /// Spaces are coming soon
  public static var spaceBetaAnnounceTitle: String { 
    return VectorL10n.tr("Vector", "space_beta_announce_title") 
  }
  /// Spaces are a new way to group rooms and people.\n\nThey’ll be here soon. For now, if you join one on another platform, you will be able to access any rooms you join here.
  public static var spaceFeatureUnavailableInformation: String { 
    return VectorL10n.tr("Vector", "space_feature_unavailable_information") 
  }
  /// Spaces aren't on iOS yet, but you can use them now on Web and Desktop
  public static var spaceFeatureUnavailableSubtitle: String { 
    return VectorL10n.tr("Vector", "space_feature_unavailable_subtitle") 
  }
  /// Spaces aren’t here yet
  public static var spaceFeatureUnavailableTitle: String { 
    return VectorL10n.tr("Vector", "space_feature_unavailable_title") 
  }
  /// Show all rooms
  public static var spaceHomeShowAllRooms: String { 
    return VectorL10n.tr("Vector", "space_home_show_all_rooms") 
  }
  /// Ban from this space
  public static var spaceParticipantsActionBan: String { 
    return VectorL10n.tr("Vector", "space_participants_action_ban") 
  }
  /// Remove from this space
  public static var spaceParticipantsActionRemove: String { 
    return VectorL10n.tr("Vector", "space_participants_action_remove") 
  }
  /// Private space
  public static var spacePrivateJoinRule: String { 
    return VectorL10n.tr("Vector", "space_private_join_rule") 
  }
  /// Invite only, best for yourself or teams
  public static var spacePrivateJoinRuleDetail: String { 
    return VectorL10n.tr("Vector", "space_private_join_rule_detail") 
  }
  /// Public space
  public static var spacePublicJoinRule: String { 
    return VectorL10n.tr("Vector", "space_public_join_rule") 
  }
  /// Open to anyone, best for communities
  public static var spacePublicJoinRuleDetail: String { 
    return VectorL10n.tr("Vector", "space_public_join_rule_detail") 
  }
  /// space
  public static var spaceTag: String { 
    return VectorL10n.tr("Vector", "space_tag") 
  }
<<<<<<< HEAD
  /// description
  public static var spaceTopic: String { 
    return VectorL10n.tr("Vector", "space_topic") 
=======
  /// Add room
  public static var spacesAddRoom: String { 
    return VectorL10n.tr("Vector", "spaces_add_room") 
>>>>>>> 7242043f
  }
  /// Adding rooms coming soon
  public static var spacesAddRoomsComingSoonTitle: String { 
    return VectorL10n.tr("Vector", "spaces_add_rooms_coming_soon_title") 
  }
<<<<<<< HEAD
  /// Create space
  public static var spacesAddSpaceTitle: String { 
    return VectorL10n.tr("Vector", "spaces_add_space_title") 
=======
  /// Add space
  public static var spacesAddSpace: String { 
    return VectorL10n.tr("Vector", "spaces_add_space") 
>>>>>>> 7242043f
  }
  /// This feature hasn’t been implemented here, but it’s on the way. For now, you can do that with Element on your computer.
  public static var spacesComingSoonDetail: String { 
    return VectorL10n.tr("Vector", "spaces_coming_soon_detail") 
  }
  /// Coming soon
  public static var spacesComingSoonTitle: String { 
    return VectorL10n.tr("Vector", "spaces_coming_soon_title") 
  }
  /// Create a space
  public static var spacesCreateSpaceTitle: String { 
    return VectorL10n.tr("Vector", "spaces_create_space_title") 
  }
  /// As this space is just for you, no one will be informed. You can add more later.
  public static var spacesCreationAddRoomsMessage: String { 
    return VectorL10n.tr("Vector", "spaces_creation_add_rooms_message") 
  }
  /// What do you want to add?
  public static var spacesCreationAddRoomsTitle: String { 
    return VectorL10n.tr("Vector", "spaces_creation_add_rooms_title") 
  }
  /// Address
  public static var spacesCreationAddress: String { 
    return VectorL10n.tr("Vector", "spaces_creation_address") 
  }
  /// %@\nalready exists
  public static func spacesCreationAddressAlreadyExists(_ p1: String) -> String {
    return VectorL10n.tr("Vector", "spaces_creation_address_already_exists", p1)
  }
  /// Your space will be viewable at\n%@
  public static func spacesCreationAddressDefaultMessage(_ p1: String) -> String {
    return VectorL10n.tr("Vector", "spaces_creation_address_default_message", p1)
  }
  /// %@\nhas invalid characters
  public static func spacesCreationAddressInvalidCharacters(_ p1: String) -> String {
    return VectorL10n.tr("Vector", "spaces_creation_address_invalid_characters", p1)
  }
  /// Your progress will be lost.
  public static var spacesCreationCancelMessage: String { 
    return VectorL10n.tr("Vector", "spaces_creation_cancel_message") 
  }
  /// Stop creating a space?
  public static var spacesCreationCancelTitle: String { 
    return VectorL10n.tr("Vector", "spaces_creation_cancel_title") 
  }
  /// Email
  public static var spacesCreationEmailInvitesEmailTitle: String { 
    return VectorL10n.tr("Vector", "spaces_creation_email_invites_email_title") 
  }
  /// You can invite them later too.
  public static var spacesCreationEmailInvitesMessage: String { 
    return VectorL10n.tr("Vector", "spaces_creation_email_invites_message") 
  }
  /// Invite your team
  public static var spacesCreationEmailInvitesTitle: String { 
    return VectorL10n.tr("Vector", "spaces_creation_email_invites_title") 
  }
  /// Name required
  public static var spacesCreationEmptyRoomNameError: String { 
    return VectorL10n.tr("Vector", "spaces_creation_empty_room_name_error") 
  }
  /// You can change this later
  public static var spacesCreationFooter: String { 
    return VectorL10n.tr("Vector", "spaces_creation_footer") 
  }
  /// Spaces are a new way to group rooms and people.
  public static var spacesCreationHint: String { 
    return VectorL10n.tr("Vector", "spaces_creation_hint") 
  }
  /// in %@ spaces
  public static func spacesCreationInManySpaces(_ p1: String) -> String {
    return VectorL10n.tr("Vector", "spaces_creation_in_many_spaces", p1)
  }
  /// in 1 space
  public static var spacesCreationInOneSpace: String { 
    return VectorL10n.tr("Vector", "spaces_creation_in_one_space") 
  }
  /// in %@
  public static func spacesCreationInSpacename(_ p1: String) -> String {
    return VectorL10n.tr("Vector", "spaces_creation_in_spacename", p1)
  }
  /// in %@ + %@ spaces
  public static func spacesCreationInSpacenamePlusMany(_ p1: String, _ p2: String) -> String {
    return VectorL10n.tr("Vector", "spaces_creation_in_spacename_plus_many", p1, p2)
  }
  /// in %@ + 1 space
  public static func spacesCreationInSpacenamePlusOne(_ p1: String) -> String {
    return VectorL10n.tr("Vector", "spaces_creation_in_spacename_plus_one", p1)
  }
  /// Invite by username
  public static var spacesCreationInviteByUsername: String { 
    return VectorL10n.tr("Vector", "spaces_creation_invite_by_username") 
  }
  /// You can invite them later too.
  public static var spacesCreationInviteByUsernameMessage: String { 
    return VectorL10n.tr("Vector", "spaces_creation_invite_by_username_message") 
  }
  /// Invite your team
  public static var spacesCreationInviteByUsernameTitle: String { 
    return VectorL10n.tr("Vector", "spaces_creation_invite_by_username_title") 
  }
  /// General
  public static var spacesCreationNewRoomsGeneral: String { 
    return VectorL10n.tr("Vector", "spaces_creation_new_rooms_general") 
  }
  /// We’ll create a room for each one.
  public static var spacesCreationNewRoomsMessage: String { 
    return VectorL10n.tr("Vector", "spaces_creation_new_rooms_message") 
  }
  /// Random
  public static var spacesCreationNewRoomsRandom: String { 
    return VectorL10n.tr("Vector", "spaces_creation_new_rooms_random") 
  }
  /// Room name
  public static var spacesCreationNewRoomsRoomNameTitle: String { 
    return VectorL10n.tr("Vector", "spaces_creation_new_rooms_room_name_title") 
  }
  /// Support
  public static var spacesCreationNewRoomsSupport: String { 
    return VectorL10n.tr("Vector", "spaces_creation_new_rooms_support") 
  }
  /// What are some discussions you’ll have?
  public static var spacesCreationNewRoomsTitle: String { 
    return VectorL10n.tr("Vector", "spaces_creation_new_rooms_title") 
  }
  /// Adding %@ rooms
  public static func spacesCreationPostProcessAddingRooms(_ p1: String) -> String {
    return VectorL10n.tr("Vector", "spaces_creation_post_process_adding_rooms", p1)
  }
  /// Creating %@
  public static func spacesCreationPostProcessCreatingRoom(_ p1: String) -> String {
    return VectorL10n.tr("Vector", "spaces_creation_post_process_creating_room", p1)
  }
  /// Creating space
  public static var spacesCreationPostProcessCreatingSpace: String { 
    return VectorL10n.tr("Vector", "spaces_creation_post_process_creating_space") 
  }
  /// Creating %@
  public static func spacesCreationPostProcessCreatingSpaceTask(_ p1: String) -> String {
    return VectorL10n.tr("Vector", "spaces_creation_post_process_creating_space_task", p1)
  }
  /// Inviting %@ users
  public static func spacesCreationPostProcessInvitingUsers(_ p1: String) -> String {
    return VectorL10n.tr("Vector", "spaces_creation_post_process_inviting_users", p1)
  }
  /// Uploading avatar
  public static var spacesCreationPostProcessUploadingAvatar: String { 
    return VectorL10n.tr("Vector", "spaces_creation_post_process_uploading_avatar") 
  }
  /// Your private space
  public static var spacesCreationPrivateSpaceTitle: String { 
    return VectorL10n.tr("Vector", "spaces_creation_private_space_title") 
  }
  /// Your public space
  public static var spacesCreationPublicSpaceTitle: String { 
    return VectorL10n.tr("Vector", "spaces_creation_public_space_title") 
  }
  /// Add some details to help it stand out. You can change these at any point.
  public static var spacesCreationSettingsMessage: String { 
    return VectorL10n.tr("Vector", "spaces_creation_settings_message") 
  }
  /// A private space to organise your rooms
  public static var spacesCreationSharingTypeJustMeDetail: String { 
    return VectorL10n.tr("Vector", "spaces_creation_sharing_type_just_me_detail") 
  }
  /// Just me
  public static var spacesCreationSharingTypeJustMeTitle: String { 
    return VectorL10n.tr("Vector", "spaces_creation_sharing_type_just_me_title") 
  }
  /// A private space for you & your teammates
  public static var spacesCreationSharingTypeMeAndTeammatesDetail: String { 
    return VectorL10n.tr("Vector", "spaces_creation_sharing_type_me_and_teammates_detail") 
  }
  /// Me and teammates
  public static var spacesCreationSharingTypeMeAndTeammatesTitle: String { 
    return VectorL10n.tr("Vector", "spaces_creation_sharing_type_me_and_teammates_title") 
  }
  /// Make sure the right people have access %@. You can change this later.
  public static func spacesCreationSharingTypeMessage(_ p1: String) -> String {
    return VectorL10n.tr("Vector", "spaces_creation_sharing_type_message", p1)
  }
  /// Who are you working with?
  public static var spacesCreationSharingTypeTitle: String { 
    return VectorL10n.tr("Vector", "spaces_creation_sharing_type_title") 
  }
  /// To join an existing space, you need an invite.
  public static var spacesCreationVisibilityMessage: String { 
    return VectorL10n.tr("Vector", "spaces_creation_visibility_message") 
  }
  /// What type of space do you want to create?
  public static var spacesCreationVisibilityTitle: String { 
    return VectorL10n.tr("Vector", "spaces_creation_visibility_title") 
  }
  /// Some rooms may be hidden because they’re private and you need an invite.
  public static var spacesEmptySpaceDetail: String { 
    return VectorL10n.tr("Vector", "spaces_empty_space_detail") 
  }
  /// This space has no rooms (yet)
  public static var spacesEmptySpaceTitle: String { 
    return VectorL10n.tr("Vector", "spaces_empty_space_title") 
  }
  /// Explore rooms
  public static var spacesExploreRooms: String { 
    return VectorL10n.tr("Vector", "spaces_explore_rooms") 
  }
  /// Home
  public static var spacesHomeSpaceTitle: String { 
    return VectorL10n.tr("Vector", "spaces_home_space_title") 
  }
  /// Invite people
  public static var spacesInvitePeople: String { 
    return VectorL10n.tr("Vector", "spaces_invite_people") 
  }
  /// Invites coming soon
  public static var spacesInvitesComingSoonTitle: String { 
    return VectorL10n.tr("Vector", "spaces_invites_coming_soon_title") 
  }
  /// Spaces
  public static var spacesLeftPanelTitle: String { 
    return VectorL10n.tr("Vector", "spaces_left_panel_title") 
  }
  /// Looking for someone not in %@? For now, you can invite them on web or desktop.
  public static func spacesNoMemberFoundDetail(_ p1: String) -> String {
    return VectorL10n.tr("Vector", "spaces_no_member_found_detail", p1)
  }
  /// No results found
  public static var spacesNoResultFoundTitle: String { 
    return VectorL10n.tr("Vector", "spaces_no_result_found_title") 
  }
  /// Some results may be hidden because they’re private and you need an invite to join them.
  public static var spacesNoRoomFoundDetail: String { 
    return VectorL10n.tr("Vector", "spaces_no_room_found_detail") 
  }
  /// Suggested
  public static var spacesSuggestedRoom: String { 
    return VectorL10n.tr("Vector", "spaces_suggested_room") 
  }
  /// Start
  public static var start: String { 
    return VectorL10n.tr("Vector", "start") 
  }
  /// Stop
  public static var stop: String { 
    return VectorL10n.tr("Vector", "stop") 
  }
  /// Element is a new type of messenger and collaboration app that:\n\n1. Puts you in control to preserve your privacy\n2. Lets you communicate with anyone in the Matrix network, and even beyond by integrating with apps such as Slack\n3. Protects you from advertising, datamining, backdoors and walled gardens\n4. Secures you through end-to-end encryption, with cross-signing to verify others\n\nElement is completely different from other messaging and collaboration apps because it is decentralised and open source.\n\nElement lets you self-host - or choose a host - so that you have privacy, ownership and control of your data and conversations. It gives you access to an open network; so you’re not just stuck speaking to other Element users only. And it is very secure.\n\nElement is able to do all this because it operates on Matrix - the standard for open, decentralised communication. \n\nElement puts you in control by letting you choose who hosts your conversations. From the Element app, you can choose to host in different ways:\n\n1. Get a free account on the matrix.org public server\n2. Self-host your account by running a server on your own hardware\n3. Sign up for an account on a custom server by simply subscribing to the Element Matrix Services hosting platform\n\nWhy choose Element?\n\nOWN YOUR DATA: You decide where to keep your data and messages. You own it and control it, not some MEGACORP that mines your data or gives access to third parties.\n\nOPEN MESSAGING AND COLLABORATION: You can chat with anyone else in the Matrix network, whether they’re using Element or another Matrix app, and even if they are using a different messaging system of the likes of Slack, IRC or XMPP.\n\nSUPER-SECURE: Real end-to-end encryption (only those in the conversation can decrypt messages), and cross-signing to verify the devices of conversation participants.\n\nCOMPLETE COMMUNICATION: Messaging, voice and video calls, file sharing, screen sharing and a whole bunch of integrations, bots and widgets. Build rooms, communities, stay in touch and get things done.\n\nEVERYWHERE YOU ARE: Stay in touch wherever you are with fully synchronised message history across all your devices and on the web at https://element.io/app.
  public static var storeFullDescription: String { 
    return VectorL10n.tr("Vector", "store_full_description") 
  }
  /// Privacy-preserving chat and collaboration app, on an open network. Decentralised to put you in control. No datamining, no backdoors and no third party access.
  public static var storePromotionalText: String { 
    return VectorL10n.tr("Vector", "store_promotional_text") 
  }
  /// Secure decentralised chat/VoIP
  public static var storeShortDescription: String { 
    return VectorL10n.tr("Vector", "store_short_description") 
  }
  /// Switch
  public static var `switch`: String { 
    return VectorL10n.tr("Vector", "switch") 
  }
  /// Favourites
  public static var titleFavourites: String { 
    return VectorL10n.tr("Vector", "title_favourites") 
  }
  /// Communities
  public static var titleGroups: String { 
    return VectorL10n.tr("Vector", "title_groups") 
  }
  /// Home
  public static var titleHome: String { 
    return VectorL10n.tr("Vector", "title_home") 
  }
  /// People
  public static var titlePeople: String { 
    return VectorL10n.tr("Vector", "title_people") 
  }
  /// Rooms
  public static var titleRooms: String { 
    return VectorL10n.tr("Vector", "title_rooms") 
  }
  /// Today
  public static var today: String { 
    return VectorL10n.tr("Vector", "today") 
  }
  /// This room contains unknown sessions which have not been verified.\nThis means there is no guarantee that the sessions belong to the users they claim to.\nWe recommend you go through the verification process for each session before continuing, but you can resend the message without verifying if you prefer.
  public static var unknownDevicesAlert: String { 
    return VectorL10n.tr("Vector", "unknown_devices_alert") 
  }
  /// Room contains unknown sessions
  public static var unknownDevicesAlertTitle: String { 
    return VectorL10n.tr("Vector", "unknown_devices_alert_title") 
  }
  /// Answer Anyway
  public static var unknownDevicesAnswerAnyway: String { 
    return VectorL10n.tr("Vector", "unknown_devices_answer_anyway") 
  }
  /// Call Anyway
  public static var unknownDevicesCallAnyway: String { 
    return VectorL10n.tr("Vector", "unknown_devices_call_anyway") 
  }
  /// Send Anyway
  public static var unknownDevicesSendAnyway: String { 
    return VectorL10n.tr("Vector", "unknown_devices_send_anyway") 
  }
  /// Unknown sessions
  public static var unknownDevicesTitle: String { 
    return VectorL10n.tr("Vector", "unknown_devices_title") 
  }
  /// Verify…
  public static var unknownDevicesVerify: String { 
    return VectorL10n.tr("Vector", "unknown_devices_verify") 
  }
  /// Change user avatar
  public static var userAvatarViewAccessibilityHint: String { 
    return VectorL10n.tr("Vector", "user_avatar_view_accessibility_hint") 
  }
  /// avatar
  public static var userAvatarViewAccessibilityLabel: String { 
    return VectorL10n.tr("Vector", "user_avatar_view_accessibility_label") 
  }
  /// If you didn’t sign in to this session, your account may be compromised.
  public static var userVerificationSessionDetailsAdditionalInformationUntrustedCurrentUser: String { 
    return VectorL10n.tr("Vector", "user_verification_session_details_additional_information_untrusted_current_user") 
  }
  /// Until this user trusts this session, messages sent to and from it are labelled with warnings. Alternatively, you can manually verify it.
  public static var userVerificationSessionDetailsAdditionalInformationUntrustedOtherUser: String { 
    return VectorL10n.tr("Vector", "user_verification_session_details_additional_information_untrusted_other_user") 
  }
  /// This session is trusted for secure messaging because you verified it:
  public static var userVerificationSessionDetailsInformationTrustedCurrentUser: String { 
    return VectorL10n.tr("Vector", "user_verification_session_details_information_trusted_current_user") 
  }
  /// This session is trusted for secure messaging because 
  public static var userVerificationSessionDetailsInformationTrustedOtherUserPart1: String { 
    return VectorL10n.tr("Vector", "user_verification_session_details_information_trusted_other_user_part1") 
  }
  ///  verified it:
  public static var userVerificationSessionDetailsInformationTrustedOtherUserPart2: String { 
    return VectorL10n.tr("Vector", "user_verification_session_details_information_trusted_other_user_part2") 
  }
  /// Verify this session to mark it as trusted & grant it access to encrypted messages:
  public static var userVerificationSessionDetailsInformationUntrustedCurrentUser: String { 
    return VectorL10n.tr("Vector", "user_verification_session_details_information_untrusted_current_user") 
  }
  ///  signed in using a new session:
  public static var userVerificationSessionDetailsInformationUntrustedOtherUser: String { 
    return VectorL10n.tr("Vector", "user_verification_session_details_information_untrusted_other_user") 
  }
  /// Trusted
  public static var userVerificationSessionDetailsTrustedTitle: String { 
    return VectorL10n.tr("Vector", "user_verification_session_details_trusted_title") 
  }
  /// Not Trusted
  public static var userVerificationSessionDetailsUntrustedTitle: String { 
    return VectorL10n.tr("Vector", "user_verification_session_details_untrusted_title") 
  }
  /// Interactively Verify
  public static var userVerificationSessionDetailsVerifyActionCurrentUser: String { 
    return VectorL10n.tr("Vector", "user_verification_session_details_verify_action_current_user") 
  }
  /// Manually Verify by Text
  public static var userVerificationSessionDetailsVerifyActionCurrentUserManually: String { 
    return VectorL10n.tr("Vector", "user_verification_session_details_verify_action_current_user_manually") 
  }
  /// Manually verify
  public static var userVerificationSessionDetailsVerifyActionOtherUser: String { 
    return VectorL10n.tr("Vector", "user_verification_session_details_verify_action_other_user") 
  }
  /// Messages with this user in this room are end-to-end encrypted and can’t be read by third parties.
  public static var userVerificationSessionsListInformation: String { 
    return VectorL10n.tr("Vector", "user_verification_sessions_list_information") 
  }
  /// Trusted
  public static var userVerificationSessionsListSessionTrusted: String { 
    return VectorL10n.tr("Vector", "user_verification_sessions_list_session_trusted") 
  }
  /// Not trusted
  public static var userVerificationSessionsListSessionUntrusted: String { 
    return VectorL10n.tr("Vector", "user_verification_sessions_list_session_untrusted") 
  }
  /// Sessions
  public static var userVerificationSessionsListTableTitle: String { 
    return VectorL10n.tr("Vector", "user_verification_sessions_list_table_title") 
  }
  /// Trusted
  public static var userVerificationSessionsListUserTrustLevelTrustedTitle: String { 
    return VectorL10n.tr("Vector", "user_verification_sessions_list_user_trust_level_trusted_title") 
  }
  /// Unknown
  public static var userVerificationSessionsListUserTrustLevelUnknownTitle: String { 
    return VectorL10n.tr("Vector", "user_verification_sessions_list_user_trust_level_unknown_title") 
  }
  /// Warning
  public static var userVerificationSessionsListUserTrustLevelWarningTitle: String { 
    return VectorL10n.tr("Vector", "user_verification_sessions_list_user_trust_level_warning_title") 
  }
  /// To be secure, do this in person or use another way to communicate.
  public static var userVerificationStartAdditionalInformation: String { 
    return VectorL10n.tr("Vector", "user_verification_start_additional_information") 
  }
  /// For extra security, verify 
  public static var userVerificationStartInformationPart1: String { 
    return VectorL10n.tr("Vector", "user_verification_start_information_part1") 
  }
  ///  by checking a one-time code on both your devices.
  public static var userVerificationStartInformationPart2: String { 
    return VectorL10n.tr("Vector", "user_verification_start_information_part2") 
  }
  /// Start verification
  public static var userVerificationStartVerifyAction: String { 
    return VectorL10n.tr("Vector", "user_verification_start_verify_action") 
  }
  /// Waiting for %@…
  public static func userVerificationStartWaitingPartner(_ p1: String) -> String {
    return VectorL10n.tr("Vector", "user_verification_start_waiting_partner", p1)
  }
  /// We are no longer supporting %@ on iOS %@. To continue using %@ to its full potential, we advise you to upgrade your version of iOS.
  public static func versionCheckBannerSubtitleDeprecated(_ p1: String, _ p2: String, _ p3: String) -> String {
    return VectorL10n.tr("Vector", "version_check_banner_subtitle_deprecated", p1, p2, p3)
  }
  /// We will soon be ending support for %@ on iOS %@. To continue using %@ to its full potential, we advise you to upgrade your version of iOS.
  public static func versionCheckBannerSubtitleSupported(_ p1: String, _ p2: String, _ p3: String) -> String {
    return VectorL10n.tr("Vector", "version_check_banner_subtitle_supported", p1, p2, p3)
  }
  /// We’re no longer supporting iOS %@
  public static func versionCheckBannerTitleDeprecated(_ p1: String) -> String {
    return VectorL10n.tr("Vector", "version_check_banner_title_deprecated", p1)
  }
  /// We’re ending support for iOS %@
  public static func versionCheckBannerTitleSupported(_ p1: String) -> String {
    return VectorL10n.tr("Vector", "version_check_banner_title_supported", p1)
  }
  /// Find out how
  public static var versionCheckModalActionTitleDeprecated: String { 
    return VectorL10n.tr("Vector", "version_check_modal_action_title_deprecated") 
  }
  /// Got it
  public static var versionCheckModalActionTitleSupported: String { 
    return VectorL10n.tr("Vector", "version_check_modal_action_title_supported") 
  }
  /// We've been working on enhancing %@ for a faster and more polished experience. Unfortunately your current version of iOS is not  compatible with some of those fixes and is no longer supported.\nWe're advising you to upgrade your operating system to use %@ to its full potential.
  public static func versionCheckModalSubtitleDeprecated(_ p1: String, _ p2: String) -> String {
    return VectorL10n.tr("Vector", "version_check_modal_subtitle_deprecated", p1, p2)
  }
  /// We've been working on enhancing %@ for a faster and more polished experience. Unfortunately your current version of iOS is not compatible with some of those fixes and will no longer be supported.\nWe're advising you to upgrade your operating system to use %@ to its full potential.
  public static func versionCheckModalSubtitleSupported(_ p1: String, _ p2: String) -> String {
    return VectorL10n.tr("Vector", "version_check_modal_subtitle_supported", p1, p2)
  }
  /// We’re no longer supporting iOS %@
  public static func versionCheckModalTitleDeprecated(_ p1: String) -> String {
    return VectorL10n.tr("Vector", "version_check_modal_title_deprecated", p1)
  }
  /// We’re ending support for iOS %@
  public static func versionCheckModalTitleSupported(_ p1: String) -> String {
    return VectorL10n.tr("Vector", "version_check_modal_title_supported", p1)
  }
  /// Video
  public static var video: String { 
    return VectorL10n.tr("Vector", "video") 
  }
  /// View
  public static var view: String { 
    return VectorL10n.tr("Vector", "view") 
  }
  /// Voice
  public static var voice: String { 
    return VectorL10n.tr("Vector", "voice") 
  }
  /// Voice message
  public static var voiceMessageLockScreenPlaceholder: String { 
    return VectorL10n.tr("Vector", "voice_message_lock_screen_placeholder") 
  }
  /// Hold to record, release to send
  public static var voiceMessageReleaseToSend: String { 
    return VectorL10n.tr("Vector", "voice_message_release_to_send") 
  }
  /// %@s left
  public static func voiceMessageRemainingRecordingTime(_ p1: String) -> String {
    return VectorL10n.tr("Vector", "voice_message_remaining_recording_time", p1)
  }
  /// Tap on your recording to stop or listen
  public static var voiceMessageStopLockedModeRecording: String { 
    return VectorL10n.tr("Vector", "voice_message_stop_locked_mode_recording") 
  }
  /// Warning
  public static var warning: String { 
    return VectorL10n.tr("Vector", "warning") 
  }
  /// Widget creation has failed
  public static var widgetCreationFailure: String { 
    return VectorL10n.tr("Vector", "widget_creation_failure") 
  }
  /// Failed to send request.
  public static var widgetIntegrationFailedToSendRequest: String { 
    return VectorL10n.tr("Vector", "widget_integration_failed_to_send_request") 
  }
  /// You need to enable integration manager in settings
  public static var widgetIntegrationManagerDisabled: String { 
    return VectorL10n.tr("Vector", "widget_integration_manager_disabled") 
  }
  /// Missing room_id in request.
  public static var widgetIntegrationMissingRoomId: String { 
    return VectorL10n.tr("Vector", "widget_integration_missing_room_id") 
  }
  /// Missing user_id in request.
  public static var widgetIntegrationMissingUserId: String { 
    return VectorL10n.tr("Vector", "widget_integration_missing_user_id") 
  }
  /// You are not in this room.
  public static var widgetIntegrationMustBeInRoom: String { 
    return VectorL10n.tr("Vector", "widget_integration_must_be_in_room") 
  }
  /// You need to be able to invite users to do that.
  public static var widgetIntegrationNeedToBeAbleToInvite: String { 
    return VectorL10n.tr("Vector", "widget_integration_need_to_be_able_to_invite") 
  }
  /// You do not have permission to do that in this room.
  public static var widgetIntegrationNoPermissionInRoom: String { 
    return VectorL10n.tr("Vector", "widget_integration_no_permission_in_room") 
  }
  /// Power level must be positive integer.
  public static var widgetIntegrationPositivePowerLevel: String { 
    return VectorL10n.tr("Vector", "widget_integration_positive_power_level") 
  }
  /// This room is not recognised.
  public static var widgetIntegrationRoomNotRecognised: String { 
    return VectorL10n.tr("Vector", "widget_integration_room_not_recognised") 
  }
  /// Room %@ is not visible.
  public static func widgetIntegrationRoomNotVisible(_ p1: String) -> String {
    return VectorL10n.tr("Vector", "widget_integration_room_not_visible", p1)
  }
  /// Unable to create widget.
  public static var widgetIntegrationUnableToCreate: String { 
    return VectorL10n.tr("Vector", "widget_integration_unable_to_create") 
  }
  /// Failed to connect to integrations server
  public static var widgetIntegrationsServerFailedToConnect: String { 
    return VectorL10n.tr("Vector", "widget_integrations_server_failed_to_connect") 
  }
  /// Open in browser
  public static var widgetMenuOpenOutside: String { 
    return VectorL10n.tr("Vector", "widget_menu_open_outside") 
  }
  /// Refresh
  public static var widgetMenuRefresh: String { 
    return VectorL10n.tr("Vector", "widget_menu_refresh") 
  }
  /// Remove for everyone
  public static var widgetMenuRemove: String { 
    return VectorL10n.tr("Vector", "widget_menu_remove") 
  }
  /// Revoke access for me
  public static var widgetMenuRevokePermission: String { 
    return VectorL10n.tr("Vector", "widget_menu_revoke_permission") 
  }
  /// No integrations server configured
  public static var widgetNoIntegrationsServerConfigured: String { 
    return VectorL10n.tr("Vector", "widget_no_integrations_server_configured") 
  }
  /// You need permission to manage widgets in this room
  public static var widgetNoPowerToManage: String { 
    return VectorL10n.tr("Vector", "widget_no_power_to_manage") 
  }
  /// Manage integrations…
  public static var widgetPickerManageIntegrations: String { 
    return VectorL10n.tr("Vector", "widget_picker_manage_integrations") 
  }
  /// Integrations
  public static var widgetPickerTitle: String { 
    return VectorL10n.tr("Vector", "widget_picker_title") 
  }
  /// You don't currently have any stickerpacks enabled.
  public static var widgetStickerPickerNoStickerpacksAlert: String { 
    return VectorL10n.tr("Vector", "widget_sticker_picker_no_stickerpacks_alert") 
  }
  /// Add some now?
  public static var widgetStickerPickerNoStickerpacksAlertAddNow: String { 
    return VectorL10n.tr("Vector", "widget_sticker_picker_no_stickerpacks_alert_add_now") 
  }
  /// Yesterday
  public static var yesterday: String { 
    return VectorL10n.tr("Vector", "yesterday") 
  }
  /// You
  public static var you: String { 
    return VectorL10n.tr("Vector", "you") 
  }
}
// swiftlint:enable function_parameter_count identifier_name line_length type_body_length

// MARK: - Implementation Details

extension VectorL10n {
  static func tr(_ table: String, _ key: String, _ args: CVarArg...) -> String {
    let format = NSLocalizedString(key, tableName: table, bundle: Bundle(for: BundleToken.self), comment: "")
    let locale: Locale
    if let providedLocale = LocaleProvider.locale {
      locale = providedLocale
    } else {
      locale = Locale.current
    }        

      return String(format: format, locale: locale, arguments: args)
    }
}

private final class BundleToken {}<|MERGE_RESOLUTION|>--- conflicted
+++ resolved
@@ -5103,29 +5103,23 @@
   public static var spaceTag: String { 
     return VectorL10n.tr("Vector", "space_tag") 
   }
-<<<<<<< HEAD
   /// description
   public static var spaceTopic: String { 
     return VectorL10n.tr("Vector", "space_topic") 
-=======
   /// Add room
   public static var spacesAddRoom: String { 
     return VectorL10n.tr("Vector", "spaces_add_room") 
->>>>>>> 7242043f
   }
   /// Adding rooms coming soon
   public static var spacesAddRoomsComingSoonTitle: String { 
     return VectorL10n.tr("Vector", "spaces_add_rooms_coming_soon_title") 
   }
-<<<<<<< HEAD
   /// Create space
   public static var spacesAddSpaceTitle: String { 
     return VectorL10n.tr("Vector", "spaces_add_space_title") 
-=======
   /// Add space
   public static var spacesAddSpace: String { 
     return VectorL10n.tr("Vector", "spaces_add_space") 
->>>>>>> 7242043f
   }
   /// This feature hasn’t been implemented here, but it’s on the way. For now, you can do that with Element on your computer.
   public static var spacesComingSoonDetail: String { 
