--- conflicted
+++ resolved
@@ -2690,17 +2690,16 @@
     }
 }
 
-<<<<<<< HEAD
 - (void)toggleCallKit:(id)sender
 {
     UISwitch *switchButton = (UISwitch*)sender;
     [MXKAppSettings standardAppSettings].enableCallKit = switchButton.isOn;
-=======
+}
+
 - (void)toggleShowDecodedContent:(id)sender
 {
     MXKAccount* account = [MXKAccountManager sharedManager].activeAccounts.firstObject;
     account.showDecryptedContentInNotifications = !account.showDecryptedContentInNotifications;
->>>>>>> 53d635cd
 }
 
 - (void)toggleLocalContactsSync:(id)sender
