/*
 Copyright 2015 OpenMarket Ltd
 Copyright 2017 Vector Creations Ltd

 Licensed under the Apache License, Version 2.0 (the "License");
 you may not use this file except in compliance with the License.
 You may obtain a copy of the License at

 http://www.apache.org/licenses/LICENSE-2.0

 Unless required by applicable law or agreed to in writing, software
 distributed under the License is distributed on an "AS IS" BASIS,
 WITHOUT WARRANTIES OR CONDITIONS OF ANY KIND, either express or implied.
 See the License for the specific language governing permissions and
 limitations under the License.
 */

// String for App Store
"store_short_description" = "Secure decentralised chat/VoIP";
"store_full_description" = "Element is a new type of messenger and collaboration app that:\n\n1. Puts you in control to preserve your privacy\n2. Lets you communicate with anyone in the Matrix network, and even beyond by integrating with apps such as Slack\n3. Protects you from advertising, datamining, backdoors and walled gardens\n4. Secures you through end-to-end encryption, with cross-signing to verify others\n\nElement is completely different from other messaging and collaboration apps because it is decentralised and open source.\n\nElement lets you self-host - or choose a host - so that you have privacy, ownership and control of your data and conversations. It gives you access to an open network; so you’re not just stuck speaking to other Element users only. And it is very secure.\n\nElement is able to do all this because it operates on Matrix - the standard for open, decentralised communication. \n\nElement puts you in control by letting you choose who hosts your conversations. From the Element app, you can choose to host in different ways:\n\n1. Get a free account on the matrix.org public server\n2. Self-host your account by running a server on your own hardware\n3. Sign up for an account on a custom server by simply subscribing to the Element Matrix Services hosting platform\n\nWhy choose Element?\n\nOWN YOUR DATA: You decide where to keep your data and messages. You own it and control it, not some MEGACORP that mines your data or gives access to third parties.\n\nOPEN MESSAGING AND COLLABORATION: You can chat with anyone else in the Matrix network, whether they’re using Element or another Matrix app, and even if they are using a different messaging system of the likes of Slack, IRC or XMPP.\n\nSUPER-SECURE: Real end-to-end encryption (only those in the conversation can decrypt messages), and cross-signing to verify the devices of conversation participants.\n\nCOMPLETE COMMUNICATION: Messaging, voice and video calls, file sharing, screen sharing and a whole bunch of integrations, bots and widgets. Build rooms, communities, stay in touch and get things done.\n\nEVERYWHERE YOU ARE: Stay in touch wherever you are with fully synchronised message history across all your devices and on the web at https://element.io/app.";
"store_promotional_text" = "Privacy-preserving chat and collaboration app, on an open network. Decentralised to put you in control. No datamining, no backdoors and no third party access.";

// Titles
"title_home" = "Home";
"title_favourites" = "Favourites";
"title_people" = "People";
"title_rooms" = "Rooms";
"title_groups" = "Communities";
"warning" = "Warning";

// Actions
"view" = "View";
"next" = "Next";
"back" = "Back";
"continue" = "Continue";
"create" = "Create";
"start" = "Start";
"leave" = "Leave";
"remove" = "Remove";
"invite" = "Invite";
"retry" = "Retry";
"on" = "On";
"off" = "Off";
"enable" = "Enable";
"cancel" = "Cancel";
"save" = "Save";
"join" = "Join";
"decline" = "Decline";
"accept" = "Accept";
"preview" = "Preview";
"camera" = "Camera";
"voice" = "Voice";
"video" = "Video";
"active_call" = "Active Call";
"active_call_details" = "Active Call (%@)";
"later" = "Later";
"rename" = "Rename";
"collapse" = "collapse";
"send_to" = "Send to %@";
"sending" = "Sending";
"close" = "Close";
"skip" = "Skip";
"joined" = "Joined";
"switch" = "Switch";
"more" = "More";
"less" = "Less";
"open" = "Open";
"done" = "Done";
<<<<<<< HEAD
"private" = "Private";
"public" = "Public";
"stop" = "Stop";
=======
"ok" = "OK";
>>>>>>> e2a7df1d

// Call Bar
"callbar_only_single_active" = "Tap to return to the call (%@)";
"callbar_active_and_single_paused" = "1 active call (%@) · 1 paused call";
"callbar_active_and_multiple_paused" = "1 active call (%@) · %@ paused calls";
"callbar_only_single_paused" = "Paused call";
"callbar_only_multiple_paused" = "%@ paused calls";
"callbar_return" = "Return";
"callbar_only_single_active_group" = "Tap to Join the group call (%@)";

// Accessibility
"accessibility_checkbox_label" = "checkbox";
"accessibility_button_label" = "button";

// Authentication
"auth_login" = "Log in";
"auth_register" = "Register";
"auth_submit" = "Submit";
"auth_skip" = "Skip";
"auth_login_single_sign_on" = "Sign In";
"auth_send_reset_email" = "Send Reset Email";
"auth_return_to_login" = "Return to login screen";
"auth_user_id_placeholder" = "Email or user name";
"auth_password_placeholder" = "Password";
"auth_new_password_placeholder" = "New password";
"auth_user_name_placeholder" = "User name";
"auth_optional_email_placeholder" = "Email address (optional)";
"auth_email_placeholder" = "Email address";
"auth_optional_phone_placeholder" = "Phone number (optional)";
"auth_phone_placeholder" = "Phone number";
"auth_repeat_password_placeholder" = "Repeat password";
"auth_repeat_new_password_placeholder" = "Confirm your new password";
"auth_home_server_placeholder" = "URL (e.g. https://matrix.org)";
"auth_identity_server_placeholder" = "URL (e.g. https://vector.im)";
"auth_invalid_login_param" = "Incorrect username and/or password";
"auth_invalid_user_name" = "User names may only contain letters, numbers, dots, hyphens and underscores";
"auth_invalid_password" = "Password too short (min 6)";
"auth_invalid_email" = "This doesn't look like a valid email address";
"auth_invalid_phone" = "This doesn't look like a valid phone number";
"auth_missing_password" = "Missing password";
"auth_add_email_message_2" = "Set an email for account recovery, and later to be optionally discoverable by people who know you.";
"auth_add_phone_message_2" = "Set a phone, and later to be optionally discoverable by people who know you.";
"auth_add_email_phone_message_2" = "Set an email for account recovery. Use later email or phone to be optionally discoverable by people who know you.";
"auth_missing_email" = "Missing email address";
"auth_missing_phone" = "Missing phone number";
"auth_missing_email_or_phone" = "Missing email address or phone number";
"auth_email_in_use" = "This email address is already in use";
"auth_phone_in_use" = "This phone number is already in use";
"auth_email_is_required" = "No identity server is configured so you cannot add an email address in order to reset your password in the future.";
"auth_phone_is_required" = "No identity server is configured so you cannot add a phone number in order to reset your password in the future.";
"auth_untrusted_id_server" = "The identity server is not trusted";
"auth_password_dont_match" = "Passwords don't match";
"auth_username_in_use" = "Username in use";
"auth_forgot_password" = "Forgot password?";
"auth_forgot_password_error_no_configured_identity_server" = "No identity server is configured: add one to reset your password.";
"auth_email_not_found" = "Failed to send email: This email address was not found";
"auth_use_server_options" = "Use custom server options (advanced)";
"auth_email_validation_message" = "Please check your email to continue registration";
"auth_msisdn_validation_title" = "Verification Pending";
"auth_msisdn_validation_message" = "We\'ve sent an SMS with an activation code. Please enter this code below.";
"auth_msisdn_validation_error" = "Unable to verify phone number.";
"auth_recaptcha_message" = "This homeserver would like to make sure you are not a robot";
"auth_reset_password_message" = "To reset your password, enter the email address linked to your account:";
"auth_reset_password_missing_email" = "The email address linked to your account must be entered.";
"auth_reset_password_missing_password" = "A new password must be entered.";
"auth_reset_password_email_validation_message" = "An email has been sent to %@. Once you've followed the link it contains, click below.";
"auth_reset_password_next_step_button" = "I have verified my email address";
"auth_reset_password_error_unauthorized" = "Failed to verify email address: make sure you clicked the link in the email";
"auth_reset_password_error_not_found" = "Your email address does not appear to be associated with a Matrix ID on this homeserver.";
"auth_reset_password_error_is_required" = "No identity server is configured: add one in server options to reset your password.";
"auth_reset_password_success_message" = "Your password has been reset.\n\nYou have been logged out of all sessions and will no longer receive push notifications. To re-enable notifications, re-log in on each device.";
"auth_add_email_and_phone_warning" = "Registration with email and phone number at once is not supported yet until the api exists. Only the phone number will be taken into account. You may add your email to your profile in settings.";
"auth_accept_policies" = "Please review and accept the policies of this homeserver:";
"auth_autodiscover_invalid_response" = "Invalid homeserver discovery response";
"auth_softlogout_signed_out" = "You’re signed out";
"auth_softlogout_sign_in" = "Sign In";
"auth_softlogout_reason" = "Your homeserver (%1$@) admin has signed you out of your account %2$@ (%3$@).";
"auth_softlogout_recover_encryption_keys" = "Sign in to recover encryption keys stored exclusively on this device. You need them to read all of your secure messages on any device.";
"auth_softlogout_clear_data" = "Clear personal data";
"auth_softlogout_clear_data_message_1" = "Warning: Your personal data (including encryption keys) is still stored on this device.";
"auth_softlogout_clear_data_message_2" = "Clear it if you're finished using this device, or want to sign in to another account.";
"auth_softlogout_clear_data_button" = "Clear all data";
"auth_softlogout_clear_data_sign_out_title" = "Are you sure?";
"auth_softlogout_clear_data_sign_out_msg" = "Are you sure you want to clear all data currently stored on this device? Sign in again to access your account data and messages.";
"auth_softlogout_clear_data_sign_out" = "Sign out";

// Social login

"social_login_list_title_continue" = "Continue with";
"social_login_list_title_sign_in" = "Or";
"social_login_list_title_sign_up" = "Or";

"social_login_button_title_continue" = "Continue with %@";
"social_login_button_title_sign_in" = "Sign In with %@";
"social_login_button_title_sign_up" = "Sign Up with %@";

// Errors
"error_user_already_logged_in" = "It looks like you’re trying to connect to another homeserver. Do you want to sign out?";

// Chat creation
"room_creation_title" = "New Chat";
"room_creation_account" = "Account";
"room_creation_appearance" = "Appearance";
"room_creation_appearance_name" = "Name";
"room_creation_appearance_picture" = "Chat picture (optional)";
"room_creation_privacy" = "Privacy";
"room_creation_private_room" = "This chat is private";
"room_creation_public_room" = "This chat is public";
"room_creation_make_public" = "Make public";
"room_creation_make_public_prompt_title" = "Make this chat public?";
"room_creation_make_public_prompt_msg" = "Are you sure you want to make this chat public? Anyone can read your messages and join the chat.";
"room_creation_keep_private" = "Keep private";
"room_creation_make_private" = "Make private";
"room_creation_wait_for_creation" = "A room is already being created. Please wait.";
"room_creation_invite_another_user" = "User ID, name or email";
"room_creation_error_invite_user_by_email_without_identity_server" = "No identity server is configured so you cannot add a participant with an email.";
"room_creation_dm_error" = "We couldn't create your DM. Please check the users you want to invite and try again.";

// Room recents
"room_recents_directory_section" = "ROOM DIRECTORY";
"room_recents_favourites_section" = "FAVOURITES";
"room_recents_people_section" = "PEOPLE";
"room_recents_conversations_section" = "ROOMS";
"room_recents_no_conversation" = "No rooms";
"room_recents_low_priority_section" = "LOW PRIORITY";
"room_recents_server_notice_section" = "SYSTEM ALERTS";
"room_recents_invites_section" = "INVITES";
"room_recents_suggested_rooms_section" = "SUGGESTED ROOMS";
"room_recents_start_chat_with" = "Start chat";
"room_recents_create_empty_room" = "Create room";
"room_recents_join_room" = "Join room";
"room_recents_join_room_title" = "Join a room";
"room_recents_join_room_prompt" = "Type a room id or a room alias";
"room_recents_unknown_room_error_message" = "Can't find this room. Make sure it exists";

// People tab
"people_invites_section" = "INVITES";
"people_conversation_section" = "CONVERSATIONS";
"people_no_conversation" = "No conversations";

"people_empty_view_title" = "People";
"people_empty_view_information" = "Chat securely with anyone.
Tap the + to start adding people.";

// Rooms tab
"room_directory_no_public_room" = "No public rooms available";

"rooms_empty_view_title" = "Rooms";
"rooms_empty_view_information" = "Rooms are great for any group chat, private or public. Tap the + to find existing rooms, or make new ones.";

// Groups tab
"group_invite_section" = "INVITES";
"group_section" = "COMMUNITIES";

// Search
"search_rooms" = "Rooms";
"search_messages" = "Messages";
"search_people" = "People";
"search_files" = "Files";
"search_default_placeholder" = "Search";
"search_people_placeholder" = "Search by User ID, Name or email";
"search_no_result" = "No results";
"search_in_progress" = "Searching…";

// Directory
"directory_cell_title" = "Browse directory";
"directory_cell_description" = "%tu rooms";
"directory_search_results_title" = "Browse directory results";
"directory_search_results" = "%tu results found for %@";
"directory_search_results_more_than" = ">%tu results found for %@";
"directory_searching_title" = "Searching directory…";
"directory_search_fail" = "Failed to fetch data";

// Contacts
"contacts_address_book_section" = "LOCAL CONTACTS";
"contacts_address_book_matrix_users_toggle" = "Matrix users only";
"contacts_address_book_no_identity_server" = "No identity server configured";
"contacts_address_book_no_contact" = "No local contacts";
"contacts_address_book_permission_required" = "Permission required to access local contacts";
"contacts_address_book_permission_denied" = "You didn't allow %@ to access your local contacts";
"contacts_address_book_permission_denied_alert_title" = "Contacts disabled";
"contacts_address_book_permission_denied_alert_message" = "To enable contacts, go to your device settings.";
"contacts_user_directory_section" = "USER DIRECTORY";
"contacts_user_directory_offline_section" = "USER DIRECTORY (offline)";
"find_your_contacts_title" = "Start by listing your contacts";
"find_your_contacts_message" = "Let %@ show your contacts so you can quickly start chatting with those you know best.";
"find_your_contacts_button_title" = "Find your contacts";
"find_your_contacts_footer" = "This can be disabled anytime from settings.";
"find_your_contacts_identity_service_error" = "Unable to connect to the identity server.";

// Chat participants
"room_participants_title" = "Participants";
"room_participants_add_participant" = "Add participant";
"room_participants_one_participant" = "1 participant";
"room_participants_multi_participants" = "%d participants";
"room_participants_leave_prompt_title" = "Leave room";
"room_participants_leave_prompt_title_for_dm" = "Leave";
"room_participants_leave_prompt_msg" = "Are you sure you want to leave the room?";
"room_participants_leave_prompt_msg_for_dm" = "Are you sure you want to leave?";
"room_participants_remove_prompt_title" = "Confirmation";
"room_participants_remove_prompt_msg" = "Are you sure you want to remove %@ from this chat?";
"room_participants_remove_third_party_invite_prompt_msg" = "Are you sure you want to revoke this invite?";
"room_participants_invite_prompt_title" = "Confirmation";
"room_participants_invite_prompt_msg" = "Are you sure you want to invite %@ to this chat?";
"room_participants_filter_room_members" = "Filter room members";
"room_participants_filter_room_members_for_dm" = "Filter members";
"room_participants_invite_another_user" = "Search / invite by User ID, Name or email";
"room_participants_invite_malformed_id_title" = "Invite Error";
"room_participants_invite_malformed_id" = "Malformed ID. Should be an email address or a Matrix ID like '@localpart:domain'";
"room_participants_invited_section" = "INVITED";
"room_participants_start_new_chat_error_using_user_email_without_identity_server" = "No identity server is configured so you cannot start a chat with a contact using an email.";

"room_participants_online" = "Online";
"room_participants_offline" = "Offline";
"room_participants_unknown" = "Unknown";
"room_participants_idle" = "Idle";
"room_participants_now" = "now";
"room_participants_ago" = "ago";

"room_participants_action_section_admin_tools" = "Admin tools";
"room_participants_action_section_direct_chats" = "Direct chats";
"room_participants_action_section_devices" = "Sessions";
"room_participants_action_section_other" = "Options";
"room_participants_action_section_security" = "Security";

"room_participants_action_invite" = "Invite";
"room_participants_action_leave" = "Leave this room";
"room_participants_action_remove" = "Remove from this room";
"room_participants_action_ban" = "Ban from this room";
"room_participants_action_unban" = "Unban";
"room_participants_action_ignore" = "Hide all messages from this user";
"room_participants_action_unignore" = "Show all messages from this user";
"room_participants_action_set_default_power_level" = "Reset to normal user";
"room_participants_action_set_moderator" = "Make moderator";
"room_participants_action_set_admin" = "Make admin";
"room_participants_action_start_new_chat" = "Start new chat";
"room_participants_action_start_voice_call" = "Start voice call";
"room_participants_action_start_video_call" = "Start video call";
"room_participants_action_mention" = "Mention";
"room_participants_action_security_status_verified" = "Verified";
"room_participants_action_security_status_verify" = "Verify";
"room_participants_action_security_status_complete_security" = "Complete security";
"room_participants_action_security_status_warning" = "Warning";
"room_participants_action_security_status_loading" = "Loading…";

"room_participants_security_loading" = "Loading…";
"room_participants_security_information_room_not_encrypted" = "Messages in this room are not end-to-end encrypted.";
"room_participants_security_information_room_not_encrypted_for_dm" = "Messages here are not end-to-end encrypted.";
"room_participants_security_information_room_encrypted" = "Messages in this room are end-to-end encrypted.\n\nYour messages are secured with locks and only you and the recipient have the unique keys to unlock them.";
"room_participants_security_information_room_encrypted_for_dm" = "Messages here are end-to-end encrypted.\n\nYour messages are secured with locks and only you and the recipient have the unique keys to unlock them.";

"room_member_power_level_admin_in" = "Admin in %@";
"room_member_power_level_moderator_in" = "Moderator in %@";
"room_member_power_level_custom_in" = "Custom (%@) in %@";

"room_member_power_level_short_admin" = "Admin";
"room_member_power_level_short_moderator" = "Mod";
"room_member_power_level_short_custom" = "Custom";

// Chat
"room_slide_to_end_group_call" = "Slide to end the call for everyone";
"room_jump_to_first_unread" = "Jump to unread";
"room_accessiblity_scroll_to_bottom" = "Scroll to bottom";
"room_new_message_notification" = "%d new message";
"room_new_messages_notification" = "%d new messages";
"room_one_user_is_typing" = "%@ is typing…";
"room_two_users_are_typing" = "%@ & %@ are typing…";
"room_many_users_are_typing" = "%@, %@ & others are typing…";
"room_message_placeholder" = "Send a message (unencrypted)…";
"room_message_reply_to_placeholder" = "Send a reply (unencrypted)…";
"room_message_unable_open_link_error_message" = "Unable to open the link.";
"room_message_editing" = "Editing";
"room_message_replying_to" = "Replying to %@";
"room_do_not_have_permission_to_post" = "You do not have permission to post to this room";
"encrypted_room_message_placeholder" = "Send an encrypted message…";
"encrypted_room_message_reply_to_placeholder" = "Send an encrypted reply…";
"room_message_short_placeholder" = "Send a message…";
"room_message_reply_to_short_placeholder" = "Send a reply…";
"room_offline_notification" = "Connectivity to the server has been lost.";
"room_unsent_messages_notification" = "Messages failed to send.";
"room_unsent_messages_unknown_devices_notification" = "Message failed to send due to unknown sessions being present.";
"room_unsent_messages_cancel_title" = "Delete unsent messages";
"room_unsent_messages_cancel_message" = "Are you sure you want to delete all unsent messages in this room?";
"room_ongoing_conference_call" = "Ongoing conference call. Join as %@ or %@.";
"room_ongoing_conference_call_with_close" = "Ongoing conference call. Join as %@ or %@. %@ it.";
"room_ongoing_conference_call_close" = "Close";
"room_conference_call_no_power" = "You need permission to manage conference call in this room";
"room_prompt_resend" = "Resend all";
"room_prompt_cancel" = "cancel all";
"room_resend_unsent_messages" = "Resend unsent messages";
"room_delete_unsent_messages" = "Delete unsent messages";
"room_event_action_copy" = "Copy";
"room_event_action_quote" = "Quote";
"room_event_action_remove_poll" = "Remove poll";
"room_event_action_end_poll" = "End poll";
"room_event_action_redact" = "Remove";
"room_event_action_more" = "More";
"room_event_action_share" = "Share";
"room_event_action_forward" = "Forward";
"room_event_action_permalink" = "Permalink";
"room_event_action_view_source" = "View Source";
"room_event_action_view_decrypted_source" = "View Decrypted Source";
"room_event_action_report" = "Report content";
"room_event_action_report_prompt_reason" = "Reason for reporting this content";
"room_event_action_kick_prompt_reason" = "Reason for kicking this user";
"room_event_action_ban_prompt_reason" = "Reason for banning this user";
"room_event_action_report_prompt_ignore_user" = "Do you want to hide all messages from this user?";
"room_event_action_save" = "Save";
"room_event_action_resend" = "Resend";
"room_event_action_delete" = "Delete";
"room_event_action_delete_confirmation_title" = "Delete unsent message";
"room_event_action_delete_confirmation_message" = "Are you sure you want to delete this unsent message?";
"room_event_action_cancel_send" = "Cancel Send";
"room_event_action_cancel_download" = "Cancel Download";
"room_event_action_view_encryption" = "Encryption Information";
"room_event_action_reply" = "Reply";
"room_event_action_edit" = "Edit";
"room_event_action_reaction_show_all" = "Show all";
"room_event_action_reaction_show_less" = "Show less";
"room_event_action_reaction_history" = "Reaction history";
"room_warning_about_encryption" = "End-to-end encryption is in beta and may not be reliable.\n\nYou should not yet trust it to secure data.\n\nDevices will not yet be able to decrypt history from before they joined the room.\n\nEncrypted messages will not be visible on clients that do not yet implement encryption.";
"room_event_failed_to_send" = "Failed to send";
"room_action_camera" = "Take photo or video";
"room_action_send_photo_or_video" = "Send photo or video";
"room_action_send_sticker" = "Send sticker";
"room_action_send_file" = "Send file";
"room_action_reply" = "Reply";
"room_replacement_information" = "This room has been replaced and is no longer active.";
"room_replacement_link" = "The conversation continues here.";
"room_predecessor_information" = "This room is a continuation of another conversation.";
"room_predecessor_link" = "Tap here to see older messages.";
"room_resource_limit_exceeded_message_contact_1" = " Please ";
"room_resource_limit_exceeded_message_contact_2_link" = "contact your service administrator";
"room_resource_limit_exceeded_message_contact_3" = " to continue using this service.";
"room_resource_usage_limit_reached_message_1_default" = "This homeserver has exceeded one of its resource limits so ";
"room_resource_usage_limit_reached_message_1_monthly_active_user" = "This homeserver has hit its Monthly Active User limit so ";
"room_resource_usage_limit_reached_message_2" = "some users will not be able to log in.";
"room_resource_usage_limit_reached_message_contact_3" = " to get this limit increased.";
"room_message_edits_history_title" = "Message edits";
"room_accessibility_search" = "Search";
"room_accessibility_integrations" = "Integrations";
"room_accessibility_upload" = "Upload";
"room_accessibility_call" = "Call";
"room_accessibility_video_call" = "Video Call";
"room_accessibility_hangup" = "Hang up";
"room_place_voice_call" = "Voice call";
"room_open_dialpad" = "Dial pad";
"room_join_group_call" = "Join";
"room_no_privileges_to_create_group_call" = "You need to be an admin or a moderator to start a call.";

"media_type_accessibility_image" = "Image";
"media_type_accessibility_audio" = "Audio";
"media_type_accessibility_video" = "Video";
"media_type_accessibility_location" = "Location";
"media_type_accessibility_file" = "File";
"media_type_accessibility_sticker" = "Sticker";

"external_link_confirmation_title" = "Double-check this link";
"external_link_confirmation_message" = "The link %@ is taking you to another site: %@\n\nAre you sure you want to continue?";

"room_multiple_typing_notification" = "%@ and others";

// Unknown devices
"unknown_devices_alert_title" = "Room contains unknown sessions";
"unknown_devices_alert" = "This room contains unknown sessions which have not been verified.\nThis means there is no guarantee that the sessions belong to the users they claim to.\nWe recommend you go through the verification process for each session before continuing, but you can resend the message without verifying if you prefer.";
"unknown_devices_send_anyway" = "Send Anyway";
"unknown_devices_call_anyway" = "Call Anyway";
"unknown_devices_answer_anyway" = "Answer Anyway";
"unknown_devices_verify" = "Verify…";
"unknown_devices_title" = "Unknown sessions";

// Room Title
"room_title_new_room" = "New room";
"room_title_multiple_active_members" = "%@/%@ active members";
"room_title_one_active_member" = "%@/%@ active member";
"room_title_invite_members" = "Invite members";
"room_title_members" = "%@ members";
"room_title_one_member" = "1 member";

// Room Preview
"room_preview_invitation_format" = "You have been invited to join this room by %@";
"room_preview_subtitle" = "This is a preview of this room. Room interactions have been disabled.";
"room_preview_unlinked_email_warning" = "This invitation was sent to %@, which is not associated with this account. You may wish to login with a different account, or add this email to your account.";
"room_preview_try_join_an_unknown_room" = "You are trying to access %@. Would you like to join in order to participate in the discussion?";
"room_preview_try_join_an_unknown_room_default" = "a room";

// Settings
"settings_title" = "Settings";
"account_logout_all" = "Logout all accounts";

"settings_config_no_build_info" = "No build info";
"settings_mark_all_as_read" = "Mark all messages as read";
"settings_report_bug" = "Report bug";
"settings_clear_cache" = "Clear cache";
"settings_config_home_server" = "Homeserver is %@";
"settings_config_user_id" = "Logged in as %@";

"settings_user_settings" = "USER SETTINGS";
"settings_sending_media" = "SENDING IMAGES AND VIDEOS";
"settings_links" = "LINKS";
"settings_notifications" = "NOTIFICATIONS";
"settings_calls_settings" = "CALLS";
"settings_discovery_settings" = "DISCOVERY";
"settings_identity_server_settings" = "IDENTITY SERVER";
"settings_integrations" = "INTEGRATIONS";
"settings_user_interface" = "USER INTERFACE";
"settings_ignored_users" = "IGNORED USERS";
"settings_contacts" = "DEVICE CONTACTS";
"settings_phone_contacts" = "PHONE CONTACTS";
"settings_advanced" = "ADVANCED";
"settings_about" = "ABOUT";
"settings_labs" = "LABS";
"settings_flair" = "Show flair where allowed";
"settings_devices" = "SESSIONS";
"settings_cryptography" = "CRYPTOGRAPHY";
"settings_key_backup" = "KEY BACKUP";
"settings_deactivate_account" = "DEACTIVATE ACCOUNT";

"settings_sign_out" = "Sign Out";
"settings_sign_out_confirmation" = "Are you sure?";
"settings_sign_out_e2e_warn" = "You will lose your end-to-end encryption keys. That means you will no longer be able to read old messages in encrypted rooms on this device.";
"settings_profile_picture" = "Profile Picture";
"settings_display_name" = "Display Name";
"settings_first_name" = "First Name";
"settings_surname" = "Surname";
"settings_remove_prompt_title" = "Confirmation";
"settings_remove_email_prompt_msg" = "Are you sure you want to remove the email address %@?";
"settings_remove_phone_prompt_msg" = "Are you sure you want to remove the phone number %@?";
"settings_email_address" = "Email";
"settings_email_address_placeholder" = "Enter your email address";
"settings_add_email_address" = "Add email address";
"settings_phone_number" = "Phone";
"settings_add_phone_number" = "Add phone number";
"settings_change_password" = "Change password";
"settings_night_mode" = "Night Mode";
"settings_fail_to_update_profile" = "Fail to update profile";
"settings_three_pids_management_information_part1" = "Manage which email addresses or phone numbers you can use to log in or recover your account here. Control who can find you in ";
"settings_three_pids_management_information_part2" = "Discovery";
"settings_three_pids_management_information_part3" = ".";

"settings_confirm_media_size" = "Confirm size when sending";
"settings_confirm_media_size_description" = "When this is on, you’ll be asked to confirm what size images and videos will be sent as.";

"settings_security" = "SECURITY";

"settings_enable_push_notif" = "Notifications on this device";
"settings_device_notifications" = "Device notifications";
"settings_show_decrypted_content" = "Show decrypted content";
"settings_global_settings_info" = "Global notification settings are available on your %@ web client";
"settings_pin_rooms_with_missed_notif" = "Pin rooms with missed notifications";
"settings_pin_rooms_with_unread" = "Pin rooms with unread messages";
"settings_notifications_disabled_alert_title" = "Notifications disabled";
"settings_notifications_disabled_alert_message" = "To enable notifications, go to your device settings.";
"settings_default" = "Default Notifications";
"settings_mentions_and_keywords" = "Mentions and Keywords";
"settings_other" = "Other";
"settings_notify_me_for" = "Notify me for";
"settings_direct_messages" = "Direct messages";
"settings_encrypted_direct_messages" = "Encrypted direct messages";
"settings_group_messages" = "Group messages";
"settings_encrypted_group_messages" = "Encrypted group messages";
"settings_messages_containing_display_name" = "My display name";
"settings_messages_containing_user_name" = "My username";
"settings_messages_containing_at_room" = "@room";
"settings_messages_containing_keywords" = "Keywords";
"settings_room_invitations" = "Room invitations";
"settings_call_invitations" = "Call invitations";
"settings_messages_by_a_bot" = "Messages by a bot";
"settings_room_upgrades" = "Room upgrades";
"settings_your_keywords" = "Your Keywords";
"settings_new_keyword" = "Add new Keyword";
"settings_mentions_and_keywords_encryption_notice" = "You won’t get notifications for mentions & keywords in encrypted rooms on mobile.";

"settings_enable_callkit" = "Integrated calling";
"settings_callkit_info" = "Receive incoming calls on your lock screen. See your %@ calls in the system's call history. If iCloud is enabled, this call history will be shared with Apple.";
"settings_calls_stun_server_fallback_button" = "Allow fallback call assist server";
"settings_calls_stun_server_fallback_description" = "Allow fallback call assist server %@ when your homeserver does not offer one (your IP address would be shared during a call).";

"settings_integrations_allow_button" = "Manage integrations";
"settings_integrations_allow_description" = "Use an integration manager (%@) to manage bots, bridges, widgets and sticker packs.\n\nIntegration managers receive configuration data, and can modify widgets, send room invites and set power levels on your behalf.";

"settings_ui_language" = "Language";
"settings_ui_theme" = "Theme";
"settings_ui_theme_auto" = "Auto";
"settings_ui_theme_light" = "Light";
"settings_ui_theme_dark" = "Dark";
"settings_ui_theme_black" = "Black";
"settings_ui_theme_picker_title" = "Select a theme";
"settings_ui_theme_picker_message_invert_colours" = "\"Auto\" uses your device's \"Invert Colours\" settings";
"settings_ui_theme_picker_message_match_system_theme" = "\"Auto\" matches your device's system theme";

"settings_show_url_previews" = "Show website preview";
"settings_show_url_previews_description" = "Previews will only be shown in unencrypted rooms.";

"settings_unignore_user" = "Show all messages from %@?";

"settings_contacts_enable_sync" = "Find your contacts";
"settings_contacts_phonebook_country" = "Phonebook country";
"settings_contacts_enable_sync_description" = "This will use your identity server to connect you with your contacts, and help them find you.";

"settings_labs_e2e_encryption" = "End-to-End Encryption";
"settings_labs_e2e_encryption_prompt_message" = "To finish setting up encryption you must log in again.";
"settings_labs_create_conference_with_jitsi" = "Create conference calls with jitsi";
"settings_labs_message_reaction" = "React to messages with emoji";
"settings_labs_enable_ringing_for_group_calls" = "Ring for group calls";
"settings_labs_enabled_polls" = "Polls";

"settings_version" = "Version %@";
"settings_olm_version" = "Olm Version %@";
"settings_copyright" = "Copyright";
"settings_term_conditions" = "Terms & Conditions";
"settings_privacy_policy" = "Privacy Policy";
"settings_third_party_notices" = "Third-party Notices";
"settings_analytics_and_crash_data" = "Send crash and analytics data";
"settings_enable_rageshake" = "Rage shake to report bug";
"settings_clear_cache" = "Clear cache";

"settings_change_password" = "Change password";
"settings_old_password" = "old password";
"settings_new_password" = "new password";
"settings_confirm_password" = "confirm password";
"settings_fail_to_update_password" = "Fail to update password";
"settings_password_updated" = "Your password has been updated";

"settings_add_3pid_password_title_email" = "Add email address";
"settings_add_3pid_password_title_msidsn" = "Add phone number";
"settings_add_3pid_password_message" = "To continue, please enter your password";
"settings_add_3pid_invalid_password_message" = "Invalid credentials";

"settings_crypto_device_name" = "Session name: ";
"settings_crypto_device_id" = "\nSession ID: ";
"settings_crypto_device_key" = "\nSession key:\n";
"settings_crypto_export" = "Export keys";
"settings_crypto_blacklist_unverified_devices" = "Encrypt to verified sessions only";

"settings_deactivate_my_account" = "Deactivate my account";

"settings_key_backup_info" = "Encrypted messages are secured with end-to-end encryption. Only you and the recipient(s) have the keys to read these messages.";
"settings_key_backup_info_checking" = "Checking…";
"settings_key_backup_info_none" = "Your keys are not being backed up from this session.";
"settings_key_backup_info_signout_warning" = "Back up your keys before signing out to avoid losing them.";
"settings_key_backup_info_version" = "Key Backup Version: %@";
"settings_key_backup_info_algorithm" = "Algorithm: %@";
"settings_key_backup_info_valid" = "This session is backing up your keys.";
"settings_key_backup_info_not_valid" = "This session is not backing up your keys, but you do have an existing backup you can restore from and add to going forward.";
"settings_key_backup_info_progress" = "Backing up %@ keys…";
"settings_key_backup_info_progress_done" = "All keys backed up";

"settings_key_backup_info_trust_signature_unknown" = "Backup has a signature from session with ID: %@";
"settings_key_backup_info_trust_signature_valid" = "Backup has a valid signature from this session";
"settings_key_backup_info_trust_signature_valid_device_verified" = "Backup has a valid signature from %@";
"settings_key_backup_info_trust_signature_valid_device_unverified" = "Backup has a signature from %@";
"settings_key_backup_info_trust_signature_invalid_device_verified" = "Backup has an invalid signature from %@";
"settings_key_backup_info_trust_signature_invalid_device_unverified" = "Backup has an invalid signature from %@";

"settings_key_backup_button_create" = "Start using Key Backup";
"settings_key_backup_button_restore" = "Restore from Backup";
"settings_key_backup_button_delete" = "Delete Backup";
"settings_key_backup_button_connect" = "Connect this session to Key Backup";
"settings_key_backup_delete_confirmation_prompt_title" = "Delete Backup";
"settings_key_backup_delete_confirmation_prompt_msg" = "Are you sure? You will lose your encrypted messages if your keys are not backed up properly.";

"settings_devices_description" = "A session's public name is visible to people you communicate with";

"settings_discovery_no_identity_server" = "You are not currently using an identity server. To be discoverable by existing contacts you known, add one.";
"settings_discovery_terms_not_signed" = "Agree to the identity server (%@) Terms of Service to allow yourself to be discoverable by email address or phone number.";
"settings_discovery_accept_terms" = "Accept Identity Server Terms";
"settings_discovery_three_pids_management_information_part1" = "Manage which email addresses or phone numbers other users can use to discover you and use to invite you to rooms. Add or remove email addresses or phone numbers from this list in ";
"settings_discovery_three_pids_management_information_part2" = "User Settings";
"settings_discovery_three_pids_management_information_part3" = ".";
"settings_discovery_error_message" = "An error occured. Please retry.";

"settings_discovery_three_pid_details_title_email" = "Manage email";
"settings_discovery_three_pid_details_information_email" = "Manage preferences for this email address, which other users can use to discover you and use to invite you to rooms. Add or remove email addresses in Accounts.";
"settings_discovery_three_pid_details_title_phone_number" = "Manage phone number";
"settings_discovery_three_pid_details_information_phone_number" = "Manage preferences for this phone number, which other users can use to discover you and use to invite you to rooms. Add or remove phone numbers in Accounts.";

"settings_discovery_three_pid_details_share_action" = "Share";
"settings_discovery_three_pid_details_revoke_action" = "Revoke";
"settings_discovery_three_pid_details_cancel_email_validation_action" = "Cancel email validation";
"settings_discovery_three_pid_details_enter_sms_code_action" = "Enter SMS activation code";

"settings_identity_server_description" = "Using the identity server set above, you can discover and be discoverable by existing contacts you know.";
"settings_identity_server_no_is" = "No identity server configured";
"settings_identity_server_no_is_description" = "You are not currently using an identity server. To discover and be discoverable by existing contacts you know, add one above.";

"settings_show_NSFW_public_rooms" = "Show NSFW public rooms";

// Security settings
"security_settings_title" = "Security";
"security_settings_crypto_sessions" = "MY SESSIONS";
"security_settings_crypto_sessions_loading" = "Loading sessions…";
"security_settings_crypto_sessions_description_2" = "If you don’t recognise a login, change your password and reset Secure Backup.";

"security_settings_secure_backup" = "SECURE BACKUP";
"security_settings_secure_backup_description" =  "Back up your encryption keys with your account data in case you lose access to your sessions. Your keys will be secured with a unique Security Key.";
"security_settings_secure_backup_info_checking" = "Checking…";
"security_settings_secure_backup_info_valid" = "This session is backing up your keys.";
"security_settings_secure_backup_setup" = "Set up";
"security_settings_secure_backup_reset" = "Reset";
"security_settings_secure_backup_restore" = "Restore from Backup";
"security_settings_secure_backup_delete" = "Delete Backup";

"security_settings_backup" = "MESSAGE BACKUP";

"security_settings_crosssigning" = "CROSS-SIGNING";
"security_settings_crosssigning_info_not_bootstrapped" = "Cross-signing is not yet set up.";
"security_settings_crosssigning_info_exists" = "Your account has a cross-signing identity, but it is not yet trusted by this session. Complete security of this session.";
"security_settings_crosssigning_info_trusted" = "Cross-signing is enabled. You can trust other users and your other sessions based on cross-signing but you cannot cross-sign from this session because it does not have cross-signing private keys. Complete security of this session.";
"security_settings_crosssigning_info_ok" = "Cross-signing is ready for use.";
"security_settings_crosssigning_bootstrap" = "Set up";
"security_settings_crosssigning_reset" = "Reset";
"security_settings_crosssigning_complete_security" = "Complete security";

"security_settings_cryptography" = "CRYPTOGRAPHY";
"security_settings_export_keys_manually" = "Export keys manually";

"security_settings_advanced" = "ADVANCED";
"security_settings_blacklist_unverified_devices" = "Never send messages to untrusted sessions";
"security_settings_blacklist_unverified_devices_description" = "Verify all of a users sessions to mark them as trusted and send messages to them.";

"security_settings_complete_security_alert_title" = "Complete security";
"security_settings_complete_security_alert_message" = "You should complete security on your current session first.";

"security_settings_coming_soon" = "Sorry. This action is not available on %@ iOS yet. Please use another Matrix client to set it up. %@ iOS will use it.";
"security_settings_user_password_description" = "Confirm your identity by entering your account password";

// Manage session
"manage_session_title" = "Manage session";
"manage_session_info" = "SESSION INFO";
"manage_session_name" = "Session name";
"manage_session_trusted" = "Trusted by you";
"manage_session_not_trusted" = "Not trusted";
"manage_session_sign_out" = "Sign out of this session";

// AuthenticatedSessionViewControllerFactory
"authenticated_session_flow_not_supported" = "This app does not support the authentication mechanism on your homeserver.";

// Identity server settings
"identity_server_settings_title" = "Identity server";

"identity_server_settings_description" = "You are currently using %@ to discover and be discoverable by existing contacts you know.";
"identity_server_settings_no_is_description" = "You are not currently using an identity server. To discover and be discoverable by existing contacts, add one above.";

"identity_server_settings_place_holder" = "Enter an identity server";

"identity_server_settings_add" = "Add";
"identity_server_settings_change" = "Change";

"identity_server_settings_disconnect_info" = "Disconnecting from your identity server will mean you won’t be discoverable by other users and be able to invite others by email or phone.";
"identity_server_settings_disconnect" = "Disconnect";

"identity_server_settings_alert_no_terms_title" = "Identity server has no terms of services";
"identity_server_settings_alert_no_terms" = "The identity server you have chosen does not have any terms of service. Only continue if you trust the owner of the server.";

"identity_server_settings_alert_change_title" = "Change identity server";
"identity_server_settings_alert_change" = "Disconnect from the identity server %1$@ and connect to %2$@ instead?";

"identity_server_settings_alert_disconnect_title" = "Disconnect identity server";
"identity_server_settings_alert_disconnect" = "Disconnect from the identity server %@?";
"identity_server_settings_alert_disconnect_button" = "Disconnect";
"identity_server_settings_alert_disconnect_still_sharing_3pid" = "You are still sharing your personal data on the identity server %@.\n\nWe recommend that you remove your email addresses and phone numbers from the identity server before disconnecting.";
"identity_server_settings_alert_disconnect_still_sharing_3pid_button" = "Disconnect anyway";

"identity_server_settings_alert_error_terms_not_accepted" = "You must accept terms of %@ to set it as identity server.";
"identity_server_settings_alert_error_invalid_identity_server" = "%@ is not a valid identity server.";


// Room Details
"room_details_title" = "Room Details";
"room_details_title_for_dm" = "Details";
"room_details_people" = "Members";
"room_details_files" = "Uploads";
"room_details_search" = "Search room";
"room_details_integrations" = "Integrations";
"room_details_settings" = "Settings";
"room_details_photo" = "Room Photo";
"room_details_photo_for_dm" = "Photo";
"room_details_room_name" = "Room Name";
"room_details_room_name_for_dm" = "Name";
"room_details_topic" = "Topic";
"room_details_favourite_tag" = "Favourite";
"room_details_low_priority_tag" = "Low priority";
"room_details_notifs" = "Notifications";
"room_details_mute_notifs" = "Mute notifications";
"room_details_direct_chat" = "Direct Chat";
"room_details_access_section"="Who can access this room?";
"room_details_access_section_for_dm"="Who can access this?";
"room_details_access_section_invited_only"="Only people who have been invited";
"room_details_access_section_anyone_apart_from_guest"="Anyone who knows the room's link, apart from guests";
"room_details_access_section_anyone_apart_from_guest_for_dm"="Anyone who knows the link, apart from guests";
"room_details_access_section_anyone"="Anyone who knows the room's link, including guests";
"room_details_access_section_anyone_for_dm"="Anyone who knows the link, including guests";
"room_details_access_section_no_address_warning" = "To link to a room it must have an address";
"room_details_access_section_directory_toggle"="List this room in room directory";
"room_details_access_section_directory_toggle_for_dm"="List in room directory";
"room_details_history_section"="Who can read history?";
"room_details_history_section_anyone"="Anyone";
"room_details_history_section_members_only"="Members only (since the point in time of selecting this option)";
"room_details_history_section_members_only_since_invited"="Members only (since they were invited)";
"room_details_history_section_members_only_since_joined"="Members only (since they joined)";
"room_details_history_section_prompt_title" = "Privacy warning";
"room_details_history_section_prompt_msg" = "Changes to who can read history will only apply to future messages in this room. The visibility of existing history will be unchanged.";
"room_details_addresses_section"="Addresses";
"room_details_no_local_addresses" = "This room has no local addresses";
"room_details_no_local_addresses_for_dm" = "This has no local addresses";
"room_details_new_address" = "Add new address";
"room_details_new_address_placeholder" = "Add new address (e.g. #foo%@)";
"room_details_addresses_invalid_address_prompt_title" = "Invalid alias format";
"room_details_addresses_invalid_address_prompt_msg" = "%@ is not a valid format for an alias";
"room_details_addresses_disable_main_address_prompt_title" = "Main address warning";
"room_details_addresses_disable_main_address_prompt_msg"="You will have no main address specified. The default main address for this room will be picked randomly";
"room_details_flair_section"="Show flair for communities";
"room_details_new_flair_placeholder" = "Add new community ID (e.g. +foo%@)";
"room_details_flair_invalid_id_prompt_title" = "Invalid format";
"room_details_flair_invalid_id_prompt_msg" = "%@ is not a valid identifier for a community";
"room_details_banned_users_section"="Banned users";
"room_details_advanced_section"="Advanced";
"room_details_advanced_room_id"="Room ID:";
"room_details_advanced_room_id_for_dm"="ID:";
"room_details_advanced_enable_e2e_encryption"="Enable encryption (warning: cannot be disabled again!)";
"room_details_advanced_e2e_encryption_enabled"="Encryption is enabled in this room";
"room_details_advanced_e2e_encryption_enabled_for_dm"="Encryption is enabled here";
"room_details_advanced_e2e_encryption_disabled"="Encryption is not enabled in this room.";
"room_details_advanced_e2e_encryption_disabled_for_dm"="Encryption is not enabled here.";
"room_details_advanced_e2e_encryption_blacklist_unverified_devices"="Encrypt to verified sessions only";
"room_details_fail_to_update_avatar" = "Fail to update the room photo";
"room_details_fail_to_update_room_name" = "Fail to update the room name";
"room_details_fail_to_update_topic" = "Fail to update the topic";
"room_details_fail_to_update_room_guest_access" = "Fail to update the room guest access";
"room_details_fail_to_update_room_join_rule" = "Fail to update the join rule";
"room_details_fail_to_update_room_directory_visibility" = "Fail to update the room directory visibility";
"room_details_fail_to_update_history_visibility" = "Fail to update the history visibility";
"room_details_fail_to_add_room_aliases" = "Fail to add the new room addresses";
"room_details_fail_to_remove_room_aliases" = "Fail to remove the room addresses";
"room_details_fail_to_update_room_canonical_alias" = "Fail to update the main address";
"room_details_fail_to_update_room_communities" = "Fail to update the related communities";
"room_details_fail_to_update_room_direct" = "Fail to update the direct flag of this room";
"room_details_fail_to_enable_encryption" = "Fail to enable encryption in this room";
"room_details_save_changes_prompt" = "Do you want to save changes?";
"room_details_set_main_address" = "Set as Main Address";
"room_details_unset_main_address" = "Unset as Main Address";
"room_details_copy_room_id" = "Copy Room ID";
"room_details_copy_room_address" = "Copy Room Address";
"room_details_copy_room_url" = "Copy Room URL";

// Room Notification Settings
"room_notifs_settings_notify_me_for" = "Notify me for";
"room_notifs_settings_all_messages" = "All Messages";
"room_notifs_settings_mentions_and_keywords" = "Mentions and Keywords only";
"room_notifs_settings_none" = "None";
"room_notifs_settings_done_action" = "Done";
"room_notifs_settings_cancel_action" = "Cancel";
"room_notifs_settings_manage_notifications" = "You can manage notifications in %@";
"room_notifs_settings_account_settings" = "Account settings";
"room_notifs_settings_encrypted_room_notice" = "Please note that mentions & keyword notifications are not available in encrypted rooms on mobile.";

// Group Details
"group_details_title" = "Community Details";
"group_details_home" = "Home";
"group_details_people" = "People";
"group_details_rooms" = "Rooms";

// Group Home
"group_home_one_member_format" = "1 member";
"group_home_multi_members_format" = "%tu members";
"group_home_one_room_format" = "1 room";
"group_home_multi_rooms_format" = "%tu rooms";
"group_invitation_format" = "%@ has invited you to join this community";

// Group participants
"group_participants_add_participant" = "Add participant";
"group_participants_leave_prompt_title" = "Leave group";
"group_participants_leave_prompt_msg" = "Are you sure you want to leave the group?";
"group_participants_remove_prompt_title" = "Confirmation";
"group_participants_remove_prompt_msg" = "Are you sure you want to remove %@ from this group?";
"group_participants_invite_prompt_title" = "Confirmation";
"group_participants_invite_prompt_msg" = "Are you sure you want to invite %@ to this group?";
"group_participants_filter_members" = "Filter community members";
"group_participants_invite_another_user" = "Search / invite by User ID or Name";
"group_participants_invite_malformed_id_title" = "Invite Error";
"group_participants_invite_malformed_id" = "Malformed ID. Should be a Matrix ID like '@localpart:domain'";
"group_participants_invited_section" = "INVITED";

// Group rooms
"group_rooms_filter_rooms" = "Filter community rooms";

// Read Receipts
"read_receipts_list" = "Read Receipts List";
"receipt_status_read" = "Read: ";

// Media picker
"media_picker_title" = "Media library";
"media_picker_library" = "Library";
"media_picker_select" = "Select";

// Image picker
"image_picker_action_camera" = "Take photo";
"image_picker_action_library" = "Choose from library";

// Directory
"directory_title" = "Directory";
"directory_server_picker_title" = "Select a directory";
"directory_server_all_rooms" = "All rooms on %@ server";
"directory_server_all_native_rooms" = "All native Matrix rooms";
"directory_server_type_homeserver" = "Type a homeserver to list public rooms from";
"directory_server_placeholder" = "matrix.org";

// Events formatter
"event_formatter_member_updates" = "%tu membership changes";
"event_formatter_widget_added" = "%@ widget added by %@";
"event_formatter_widget_removed" = "%@ widget removed by %@";
"event_formatter_jitsi_widget_added" = "VoIP conference added by %@";
"event_formatter_jitsi_widget_removed" = "VoIP conference removed by %@";
"event_formatter_rerequest_keys_part1_link" = "Re-request encryption keys";
"event_formatter_rerequest_keys_part2" = " from your other sessions.";
"event_formatter_message_edited_mention" = "(edited)";
"event_formatter_call_connecting" = "Connecting…";
"event_formatter_call_ringing" = "Ringing…";
"event_formatter_call_has_ended" = "Call ended";
"event_formatter_call_has_ended_with_time" = "Call ended • %@";
"event_formatter_call_incoming_voice" = "Incoming voice call";
"event_formatter_call_incoming_video" = "Incoming video call";
"event_formatter_call_active_voice" = "Active voice call";
"event_formatter_call_active_video" = "Active video call";
"event_formatter_call_you_declined" = "Call declined";
"event_formatter_call_missed_voice" = "Missed voice call";
"event_formatter_call_missed_video" = "Missed video call";
"event_formatter_call_connection_failed" = "Connection failed";
"event_formatter_call_back" = "Call back";
"event_formatter_call_decline" = "Decline";
"event_formatter_call_answer" = "Answer";
"event_formatter_call_retry" = "Retry";
"event_formatter_call_end_call" = "End call";
"event_formatter_group_call" = "Group call";
"event_formatter_group_call_join" = "Join";
"event_formatter_group_call_leave" = "Leave";
"event_formatter_group_call_incoming" = "%@ in %@";

// Events formatter with you
"event_formatter_widget_added_by_you" = "You added the widget: %@";
"event_formatter_widget_removed_by_you" = "You removed the widget: %@";
"event_formatter_jitsi_widget_added_by_you" = "You added VoIP conference";
"event_formatter_jitsi_widget_removed_by_you" = "You removed VoIP conference";

// Others
"or" = "or";
"you" = "You";
"today" = "Today";
"yesterday" = "Yesterday";
"network_offline_prompt" = "The Internet connection appears to be offline.";
"homeserver_connection_lost" = "Could not connect to the homeserver.";
"public_room_section_title" = "Public Rooms (at %@):";
"bug_report_prompt" = "The application has crashed last time. Would you like to submit a crash report?";
"rage_shake_prompt" = "You seem to be shaking the phone in frustration. Would you like to submit a bug report?";
"do_not_ask_again" = "Do not ask again";
"camera_access_not_granted" = "%@ doesn't have permission to use Camera, please change privacy settings";
"camera_unavailable" = "The camera is unavailable on your device";
"photo_library_access_not_granted" = "%@ doesn't have permission to access photo library, please change privacy settings";
"large_badge_value_k_format" = "%.1fK";
"room_does_not_exist" = "%@ does not exist";

// Call
"call_incoming_voice_prompt" = "Incoming voice call from %@";
"call_incoming_video_prompt" = "Incoming video call from %@";
"call_incoming_voice" = "Incoming call…";
"call_incoming_video" = "Incoming video call…";
"call_already_displayed" = "There is already a call in progress.";
"call_jitsi_error" = "Failed to join the conference call.";

"call_no_stun_server_error_title" ="Call failed due to misconfigured server";
"call_no_stun_server_error_message_1" ="Please ask the administrator of your homeserver %@ to configure a TURN server in order for calls to work reliably.";
"call_no_stun_server_error_message_2" ="Alternatively, you can try to use the public server at %@, but this will not be as reliable, and it will share your IP address with that server. You can also manage this in Settings";
"call_no_stun_server_error_use_fallback_button" = "Try using %@";

"call_actions_unhold" = "Resume";

// No VoIP support
"no_voip_title" = "Incoming call";
"no_voip" = "%@ is calling you but %@ does not support calls yet.\nYou can ignore this notification and answer the call from another device or you can reject it.";

// Analytics
"analytics_prompt_title" = "Help improve %@";
"analytics_prompt_message_new_user" = "Help us identify issues and improve %@ by sharing anonymous usage data. To understand how people use multiple devices, we’ll generate a random identifier, shared by your devices.";
"analytics_prompt_message_upgrade" = "You previously consented to share anonymous usage data with us. Now, to help understand how people use multiple devices, we’ll generate a random identifier, shared by your devices.";
/* Note: The placeholder is for the contents of analytics_prompt_terms_link_new_user */
"analytics_prompt_terms_new_user" = "You can read all our terms %@.";
"analytics_prompt_terms_link_new_user" = "here";
/* Note: The placeholder is for the contents of analytics_prompt_terms_link_upgrade */
"analytics_prompt_terms_upgrade" = "Read all our terms %@. Is that OK?";
"analytics_prompt_terms_link_upgrade" = "here";
/* Note: The word "don't" is formatted in bold */
"analytics_prompt_point_1" = "We <b>don't</b> record or profile any account data";
/* Note: The word "don't" is formatted in bold */
"analytics_prompt_point_2" = "We <b>don't</b> share information with third parties";
"analytics_prompt_point_3" = "You can turn this off anytime in settings";
"analytics_prompt_not_now" = "Not now";
"analytics_prompt_yes" = "Yes, that's fine";
"analytics_prompt_stop" = "Stop sharing";

// Crypto
"e2e_enabling_on_app_update" = "%@ now supports end-to-end encryption but you need to log in again to enable it.\n\nYou can do it now or later from the application settings.";
"e2e_need_log_in_again" = "You need to log back in to generate end-to-end encryption keys for this session and submit the public key to your homeserver.\nThis is a once off; sorry for the inconvenience.";

// Key backup wrong version
"e2e_key_backup_wrong_version_title" = "New Key Backup";
"e2e_key_backup_wrong_version" = "A new secure message key backup has been detected.\n\nIf this wasn’t you, set a new Security Phrase in Settings.";
"e2e_key_backup_wrong_version_button_settings" = "Settings";
"e2e_key_backup_wrong_version_button_wasme" = "It was me";

// Bug report
"bug_report_title" = "Bug Report";
"bug_report_description" = "Please describe the bug. What did you do? What did you expect to happen? What actually happened?";
"bug_crash_report_title" = "Crash Report";
"bug_crash_report_description" = "Please describe what you did before the crash:";
"bug_report_logs_description" = "In order to diagnose problems, logs from this client will be sent with this bug report. If you would prefer to only send the text above, please untick:";
"bug_report_send_logs" = "Send logs";
"bug_report_send_screenshot" = "Send screenshot";
"bug_report_progress_zipping" = "Collecting logs";
"bug_report_progress_uploading" = "Uploading report";
"bug_report_send" = "Send";
"bug_report_background_mode" = "Continue in background";

// Widget
"widget_no_integrations_server_configured" = "No integrations server configured";
"widget_integrations_server_failed_to_connect" = "Failed to connect to integrations server";
"widget_no_power_to_manage" = "You need permission to manage widgets in this room";
"widget_creation_failure" = "Widget creation has failed";
"widget_sticker_picker_no_stickerpacks_alert" = "You don't currently have any stickerpacks enabled.";
"widget_sticker_picker_no_stickerpacks_alert_add_now" = "Add some now?";
"widget_menu_refresh" = "Refresh";
"widget_menu_open_outside" = "Open in browser";
"widget_menu_revoke_permission" = "Revoke access for me";
"widget_menu_remove" = "Remove for everyone";

// Widget Integration Manager
"widget_integration_need_to_be_able_to_invite" = "You need to be able to invite users to do that.";
"widget_integration_unable_to_create" = "Unable to create widget.";
"widget_integration_failed_to_send_request" = "Failed to send request.";
"widget_integration_room_not_recognised" = "This room is not recognised.";
"widget_integration_positive_power_level" = "Power level must be positive integer.";
"widget_integration_must_be_in_room" = "You are not in this room.";
"widget_integration_no_permission_in_room" = "You do not have permission to do that in this room.";
"widget_integration_missing_room_id" = "Missing room_id in request.";
"widget_integration_missing_user_id" = "Missing user_id in request.";
"widget_integration_room_not_visible" = "Room %@ is not visible.";
"widget_integration_manager_disabled" = "You need to enable integration manager in settings";

// Widget Picker
"widget_picker_title" = "Integrations";
"widget_picker_manage_integrations" = "Manage integrations…";

// Room widget permissions
"room_widget_permission_title" = "Load Widget";
"room_widget_permission_creator_info_title" = "This widget was added by:";

"room_widget_permission_webview_information_title" = "Using it may set cookies and share data with %@:\n";

"room_widget_permission_information_title" = "Using it may share data with %@:\n";

"room_widget_permission_display_name_permission" = "Your display name";
"room_widget_permission_avatar_url_permission" = "Your avatar URL";
"room_widget_permission_user_id_permission" = "Your user ID";
"room_widget_permission_theme_permission" = "Your theme";
"room_widget_permission_widget_id_permission" = "Widget ID";
"room_widget_permission_room_id_permission" = "Room ID";

// Share extension
"share_extension_auth_prompt" = "Login in the main app to share content";
"share_extension_failed_to_encrypt" = "Failed to send. Check in the main app the encryption settings for this room";
"share_extension_low_quality_video_title" = "Video will be sent in low quality";
"share_extension_low_quality_video_message" = "Send in %@ for better quality, or send in low quality below.";
"share_extension_send_now" = "Send now";

// Room key request dialog
"e2e_room_key_request_title" = "Encryption key request";
"e2e_room_key_request_message_new_device" = "You added a new session '%@', which is requesting encryption keys.";
"e2e_room_key_request_message" = "Your unverified session '%@' is requesting encryption keys.";
"e2e_room_key_request_start_verification" = "Start verification…";
"e2e_room_key_request_share_without_verifying" = "Share without verifying";
"e2e_room_key_request_ignore_request" = "Ignore request";

// GDPR
"gdpr_consent_not_given_alert_message" = "To continue using the %@ homeserver you must review and agree to the terms and conditions.";
"gdpr_consent_not_given_alert_review_now_action" = "Review now";

// Service terms
"service_terms_modal_title_message" = "To continue, accept the below terms and conditions";
"service_terms_modal_accept_button" = "Accept";
"service_terms_modal_decline_button" = "Decline";
"service_terms_modal_footer" = "This can be disabled anytime in settings.";

"service_terms_modal_table_header_identity_server" = "IDENTITY SERVER TERMS";
"service_terms_modal_table_header_integration_manager" = "INTEGRATION MANAGER TERMS";
"service_terms_modal_description_identity_server" = "This will allow someone to find you if they have your phone number or email saved in their phone contacts.";
"service_terms_modal_description_integration_manager" = "This will allow you to use bots, bridges, widgets and sticker packs.";

// Alert explaining what an identity server / integration manager is.
"service_terms_modal_information_title_identity_server" = "Identity Server";
"service_terms_modal_information_title_integration_manager" = "Integration Manager";
"service_terms_modal_information_description_identity_server" = "An identity server helps you find your contacts, by looking up their phone number or email address, to see if they already have an account.";
"service_terms_modal_information_description_integration_manager" = "An integration manager lets you add features from third parties.";

"service_terms_modal_policy_checkbox_accessibility_hint" = "Check to accept %@";

// Deactivate account

"deactivate_account_title" = "Deactivate Account";

"deactivate_account_informations_part1" = "This will make your account permanently unusable. You will not be able to log in, and no one will be able to re-register the same user ID.  This will cause your account to leave all rooms it is participating in, and it will remove your account details from your identity server. ";
"deactivate_account_informations_part2_emphasize" = "This action is irreversible.";
"deactivate_account_informations_part3" = "\n\nDeactivating your account ";
"deactivate_account_informations_part4_emphasize" = "does not by default cause us to forget messages you have sent. ";
"deactivate_account_informations_part5" = "If you would like us to forget your messages, please tick the box below\n\nMessage visibility in Matrix is similar to email. Our forgetting your messages means that messages you have sent will not be shared with any new or unregistered users, but registered users who already have access to these messages will still have access to their copy.";

"deactivate_account_forget_messages_information_part1" = "Please forget all messages I have sent when my account is deactivated (";
"deactivate_account_forget_messages_information_part2_emphasize" = "Warning";
"deactivate_account_forget_messages_information_part3" = ": this will cause future users to see an incomplete view of conversations)";

"deactivate_account_validate_action" = "Deactivate account";

"deactivate_account_password_alert_title" = "Deactivate Account";
"deactivate_account_password_alert_message" = "To continue, please enter your password";

// Re-request confirmation dialog
"rerequest_keys_alert_title" = "Request Sent";
"rerequest_keys_alert_message" = "Please launch %@ on another device that can decrypt the message so it can send the keys to this session.";

// MARK: Secure backup setup

// Intro

"secure_key_backup_setup_intro_title" = "Secure Backup";
"secure_key_backup_setup_intro_info" = "Safeguard against losing access to encrypted messages & data by backing up encryption keys on your server.";

"secure_key_backup_setup_intro_use_security_key_title" = "Use a Security Key";
"secure_key_backup_setup_intro_use_security_key_info" = "Generate a security key to store somewhere safe like a password manager or a safe.";

"secure_key_backup_setup_intro_use_security_passphrase_title" = "Use a Security Phrase";
"secure_key_backup_setup_intro_use_security_passphrase_info" = "Enter a secret phrase only you know, and generate a key for backup.";

"secure_key_backup_setup_existing_backup_error_title" = "A backup for messages already exists";
"secure_key_backup_setup_existing_backup_error_info" = "Unlock it to reuse it in the secure backup or delete it to create a new messages backup in the secure backup.";
"secure_key_backup_setup_existing_backup_error_unlock_it" = "Unlock it";
"secure_key_backup_setup_existing_backup_error_delete_it" = "Delete it";


// Cancel

"secure_key_backup_setup_cancel_alert_title" = "Are your sure?";
"secure_key_backup_setup_cancel_alert_message" = "If you cancel now, you may lose encrypted messages & data if you lose access to your logins.\n\nYou can also set up Secure Backup & manage your keys in Settings.";

// Banner

"secure_backup_setup_banner_title" = "Secure Backup";
"secure_backup_setup_banner_subtitle" = "Safeguard against losing access to encrypted messages & data";


// MARK: Key backup setup

"key_backup_setup_title" = "Key Backup";

"key_backup_setup_skip_alert_title" = "Are you sure?";
"key_backup_setup_skip_alert_message" = "You may lose secure messages if you log out or lose your device.";
"key_backup_setup_skip_alert_skip_action" = "Skip";

// Intro

"key_backup_setup_intro_title" = "Never lose encrypted messages";
"key_backup_setup_intro_info" = "Messages in encrypted rooms are secured with end-to-end encryption. Only you and the recipient(s) have the keys to read these messages.\n\nSecurely back up your keys to avoid losing them.";
"key_backup_setup_intro_setup_action_without_existing_backup" = "Start using Key Backup";
"key_backup_setup_intro_setup_connect_action_with_existing_backup" = "Connect this device to Key Backup";
"key_backup_setup_intro_manual_export_info" = "(Advanced)";
"key_backup_setup_intro_manual_export_action" = "Manually export keys";

// Passphrase

"key_backup_setup_passphrase_title" = "Secure your backup with a Security Phrase";
"key_backup_setup_passphrase_info" = "We'll store an encrypted copy of your keys on our server. Protect your backup with a phrase to keep it secure.\n\nFor maximum security, this should be different from your account password.";
"key_backup_setup_passphrase_passphrase_title" = "Enter";
"key_backup_setup_passphrase_passphrase_placeholder" = "Enter phrase";
"key_backup_setup_passphrase_passphrase_valid" = "Great!";
"key_backup_setup_passphrase_passphrase_invalid" = "Try adding a word";
"key_backup_setup_passphrase_confirm_passphrase_title" = "Confirm";
"key_backup_setup_passphrase_confirm_passphrase_placeholder" = "Confirm phrase";
"key_backup_setup_passphrase_confirm_passphrase_valid" = "Great!";
"key_backup_setup_passphrase_confirm_passphrase_invalid" = "phrase doesn’t match";
"key_backup_setup_passphrase_set_passphrase_action" = "Set Phrase";
"key_backup_setup_passphrase_setup_recovery_key_info" = "Or, secure your backup with a Security Key, saving it somewhere safe.";
"key_backup_setup_passphrase_setup_recovery_key_action" = "(Advanced) Set up with Security Key";

// Success

"key_backup_setup_success_title" = "Success!";

// Success from passphrase
"key_backup_setup_success_from_passphrase_info" = "Your keys are being backed up.\n\nYour Security Key is a safety net - you can use it to restore access to your encrypted messages if you forget your passphrase.\n\nKeep your Security Key somewhere very secure, like a password manager (or a safe).";
"key_backup_setup_success_from_passphrase_save_recovery_key_action" = "Save Security Key";
"key_backup_setup_success_from_passphrase_done_action" = "Done";

// Success from recovery key
"key_backup_setup_success_from_recovery_key_info" = "Your keys are being backed up.\n\nMake a copy of this Security Key and keep it safe.";
"key_backup_setup_success_from_recovery_key_recovery_key_title" = "Security Key";
"key_backup_setup_success_from_recovery_key_make_copy_action" = "Make a Copy";
"key_backup_setup_success_from_recovery_key_made_copy_action" = "I've made a copy";

// Success from secure backup
"key_backup_setup_success_from_secure_backup_info" = "Your keys are being backed up.";

// MARK: Key backup recover

"key_backup_recover_title" = "Secure Messages";

"key_backup_recover_invalid_passphrase_title" = "Incorrect Security Phrase";
"key_backup_recover_invalid_passphrase" = "Backup could not be decrypted with this phrase: please verify that you entered the correct Security Phrase.";
"key_backup_recover_invalid_recovery_key_title" = "Security Key Mismatch";
"key_backup_recover_invalid_recovery_key" = "Backup could not be decrypted with this key: please verify that you entered the correct Security Key.";

// Recover from private key
"key_backup_recover_from_private_key_info" = "Restoring backup…";

// Recover from passphrase

"key_backup_recover_from_passphrase_info" = "Use your Security Phrase to unlock your secure message history";
"key_backup_recover_from_passphrase_passphrase_title" = "Enter";
"key_backup_recover_from_passphrase_passphrase_placeholder" = "Enter Phrase";
"key_backup_recover_from_passphrase_recover_action" = "Unlock History";

"key_backup_recover_from_passphrase_lost_passphrase_action_part1" = "Don’t know your Security Phrase? You can ";
"key_backup_recover_from_passphrase_lost_passphrase_action_part2" = "use your Security Key";
"key_backup_recover_from_passphrase_lost_passphrase_action_part3" = ".";

// Recover from recovery key

"key_backup_recover_from_recovery_key_info" = "Use your Security Key to unlock your secure message history";
"key_backup_recover_from_recovery_key_recovery_key_title" = "Enter";
"key_backup_recover_from_recovery_key_recovery_key_placeholder" = "Enter Security Key";
"key_backup_recover_from_recovery_key_recover_action" = "Unlock History";

"key_backup_recover_from_recovery_key_lost_recovery_key_action" = "Lost your Security Key You can set up a new one in settings.";

// Success

"key_backup_recover_success_info" = "Backup Restored!";
"key_backup_recover_done_action" = "Done";

// MARK: Sign out warning

"sign_out_existing_key_backup_alert_title" = "Are you sure you want to sign out?";
"sign_out_existing_key_backup_alert_sign_out_action" = "Sign out";

"sign_out_non_existing_key_backup_alert_title" = "You’ll lose access to your encrypted messages if you sign out now";
"sign_out_non_existing_key_backup_alert_setup_secure_backup_action" = "Start using Secure Backup";
"sign_out_non_existing_key_backup_alert_discard_key_backup_action" = "I don't want my encrypted messages";

"sign_out_non_existing_key_backup_sign_out_confirmation_alert_title" = "You'll lose your encrypted messages";
"sign_out_non_existing_key_backup_sign_out_confirmation_alert_message" = "You'll lose access to your encrypted messages unless you back up your keys before signing out.";
"sign_out_non_existing_key_backup_sign_out_confirmation_alert_sign_out_action" = "Sign out";
"sign_out_non_existing_key_backup_sign_out_confirmation_alert_backup_action" = "Backup";

"sign_out_key_backup_in_progress_alert_title" = "Key backup in progress. If you sign out now you’ll lose access to your encrypted messages.";
"sign_out_key_backup_in_progress_alert_discard_key_backup_action" = "I don't want my encrypted messages";
"sign_out_key_backup_in_progress_alert_cancel_action" = "I'll wait";

// MARK: - Device Verification
"key_verification_other_session_title" = "Verify session";
"key_verification_new_session_title" = "Verify your new session";
"key_verification_this_session_title" = "Verify this session";
"key_verification_user_title" = "Verify them";
"device_verification_security_advice_emoji" = "Compare the unique emoji, ensuring they appear in the same order.";
"device_verification_security_advice_number" = "Compare the numbers, ensuring they appear in the same order.";
"device_verification_cancelled" = "The other party cancelled the verification.";
"device_verification_cancelled_by_me" = "The verification has been cancelled. Reason: %@";
"device_verification_error_cannot_load_device" = "Cannot load session information.";

// Mark: Incoming
"device_verification_incoming_title" = "Incoming Verification Request";
"device_verification_incoming_description_1" = "Verify this session to mark it as trusted. Trusting sessions of partners gives you extra peace of mind when using end-to-end encrypted messages.";
"device_verification_incoming_description_2" = "Verifying this session will mark it as trusted, and also mark your session as trusted to the partner.";

// MARK: Start
"device_verification_start_title" = "Verify by comparing a short text string";
"device_verification_start_wait_partner" = "Waiting for partner to accept…";
"device_verification_start_use_legacy" = "Nothing appearing? Not all clients support interactive verification yet. Use legacy verification.";
"device_verification_start_verify_button" = "Begin Verifying";
"device_verification_start_use_legacy_action" = "Use Legacy Verification";

// MARK: Self verification start

// New login
"device_verification_self_verify_alert_title" = "New login. Was this you?";
"device_verification_self_verify_alert_message" = "Verify the new login accessing your account: %@";
"device_verification_self_verify_alert_validate_action" = "Verify";

"device_verification_self_verify_start_verify_action" = "Start verification";
"device_verification_self_verify_start_information" = "Use this session to verify your new one, granting it access to encrypted messages.";
"device_verification_self_verify_start_waiting" = "Waiting…";

// Current session

"key_verification_self_verify_current_session_alert_title" = "Verify this session";
"key_verification_self_verify_current_session_alert_message" = "Other users may not trust it.";
"key_verification_self_verify_current_session_alert_validate_action" = "Verify";

// Unverified sessions

"key_verification_self_verify_unverified_sessions_alert_title" = "Review where you're logged in";
"key_verification_self_verify_unverified_sessions_alert_message" = "Verify all your sessions to ensure your account & messages are safe.";
"key_verification_self_verify_unverified_sessions_alert_validate_action" = "Review";

// MARK: Self verification wait

"device_verification_self_verify_wait_title" = "Complete security";
"device_verification_self_verify_wait_new_sign_in_title" = "Verify this login";
"device_verification_self_verify_wait_information" = "Verify this session from one of your other sessions, granting it access to encrypted messages.\n\nUse the latest %@ on your other devices:";
"device_verification_self_verify_wait_additional_information" = "This works with %@ and other cross-signing capable Matrix clients.";
"device_verification_self_verify_wait_recover_secrets_without_passphrase" = "Use Security Key";
"device_verification_self_verify_wait_recover_secrets_with_passphrase" = "Use Security Phrase or Key";
"device_verification_self_verify_wait_recover_secrets_additional_information" = "If you can't access an existing session";
"device_verification_self_verify_wait_recover_secrets_checking_availability" = "Checking for other verification capabilities ...";

// MARK: Verify

"key_verification_verify_sas_title_emoji" = "Compare emoji";
"key_verification_verify_sas_title_number" = "Compare numbers";

"key_verification_verify_sas_cancel_action" = "They don't match";
"key_verification_verify_sas_validate_action" = "They match";

"key_verification_verify_sas_additional_information" = "For ultimate security, use another trusted means of communication or do this in person.";

// MARK: Manually Verify Device

"key_verification_manually_verify_device_title" = "Manually Verify by Text";
"key_verification_manually_verify_device_instruction" = "Confirm by comparing the following with the User Settings in your other session:";
"key_verification_manually_verify_device_name_title" = "Session name";
"key_verification_manually_verify_device_id_title" = "Session ID";
"key_verification_manually_verify_device_key_title" = "Session key";
"key_verification_manually_verify_device_additional_information" = "If they don't match, the security of your communication may be compromised.";
"key_verification_manually_verify_device_validate_action" = "Verify";

// Device

"device_verification_verify_wait_partner" = "Waiting for partner to confirm…";

// MARK: Verified

// Device

"device_verification_verified_title" = "Verified!";
"device_verification_verified_got_it_button" = "Got it";
"key_verification_verified_new_session_title" = "New session verified!";

"key_verification_verified_other_session_information" = "You can now read secure messages on your other session, and other users will know they can trust it.";
"key_verification_verified_new_session_information" = "You can now read secure messages on your new device, and other users will know they can trust it.";
"key_verification_verified_this_session_information" = "You can now read secure messages on this device, and other users will know they can trust it.";

// User

"key_verification_verified_user_information" = "Messages with this user are end-to-end encrypted and can't be read by third parties.";

// MARK: Emoji
"device_verification_emoji_dog" = "Dog";
"device_verification_emoji_cat" = "Cat";
"device_verification_emoji_lion" = "Lion";
"device_verification_emoji_horse" = "Horse";
"device_verification_emoji_unicorn" = "Unicorn";
"device_verification_emoji_pig" = "Pig";
"device_verification_emoji_elephant" = "Elephant";
"device_verification_emoji_rabbit" = "Rabbit";
"device_verification_emoji_panda" = "Panda";
"device_verification_emoji_rooster" = "Rooster";
"device_verification_emoji_penguin" = "Penguin";
"device_verification_emoji_turtle" = "Turtle";
"device_verification_emoji_fish" = "Fish";
"device_verification_emoji_octopus" = "Octopus";
"device_verification_emoji_butterfly" = "Butterfly";
"device_verification_emoji_flower" = "Flower";
"device_verification_emoji_tree" = "Tree";
"device_verification_emoji_cactus" = "Cactus";
"device_verification_emoji_mushroom" = "Mushroom";
"device_verification_emoji_globe" = "Globe";
"device_verification_emoji_moon" = "Moon";
"device_verification_emoji_cloud" = "Cloud";
"device_verification_emoji_fire" = "Fire";
"device_verification_emoji_banana" = "Banana";
"device_verification_emoji_apple" = "Apple";
"device_verification_emoji_strawberry" = "Strawberry";
"device_verification_emoji_corn" = "Corn";
"device_verification_emoji_pizza" = "Pizza";
"device_verification_emoji_cake" = "Cake";
"device_verification_emoji_heart" = "Heart";
"device_verification_emoji_smiley" = "Smiley";
"device_verification_emoji_robot" = "Robot";
"device_verification_emoji_hat" = "Hat";
"device_verification_emoji_glasses" = "Glasses";
"device_verification_emoji_spanner" = "Spanner";
"device_verification_emoji_santa" = "Santa";
"device_verification_emoji_thumbs up" = "Thumbs up";
"device_verification_emoji_umbrella" = "Umbrella";
"device_verification_emoji_hourglass" = "Hourglass";
"device_verification_emoji_clock" = "Clock";
"device_verification_emoji_gift" = "Gift";
"device_verification_emoji_light bulb" = "Light Bulb";
"device_verification_emoji_book" = "Book";
"device_verification_emoji_pencil" = "Pencil";
"device_verification_emoji_paperclip" = "Paperclip";
"device_verification_emoji_scissors" = "Scissors";
"device_verification_emoji_lock" = "Lock";
"device_verification_emoji_key" = "Key";
"device_verification_emoji_hammer" = "Hammer";
"device_verification_emoji_telephone" = "Telephone";
"device_verification_emoji_flag" = "Flag";
"device_verification_emoji_train" = "Train";
"device_verification_emoji_bicycle" = "Bicycle";
"device_verification_emoji_aeroplane" = "Aeroplane";
"device_verification_emoji_rocket" = "Rocket";
"device_verification_emoji_trophy" = "Trophy";
"device_verification_emoji_ball" = "Ball";
"device_verification_emoji_guitar" = "Guitar";
"device_verification_emoji_trumpet" = "Trumpet";
"device_verification_emoji_bell" = "Bell";
"device_verification_emoji_anchor" = "Anchor";
"device_verification_emoji_headphones" = "Headphones";
"device_verification_emoji_folder" = "Folder";
"device_verification_emoji_pin" = "Pin";

// MARK: File upload
"file_upload_error_title" = "File upload";
"file_upload_error_unsupported_file_type_message" = "File type not supported.";

// MARK: Emoji picker
"emoji_picker_title" = "Reactions";

"emoji_picker_people_category" = "Smileys & People";
"emoji_picker_nature_category" = "Animals & Nature";
"emoji_picker_foods_category" = "Food & Drink";
"emoji_picker_activity_category" = "Activities";
"emoji_picker_places_category" = "Travel & Places";
"emoji_picker_objects_category" = "Objects";
"emoji_picker_symbols_category" = "Symbols";
"emoji_picker_flags_category" = "Flags";

// MARK: Reaction history
"reaction_history_title" = "Reactions";


// Generic errors
"error_invite_3pid_with_no_identity_server" = "Add an identity server in your settings to invite by email.";
"error_not_supported_on_mobile" = "You can't do this from %@ mobile.";

// MARK: - Key Verification

"key_verification_bootstrap_not_setup_title" = "Error";
"key_verification_bootstrap_not_setup_message" = "You need to bootstrap cross-signing first.";

// Tiles

"key_verification_tile_request_incoming_title" = "Verification request";
"key_verification_tile_request_outgoing_title" = "Verification sent";

"key_verification_tile_request_status_data_loading" = "Data loading…";
"key_verification_tile_request_status_waiting" = "Waiting…";
"key_verification_tile_request_status_expired" = "Expired";
"key_verification_tile_request_status_cancelled_by_me" = "You cancelled";
"key_verification_tile_request_status_cancelled" = "%@ cancelled";
"key_verification_tile_request_status_accepted" = "You accepted";

"key_verification_tile_request_incoming_approval_accept" = "Accept";
"key_verification_tile_request_incoming_approval_decline" = "Decline";

"key_verification_tile_conclusion_done_title" = "Verified";
"key_verification_tile_conclusion_warning_title" = "Unstrusted sign in";

// Incoming key verification request

"key_verification_incoming_request_incoming_alert_message" = "%@ wants to verify";

// MARK: QR code

"key_verification_verify_qr_code_title" = "Verify by scanning";
"key_verification_verify_qr_code_information" = "Scan the code to securely verify each other.";
"key_verification_verify_qr_code_information_other_device" = "Scan the code below to verify:";
"key_verification_verify_qr_code_emoji_information" = "Verify by comparing unique emoji.";
"key_verification_verify_qr_code_scan_code_action" = "Scan their code";
"key_verification_verify_qr_code_scan_code_other_device_action" = "Scan with this device";
"key_verification_verify_qr_code_cannot_scan_action" = "Can't scan?";
"key_verification_verify_qr_code_start_emoji_action" = "Verify by emoji";

"key_verification_verify_qr_code_other_scan_my_code_title" = "Did the other user successfully scan the QR code?";

"key_verification_verify_qr_code_scan_other_code_success_title" = "Code validated!";
"key_verification_verify_qr_code_scan_other_code_success_message" = "QR code has been successfully validated.";

// MARK: Scan confirmation

// Scanning
"key_verification_scan_confirmation_scanning_title" = "Almost there! Waiting for confirmation…";
"key_verification_scan_confirmation_scanning_user_waiting_other" = "Waiting for %@…";
"key_verification_scan_confirmation_scanning_device_waiting_other" = "Waiting for other device…";

// Scanned
"key_verification_scan_confirmation_scanned_title" = "Almost there!";
"key_verification_scan_confirmation_scanned_user_information" = "Is %@ showing the same shield?";
"key_verification_scan_confirmation_scanned_device_information" = "Is the other device showing the same shield?";

// MARK: - User verification

// Start

"user_verification_start_verify_action" = "Start verification";
"user_verification_start_information_part1" = "For extra security, verify ";
"user_verification_start_information_part2" = " by checking a one-time code on both your devices.";
"user_verification_start_waiting_partner" = "Waiting for %@…";
"user_verification_start_additional_information" = "To be secure, do this in person or use another way to communicate.";

// Sessions list

"user_verification_sessions_list_user_trust_level_trusted_title" = "Trusted";
"user_verification_sessions_list_user_trust_level_warning_title" = "Warning";
"user_verification_sessions_list_user_trust_level_unknown_title" = "Unknown";
"user_verification_sessions_list_information" = "Messages with this user in this room are end-to-end encrypted and can’t be read by third parties.";
"user_verification_sessions_list_table_title" = "Sessions";
"user_verification_sessions_list_session_trusted" = "Trusted";
"user_verification_sessions_list_session_untrusted" = "Not trusted";

// Session details

"user_verification_session_details_trusted_title" = "Trusted";
"user_verification_session_details_untrusted_title" = "Not Trusted";

"user_verification_session_details_information_trusted_current_user" = "This session is trusted for secure messaging because you verified it:";
"user_verification_session_details_information_trusted_other_user_part1" = "This session is trusted for secure messaging because ";
"user_verification_session_details_information_trusted_other_user_part2" = " verified it:";

"user_verification_session_details_information_untrusted_current_user" = "Verify this session to mark it as trusted & grant it access to encrypted messages:";
"user_verification_session_details_information_untrusted_other_user" = " signed in using a new session:";

"user_verification_session_details_additional_information_untrusted_other_user" = "Until this user trusts this session, messages sent to and from it are labelled with warnings. Alternatively, you can manually verify it.";
"user_verification_session_details_additional_information_untrusted_current_user" = "If you didn’t sign in to this session, your account may be compromised.";

"user_verification_session_details_verify_action_current_user" = "Interactively Verify";
"user_verification_session_details_verify_action_current_user_manually" = "Manually Verify by Text";
"user_verification_session_details_verify_action_other_user" = "Manually verify";

// MARK: - Secrets recovery

"secrets_recovery_reset_action_part_1" = "Forgot or lost all recovery options? ";
"secrets_recovery_reset_action_part_2" = "Reset everything";

// Recover with passphrase

"secrets_recovery_with_passphrase_title" = "Security Phrase";
"secrets_recovery_with_passphrase_information_default" = "Access your secure message history and your cross-signing identity for verifying other sessions by entering your Security Phrase.";
"secrets_recovery_with_passphrase_information_verify_device" = "Use your Security Phrase to verify this device.";
"secrets_recovery_with_passphrase_passphrase_title" = "Enter";
"secrets_recovery_with_passphrase_passphrase_placeholder" = "Enter Security Phrase";
"secrets_recovery_with_passphrase_recover_action" = "Use Phrase";

"secrets_recovery_with_passphrase_lost_passphrase_action_part1" = "Don’t know your Security Phrase? You can ";
"secrets_recovery_with_passphrase_lost_passphrase_action_part2" = "use your Security Key";
"secrets_recovery_with_passphrase_lost_passphrase_action_part3" = ".";

"secrets_recovery_with_passphrase_invalid_passphrase_title" = "Unable to access secret storage";
"secrets_recovery_with_passphrase_invalid_passphrase_message" = "Please verify that you entered the correct Security Phrase.";

// Recover with key

"secrets_recovery_with_key_title" = "Security Key";
"secrets_recovery_with_key_information_default" = "Access your secure message history and your cross-signing identity for verifying other sessions by entering your Security Key.";
"secrets_recovery_with_key_information_verify_device" = "Use your Security Key to verify this device.";
"secrets_recovery_with_key_information_unlock_secure_backup_with_phrase" = "Enter your Security Phrase to continue.";
"secrets_recovery_with_key_information_unlock_secure_backup_with_key" = "Enter your Security Key to continue.";
"secrets_recovery_with_key_recovery_key_title" = "Enter";
"secrets_recovery_with_key_recovery_key_placeholder" = "Enter Security Key";
"secrets_recovery_with_key_recover_action" = "Use Key";

"secrets_recovery_with_key_invalid_recovery_key_title" = "Unable to access secret storage";
"secrets_recovery_with_key_invalid_recovery_key_message" = "Please verify that you entered the correct Security Key.";

// MARK: - Secrets set up

// Recovery Key

"secrets_setup_recovery_key_title" = "Save your Security Key";
"secrets_setup_recovery_key_information" = "Store your Security Key somewhere safe. It can be used to unlock your encrypted messages & data.";
"secrets_setup_recovery_key_loading" = "Loading…";
"secrets_setup_recovery_key_export_action" = "Save";
"secrets_setup_recovery_key_done_action" = "Done";

"secrets_setup_recovery_key_storage_alert_title" = "Keep it safe";
"secrets_setup_recovery_key_storage_alert_message" = "✓ Print it and store it somewhere safe\n✓ Save it on a USB key or backup drive\n✓ Copy it to your personal cloud storage";

// Recovery passphrase

"secrets_setup_recovery_passphrase_title" = "Set a Security Phrase";
"secrets_setup_recovery_passphrase_information" = "Enter a security phrase only you know, used to secure secrets on your server.";
"secrets_setup_recovery_passphrase_additional_information" = "Don't use your account password.";
"secrets_setup_recovery_passphrase_validate_action" = "Done";

"secrets_setup_recovery_passphrase_confirm_information" = "Enter your Security Phrase again to confirm it.";
"secrets_setup_recovery_passphrase_confirm_passphrase_title" = "Confirm";
"secrets_setup_recovery_passphrase_confirm_passphrase_placeholder" = "Confirm phrase";

"key_backup_setup_passphrase_confirm_passphrase_valid" = "Great!";
"key_backup_setup_passphrase_confirm_passphrase_invalid" = "Phrase doesn’t match";

"secrets_setup_recovery_passphrase_summary_title" = "Save your Security Phrase";
"secrets_setup_recovery_passphrase_summary_information" = "Remember your Security Phrase. It can be used to unlock your encrypted messages & data.";

// MARK: - Secrets reset

"secrets_reset_title" = "Reset everything";
"secrets_reset_information" = "Only do this if you have no other device you can verify this device with.";
"secrets_reset_warning_title" = "If you reset everything";
"secrets_reset_warning_message" = "You will restart with no history, no messages, trusted devices or trusted users.";
"secrets_reset_reset_action" = "Reset";
"secrets_reset_authentication_message" = "Enter your account password to confirm";

// MARK: - Cross-signing

// Banner

"cross_signing_setup_banner_title" = "Set up encryption";
"cross_signing_setup_banner_subtitle" = "Verify your other devices easier";

// MARK: - Major update

"major_update_title" = "Riot is now %@";
"major_update_information" = "We're excited to announce we've changed name! Your app is up to date and you're signed in to your account.";
"major_update_learn_more_action" = "Learn more";
"major_update_done_action" = "Got it";

// MARK: - PIN Protection

"pin_protection_choose_pin_welcome_after_login" = "Welcome back.";
"pin_protection_choose_pin_welcome_after_register" = "Welcome.";
"pin_protection_choose_pin" = "Create a PIN for security";
"pin_protection_confirm_pin" = "Confirm your PIN";
"pin_protection_confirm_pin_to_disable" = "Confirm PIN to disable PIN";
"pin_protection_confirm_pin_to_change" = "Confirm PIN to change PIN";
"pin_protection_enter_pin" = "Enter your PIN";
"pin_protection_forgot_pin" = "Forgot PIN";
"pin_protection_reset_alert_title" = "Reset PIN";
"pin_protection_reset_alert_message" = "To reset your PIN, you'll need to re-login and create a new one";
"pin_protection_reset_alert_action_reset" = "Reset";
"pin_protection_mismatch_error_title" = "PINs don't match";
"pin_protection_mismatch_error_message" = "Please try again";
"pin_protection_mismatch_too_many_times_error_message" = "If you can't remember your PIN, tap the forgot PIN button.";
"pin_protection_settings_section_header" = "PIN";
"pin_protection_settings_section_header_with_biometrics" = "PIN & %@";
"pin_protection_settings_section_footer" = "To reset your PIN, you'll need to re-login and create a new one.";
"pin_protection_settings_enabled_forced" = "PIN enabled";
"pin_protection_settings_enable_pin" = "Enable PIN";
"pin_protection_settings_change_pin" = "Change PIN";
"pin_protection_not_allowed_pin" = "For security reasons, this PIN isn’t available. Please try another PIN";
"pin_protection_explanatory" = "Setting up a PIN lets you protect data like messages and contacts, so only you can access them by entering the PIN at the start of the app.";
"pin_protection_kick_user_alert_message" = "Too many errors, you've been logged out";

// MARK: - Biometrics Protection

"biometrics_mode_touch_id" = "Touch ID";
"biometrics_mode_face_id" = "Face ID";
"biometrics_settings_enable_x" = "Enable %@";
"biometrics_setup_title_x" = "Enable %@";
"biometrics_setup_enable_button_title_x" = "Enable %@";
"biometrics_setup_subtitle" = "Save yourself time";

"biometrics_desetup_title_x" = "Disable %@";
"biometrics_desetup_disable_button_title_x" = "Disable %@";

"biometrics_usage_reason" = "Authentication is needed to access your app";
"biometrics_cant_unlocked_alert_title" = "Can't unlock app";
"biometrics_cant_unlocked_alert_message_x" = "To unlock, use %@ or log back in and enable %@ again";
"biometrics_cant_unlocked_alert_message_login" = "Log back in";
"biometrics_cant_unlocked_alert_message_retry" = "Retry";

// MARK: - Searchable Directory View Controller

"searchable_directory_create_new_room" = "Create a new room";
"searchable_directory_x_network" = "%@ Network";
"searchable_directory_search_placeholder" = "Name or ID";

// MARK: - Create Room

"create_room_title" = "New Room";
"create_room_section_header_name" = "Room name";
"create_room_placeholder_name" = "Name";
"create_room_section_header_topic" = "Room topic (optional)";
"create_room_placeholder_topic" = "Topic";
"create_room_section_header_encryption" = "Room encryption";
"create_room_enable_encryption" = "Enable Encryption";
"create_room_section_footer_encryption" = "Encryption can’t be disabled afterwards.";
"create_room_section_header_type" = "Room type";
"create_room_type_private" = "Private Room";
"create_room_type_public" = "Public Room";
"create_room_section_footer_type" = "People join a private room only with the room invitation.";
"create_room_show_in_directory" = "Show the room in the directory";
"create_room_section_header_address" = "Room address";
"create_room_placeholder_address" = "#testroom:matrix.org";

// MARK: - Room Info

"room_info_list_one_member" = "1 member";
"room_info_list_several_members" = "%@ members";
"room_info_list_section_other" = "Other";

// MARK: - Dial Pad
"dialpad_title" = "Dial pad";

// MARK: - Call Transfer
"call_transfer_title" = "Transfer";
"call_transfer_users" = "Users";
"call_transfer_dialpad" = "Dial pad";
"call_transfer_contacts_recent" = "Recent";
"call_transfer_contacts_all" = "All";
"call_transfer_error_title" = "Error";
"call_transfer_error_message" = "Call transfer failed";

// MARK: - Home

"home_empty_view_title" = "Welcome to %@,\n%@";
"home_empty_view_information" = "The all-in-one secure chat app for teams, friends and organisations. Tap the + button below to add people and rooms.";

// MARK: - Favourites

"favourites_empty_view_title" = "Favourite rooms and people";
"favourites_empty_view_information" = "You can favourite a few ways - the quickest is just to press and hold. Tap the star and they’ll automatically appear here for safe keeping.";

// MARK: - Invite friends

"invite_friends_action" = "Invite friends to %@";
"invite_friends_share_text" = "Hey, talk to me on %@: %@";

// Mark: - Room avatar view

"room_avatar_view_accessibility_label" = "avatar";
"room_avatar_view_accessibility_hint" = "Change room avatar";

// Mark: - Room creation introduction cell

"room_intro_cell_add_participants_action" = "Add people";

"room_intro_cell_information_room_sentence1_part1" = "This is the beginning of ";
"room_intro_cell_information_room_sentence1_part3" = ". ";

"room_intro_cell_information_room_with_topic_sentence2" = "Topic: %@";
"room_intro_cell_information_room_without_topic_sentence2_part1" = "Add a topic";
"room_intro_cell_information_room_without_topic_sentence2_part2" = " to let people know what this room is about.";

"room_intro_cell_information_dm_sentence1_part1" = "This is the beginning of your direct message with ";
"room_intro_cell_information_dm_sentence1_part3" = ". ";

"room_intro_cell_information_dm_sentence2" = "Only the two of you are in this conversation, no one else can join.";
"room_intro_cell_information_multiple_dm_sentence2" = "Only you are in this conversation, unless any of you invites someone to join.";

// Mark: - Spaces

"space_feature_unavailable_title" = "Spaces aren’t here yet";
"space_feature_unavailable_subtitle" = "Spaces aren't on iOS yet, but you can use them now on Web and Desktop";
"space_feature_unavailable_information" = "Spaces are a new way to group rooms and people.\n\nThey’ll be here soon. For now, if you join one on another platform, you will be able to access any rooms you join here.";

"space_beta_announce_badge" = "BETA";
"space_beta_announce_title" = "Spaces are coming soon";
"space_beta_announce_subtitle" = "The new version of communities";
"space_beta_announce_information" = "Spaces are a new way to group rooms and people. They’re not on iOS yet, but you can use them now on Web and Desktop.";

"spaces_home_space_title" = "Home";
"spaces_add_space_title" = "Create space";
"spaces_create_space_title" = "Create a space";
"spaces_left_panel_title" = "Spaces";
"leave_space_title" = "Leave %@";
"leave_space_message" = "Are you sure you want to leave %@? Do you also want to leave all rooms and spaces of this space?";
"leave_space_message_admin_warning" = "You are admin of this space, ensure that you have transferred admin right to another member before leaving.";
"leave_space_only_action" = "Don't leave any rooms";
"leave_space_and_all_rooms_action" = "Leave all rooms and spaces";
"spaces_explore_rooms" = "Explore rooms";
"spaces_suggested_room" = "Suggested";
"space_tag" = "space";
"spaces_empty_space_title" = "This space has no rooms (yet)";
"spaces_empty_space_detail" = "Some rooms may be hidden because they’re private and you need an invite.";
"spaces_no_result_found_title" = "No results found";
"spaces_no_room_found_detail" = "Some results may be hidden because they’re private and you need an invite to join them.";
"spaces_no_member_found_detail" = "Looking for someone not in %@? For now, you can invite them on web or desktop.";
"spaces_coming_soon_title" = "Coming soon";
"spaces_add_rooms_coming_soon_title" = "Adding rooms coming soon";
"spaces_invites_coming_soon_title" = "Invites coming soon";
"spaces_coming_soon_detail" = "This feature hasn’t been implemented here, but it’s on the way. For now, you can do that with %@ on your computer.";
"space_participants_action_remove" = "Remove from this space";
"space_participants_action_ban" = "Ban from this space";
"space_home_show_all_rooms" = "Show all rooms";

"space_private_join_rule" = "Private space";
"space_private_join_rule_detail" = "Invite only, best for yourself or teams";
"space_public_join_rule" = "Public space";
"space_public_join_rule_detail" = "Open to anyone, best for communities";

"space_topic" = "description";

// Mark: - Space Creation

"spaces_creation_hint" = "Spaces are a new way to group rooms and people.";
"spaces_creation_visibility_title" = "What type of space do you want to create?";
"spaces_creation_visibility_message" = "To join an existing space, you need an invite.";
"spaces_creation_footer" = "You can change this later";
"spaces_creation_settings_message" = "Add some details to help it stand out. You can change these at any point.";
"spaces_creation_address" = "Address";
"spaces_creation_empty_room_name_error" = "Name required";
"spaces_creation_address_default_message" = "Your space will be viewable at\n%@";
"spaces_creation_address_invalid_characters" = "%@\nhas invalid characters";
"spaces_creation_address_already_exists" = "%@\nalready exists";
"spaces_creation_public_space_title" = "Your public space";
"spaces_creation_private_space_title" = "Your private space";
"spaces_creation_cancel_title" = "Stop creating a space?";
"spaces_creation_cancel_message" = "Your progress will be lost.";

"spaces_creation_new_rooms_title" = "What are some discussions you’ll have?";
"spaces_creation_new_rooms_message" = "We’ll create a room for each one.";
"spaces_creation_new_rooms_room_name_title" = "Room name";
"spaces_creation_new_rooms_general" = "General";
"spaces_creation_new_rooms_random" = "Random";
"spaces_creation_new_rooms_support" = "Support";

"spaces_creation_email_invites_title" = "Invite your team";
"spaces_creation_email_invites_message" = "You can invite them later too.";
"spaces_creation_email_invites_email_title" = "Email";

"spaces_creation_sharing_type_title" = "Who are you working with?";
"spaces_creation_sharing_type_message" = "Make sure the right people have access %@. You can change this later.";
"spaces_creation_sharing_type_just_me_title" = "Just me";
"spaces_creation_sharing_type_just_me_detail" = "A private space to organise your rooms";
"spaces_creation_sharing_type_me_and_teammates_title" = "Me and teammates";
"spaces_creation_sharing_type_me_and_teammates_detail" = "A private space for you & your teammates";

"spaces_creation_add_rooms_title" = "What do you want to add?";
"spaces_creation_add_rooms_message" = "As this space is just for you, no one will be informed. You can add more later.";

"spaces_creation_invite_by_username" = "Invite by username";
"spaces_creation_invite_by_username_title" = "Invite your team";
"spaces_creation_invite_by_username_message" = "You can invite them later too.";

"spaces_creation_post_process_creating_space" = "Creating space";
"spaces_creation_post_process_creating_space_task" = "Creating %@";
"spaces_creation_post_process_uploading_avatar" = "Uploading avatar";
"spaces_creation_post_process_creating_room" = "Creating %@";
"spaces_creation_post_process_adding_rooms" = "Adding %@ rooms";
"spaces_creation_post_process_inviting_users" = "Inviting %@ users";

"spaces_creation_in_spacename" = "in %@";
"spaces_creation_in_spacename_plus_one" = "in %@ + 1 space";
"spaces_creation_in_spacename_plus_many" = "in %@ + %@ spaces";
"spaces_creation_in_many_spaces" = "in %@ spaces";
"spaces_creation_in_one_space" = "in 1 space";

// Mark: Avatar

"space_avatar_view_accessibility_label" = "avatar";
"space_avatar_view_accessibility_hint" = "Change space avatar";

// Mark: - User avatar view

"user_avatar_view_accessibility_label" = "avatar";
"user_avatar_view_accessibility_hint" = "Change user avatar";

// Mark: - Side menu

"side_menu_reveal_action_accessibility_label" = "Left panel";
"side_menu_action_invite_friends" = "Invite friends";
"side_menu_action_settings" = "Settings";
"side_menu_action_help" = "Help";
"side_menu_action_feedback" = "Feedback";
"side_menu_app_version" = "Version %@";

// Mark: - Voice Messages

"voice_message_release_to_send" = "Hold to record, release to send";
"voice_message_remaining_recording_time" = "%@s left";
"voice_message_stop_locked_mode_recording" = "Tap on your recording to stop or listen";
"voice_message_lock_screen_placeholder" = "Voice message";

// Mark: - Version check

"version_check_banner_title_supported" = "We’re ending support for iOS %@";
"version_check_banner_subtitle_supported" = "We will soon be ending support for %@ on iOS %@. To continue using %@ to its full potential, we advise you to upgrade your version of iOS.";

"version_check_banner_title_deprecated" = "We’re no longer supporting iOS %@";
"version_check_banner_subtitle_deprecated" = "We are no longer supporting %@ on iOS %@. To continue using %@ to its full potential, we advise you to upgrade your version of iOS.";

"version_check_modal_title_supported" = "We’re ending support for iOS %@";
"version_check_modal_subtitle_supported" = "We've been working on enhancing %@ for a faster and more polished experience. Unfortunately your current version of iOS is not compatible with some of those fixes and will no longer be supported.\nWe're advising you to upgrade your operating system to use %@ to its full potential.";
"version_check_modal_action_title_supported" = "Got it";

"version_check_modal_title_deprecated" = "We’re no longer supporting iOS %@";
"version_check_modal_subtitle_deprecated" = "We've been working on enhancing %@ for a faster and more polished experience. Unfortunately your current version of iOS is not  compatible with some of those fixes and is no longer supported.\nWe're advising you to upgrade your operating system to use %@ to its full potential.";
"version_check_modal_action_title_deprecated" = "Find out how";

// Mark: - Polls

"poll_edit_form_create_poll" = "Create poll";

"poll_edit_form_poll_question_or_topic" = "Poll question or topic";

"poll_edit_form_question_or_topic" = "Question or topic";

"poll_edit_form_input_placeholder" = "Write something";

"poll_edit_form_create_options" = "Create options";

"poll_edit_form_option_number" = "Option %lu";

"poll_edit_form_add_option" = "Add option";

"poll_edit_form_post_failure_title" = "Failed to post poll";

"poll_edit_form_post_failure_subtitle" = "Please try again";

"poll_timeline_one_vote" = "1 vote";

"poll_timeline_votes_count" = "%lu votes";

"poll_timeline_total_no_votes" = "No votes cast";

"poll_timeline_total_one_vote" = "1 vote cast";

"poll_timeline_total_votes" = "%lu votes cast";

"poll_timeline_total_one_vote_not_voted" = "1 vote cast. Vote to the see the results";

"poll_timeline_total_votes_not_voted" = "%lu votes cast. Vote to the see the results";

"poll_timeline_total_final_results_one_vote" = "Final results based on 1 vote";

"poll_timeline_total_final_results" = "Final results based on %lu votes";

"poll_timeline_vote_not_registered_title" = "Vote not registered";

"poll_timeline_vote_not_registered_subtitle" = "Sorry, your vote was not registered, please try again";

"poll_timeline_not_closed_title" = "Failed to end poll";

"poll_timeline_not_closed_subtitle" = "Please try again";

// MARK: - Location sharing

"location_sharing_title" = "Location";

"location_sharing_close_action" = "Close";

"location_sharing_share_action" = "Share";

"location_sharing_loading_map_error_title" = "%@ could not load the map. Please try again later.";

"location_sharing_locating_user_error_title" = "%@ could not access your location. Please try again later.";

"location_sharing_invalid_authorization_error_title" = "%@ does not have permission to access your location. You can enable access in Settings > Location";

"location_sharing_invalid_authorization_not_now" = "Not now";

"location_sharing_invalid_authorization_settings" = "Settings";

"location_sharing_open_apple_maps" = "Open in Apple Maps";

"location_sharing_open_google_maps" = "Open in Google Maps";

"location_sharing_settings_header" = "Location sharing";

"location_sharing_settings_toggle_title" = "Enable location sharing";<|MERGE_RESOLUTION|>--- conflicted
+++ resolved
@@ -66,13 +66,10 @@
 "less" = "Less";
 "open" = "Open";
 "done" = "Done";
-<<<<<<< HEAD
 "private" = "Private";
 "public" = "Public";
 "stop" = "Stop";
-=======
 "ok" = "OK";
->>>>>>> e2a7df1d
 
 // Call Bar
 "callbar_only_single_active" = "Tap to return to the call (%@)";
