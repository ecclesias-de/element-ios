/*
 Copyright 2015 OpenMarket Ltd
 Copyright 2017 Vector Creations Ltd

 Licensed under the Apache License, Version 2.0 (the "License");
 you may not use this file except in compliance with the License.
 You may obtain a copy of the License at

 http://www.apache.org/licenses/LICENSE-2.0

 Unless required by applicable law or agreed to in writing, software
 distributed under the License is distributed on an "AS IS" BASIS,
 WITHOUT WARRANTIES OR CONDITIONS OF ANY KIND, either express or implied.
 See the License for the specific language governing permissions and
 limitations under the License.
 */

// String for App Store
"store_short_description" = "Secure decentralised chat/VoIP";
"store_full_description" = "Element is a new type of messenger and collaboration app that:\n\n1. Puts you in control to preserve your privacy\n2. Lets you communicate with anyone in the Matrix network, and even beyond by integrating with apps such as Slack\n3. Protects you from advertising, datamining, backdoors and walled gardens\n4. Secures you through end-to-end encryption, with cross-signing to verify others\n\nElement is completely different from other messaging and collaboration apps because it is decentralised and open source.\n\nElement lets you self-host - or choose a host - so that you have privacy, ownership and control of your data and conversations. It gives you access to an open network; so you’re not just stuck speaking to other Element users only. And it is very secure.\n\nElement is able to do all this because it operates on Matrix - the standard for open, decentralised communication. \n\nElement puts you in control by letting you choose who hosts your conversations. From the Element app, you can choose to host in different ways:\n\n1. Get a free account on the matrix.org public server\n2. Self-host your account by running a server on your own hardware\n3. Sign up for an account on a custom server by simply subscribing to the Element Matrix Services hosting platform\n\nWhy choose Element?\n\nOWN YOUR DATA: You decide where to keep your data and messages. You own it and control it, not some MEGACORP that mines your data or gives access to third parties.\n\nOPEN MESSAGING AND COLLABORATION: You can chat with anyone else in the Matrix network, whether they’re using Element or another Matrix app, and even if they are using a different messaging system of the likes of Slack, IRC or XMPP.\n\nSUPER-SECURE: Real end-to-end encryption (only those in the conversation can decrypt messages), and cross-signing to verify the devices of conversation participants.\n\nCOMPLETE COMMUNICATION: Messaging, voice and video calls, file sharing, screen sharing and a whole bunch of integrations, bots and widgets. Build rooms, communities, stay in touch and get things done.\n\nEVERYWHERE YOU ARE: Stay in touch wherever you are with fully synchronised message history across all your devices and on the web at https://element.io/app.";
"store_promotional_text" = "Privacy-preserving chat and collaboration app, on an open network. Decentralised to put you in control. No datamining, no backdoors and no third party access.";

// Titles
"title_home" = "Home";
"title_favourites" = "Favourites";
"title_people" = "People";
"title_rooms" = "Rooms";
"title_groups" = "Communities";
"warning" = "Warning";

// Actions
"view" = "View";
"next" = "Next";
"back" = "Back";
"continue" = "Continue";
"create" = "Create";
"start" = "Start";
"leave" = "Leave";
"remove" = "Remove";
"invite" = "Invite";
"retry" = "Retry";
"on" = "On";
"off" = "Off";
"enable" = "Enable";
"cancel" = "Cancel";
"save" = "Save";
"join" = "Join";
"decline" = "Decline";
"accept" = "Accept";
"preview" = "Preview";
"camera" = "Camera";
"voice" = "Voice";
"video" = "Video";
"active_call" = "Active Call";
"active_call_details" = "Active Call (%@)";
"later" = "Later";
"rename" = "Rename";
"collapse" = "collapse";
"send_to" = "Send to %@";
"sending" = "Sending";
"close" = "Close";
"skip" = "Skip";
"joined" = "Joined";
"switch" = "Switch";
"more" = "More";
"less" = "Less";
"open" = "Open";
"done" = "Done";
"private" = "Private";
"public" = "Public";
"stop" = "Stop";
<<<<<<< HEAD
"new_word" = "New";
"existing" = "Existing";
"add" = "Add";
=======
>>>>>>> f9a1fdfe
"ok" = "OK";

// Call Bar
"callbar_only_single_active" = "Tap to return to the call (%@)";
"callbar_active_and_single_paused" = "1 active call (%@) · 1 paused call";
"callbar_active_and_multiple_paused" = "1 active call (%@) · %@ paused calls";
"callbar_only_single_paused" = "Paused call";
"callbar_only_multiple_paused" = "%@ paused calls";
"callbar_return" = "Return";
"callbar_only_single_active_group" = "Tap to Join the group call (%@)";

// Accessibility
"accessibility_checkbox_label" = "checkbox";
"accessibility_button_label" = "button";

// Onboarding
"onboarding_splash_register_button_title" = "Create account";
"onboarding_splash_login_button_title" = "I already have an account";
"onboarding_splash_page_1_title" = "Own your conversations.";
"onboarding_splash_page_1_message" = "Secure and independent communication that gives you the same level of privacy as a face-to-face conversation in your own home.";
"onboarding_splash_page_2_title" = "You’re in control.";
"onboarding_splash_page_2_message" = "Choose where your conversations are kept, giving you control and independence. Connected via Matrix.";
"onboarding_splash_page_3_title" = "Secure messaging.";
"onboarding_splash_page_3_message" = "End-to-end encrypted and no phone number required. No ads or datamining.";
"onboarding_splash_page_4_title_no_pun" = "Messaging for your team.";
"onboarding_splash_page_4_message" = "Element is also great for the workplace. It’s trusted by the world’s most secure organisations.";

// Authentication
"auth_login" = "Log in";
"auth_register" = "Register";
"auth_submit" = "Submit";
"auth_skip" = "Skip";
"auth_login_single_sign_on" = "Sign In";
"auth_send_reset_email" = "Send Reset Email";
"auth_return_to_login" = "Return to login screen";
"auth_user_id_placeholder" = "Email or user name";
"auth_password_placeholder" = "Password";
"auth_new_password_placeholder" = "New password";
"auth_user_name_placeholder" = "User name";
"auth_optional_email_placeholder" = "Email address (optional)";
"auth_email_placeholder" = "Email address";
"auth_optional_phone_placeholder" = "Phone number (optional)";
"auth_phone_placeholder" = "Phone number";
"auth_repeat_password_placeholder" = "Repeat password";
"auth_repeat_new_password_placeholder" = "Confirm your new password";
"auth_home_server_placeholder" = "URL (e.g. https://matrix.org)";
"auth_identity_server_placeholder" = "URL (e.g. https://vector.im)";
"auth_invalid_login_param" = "Incorrect username and/or password";
"auth_invalid_user_name" = "User names may only contain letters, numbers, dots, hyphens and underscores";
"auth_invalid_password" = "Password too short (min 6)";
"auth_invalid_email" = "This doesn't look like a valid email address";
"auth_invalid_phone" = "This doesn't look like a valid phone number";
"auth_missing_password" = "Missing password";
"auth_add_email_message_2" = "Set an email for account recovery, and later to be optionally discoverable by people who know you.";
"auth_add_phone_message_2" = "Set a phone, and later to be optionally discoverable by people who know you.";
"auth_add_email_phone_message_2" = "Set an email for account recovery. Use later email or phone to be optionally discoverable by people who know you.";
"auth_missing_email" = "Missing email address";
"auth_missing_phone" = "Missing phone number";
"auth_missing_email_or_phone" = "Missing email address or phone number";
"auth_email_in_use" = "This email address is already in use";
"auth_phone_in_use" = "This phone number is already in use";
"auth_email_is_required" = "No identity server is configured so you cannot add an email address in order to reset your password in the future.";
"auth_phone_is_required" = "No identity server is configured so you cannot add a phone number in order to reset your password in the future.";
"auth_untrusted_id_server" = "The identity server is not trusted";
"auth_password_dont_match" = "Passwords don't match";
"auth_username_in_use" = "Username in use";
"auth_forgot_password" = "Forgot password?";
"auth_forgot_password_error_no_configured_identity_server" = "No identity server is configured: add one to reset your password.";
"auth_email_not_found" = "Failed to send email: This email address was not found";
"auth_use_server_options" = "Use custom server options (advanced)";
"auth_email_validation_message" = "Please check your email to continue registration";
"auth_msisdn_validation_title" = "Verification Pending";
"auth_msisdn_validation_message" = "We\'ve sent an SMS with an activation code. Please enter this code below.";
"auth_msisdn_validation_error" = "Unable to verify phone number.";
"auth_recaptcha_message" = "This homeserver would like to make sure you are not a robot";
"auth_reset_password_message" = "To reset your password, enter the email address linked to your account:";
"auth_reset_password_missing_email" = "The email address linked to your account must be entered.";
"auth_reset_password_missing_password" = "A new password must be entered.";
"auth_reset_password_email_validation_message" = "An email has been sent to %@. Once you've followed the link it contains, click below.";
"auth_reset_password_next_step_button" = "I have verified my email address";
"auth_reset_password_error_unauthorized" = "Failed to verify email address: make sure you clicked the link in the email";
"auth_reset_password_error_not_found" = "Your email address does not appear to be associated with a Matrix ID on this homeserver.";
"auth_reset_password_error_is_required" = "No identity server is configured: add one in server options to reset your password.";
"auth_reset_password_success_message" = "Your password has been reset.\n\nYou have been logged out of all sessions and will no longer receive push notifications. To re-enable notifications, re-log in on each device.";
"auth_add_email_and_phone_warning" = "Registration with email and phone number at once is not supported yet until the api exists. Only the phone number will be taken into account. You may add your email to your profile in settings.";
"auth_accept_policies" = "Please review and accept the policies of this homeserver:";
"auth_autodiscover_invalid_response" = "Invalid homeserver discovery response";
"auth_softlogout_signed_out" = "You’re signed out";
"auth_softlogout_sign_in" = "Sign In";
"auth_softlogout_reason" = "Your homeserver (%1$@) admin has signed you out of your account %2$@ (%3$@).";
"auth_softlogout_recover_encryption_keys" = "Sign in to recover encryption keys stored exclusively on this device. You need them to read all of your secure messages on any device.";
"auth_softlogout_clear_data" = "Clear personal data";
"auth_softlogout_clear_data_message_1" = "Warning: Your personal data (including encryption keys) is still stored on this device.";
"auth_softlogout_clear_data_message_2" = "Clear it if you're finished using this device, or want to sign in to another account.";
"auth_softlogout_clear_data_button" = "Clear all data";
"auth_softlogout_clear_data_sign_out_title" = "Are you sure?";
"auth_softlogout_clear_data_sign_out_msg" = "Are you sure you want to clear all data currently stored on this device? Sign in again to access your account data and messages.";
"auth_softlogout_clear_data_sign_out" = "Sign out";

// Social login

"social_login_list_title_continue" = "Continue with";
"social_login_list_title_sign_in" = "Or";
"social_login_list_title_sign_up" = "Or";

"social_login_button_title_continue" = "Continue with %@";
"social_login_button_title_sign_in" = "Sign In with %@";
"social_login_button_title_sign_up" = "Sign Up with %@";

// Errors
"error_user_already_logged_in" = "It looks like you’re trying to connect to another homeserver. Do you want to sign out?";

// Chat creation
"room_creation_title" = "New Chat";
"room_creation_account" = "Account";
"room_creation_appearance" = "Appearance";
"room_creation_appearance_name" = "Name";
"room_creation_appearance_picture" = "Chat picture (optional)";
"room_creation_privacy" = "Privacy";
"room_creation_private_room" = "This chat is private";
"room_creation_public_room" = "This chat is public";
"room_creation_make_public" = "Make public";
"room_creation_make_public_prompt_title" = "Make this chat public?";
"room_creation_make_public_prompt_msg" = "Are you sure you want to make this chat public? Anyone can read your messages and join the chat.";
"room_creation_keep_private" = "Keep private";
"room_creation_make_private" = "Make private";
"room_creation_wait_for_creation" = "A room is already being created. Please wait.";
"room_creation_invite_another_user" = "User ID, name or email";
"room_creation_error_invite_user_by_email_without_identity_server" = "No identity server is configured so you cannot add a participant with an email.";
"room_creation_dm_error" = "We couldn't create your DM. Please check the users you want to invite and try again.";

// Room recents
"room_recents_directory_section" = "ROOM DIRECTORY";
"room_recents_favourites_section" = "FAVOURITES";
"room_recents_people_section" = "PEOPLE";
"room_recents_conversations_section" = "ROOMS";
"room_recents_no_conversation" = "No rooms";
"room_recents_low_priority_section" = "LOW PRIORITY";
"room_recents_server_notice_section" = "SYSTEM ALERTS";
"room_recents_invites_section" = "INVITES";
"room_recents_suggested_rooms_section" = "SUGGESTED ROOMS";
"room_recents_start_chat_with" = "Start chat";
"room_recents_create_empty_room" = "Create room";
"room_recents_join_room" = "Join room";
"room_recents_join_room_title" = "Join a room";
"room_recents_join_room_prompt" = "Type a room id or a room alias";
"room_recents_unknown_room_error_message" = "Can't find this room. Make sure it exists";

// People tab
"people_invites_section" = "INVITES";
"people_conversation_section" = "CONVERSATIONS";
"people_no_conversation" = "No conversations";

"people_empty_view_title" = "People";
"people_empty_view_information" = "Chat securely with anyone.
Tap the + to start adding people.";

// Rooms tab
"room_directory_no_public_room" = "No public rooms available";

"rooms_empty_view_title" = "Rooms";
"rooms_empty_view_information" = "Rooms are great for any group chat, private or public. Tap the + to find existing rooms, or make new ones.";

// Groups tab
"group_invite_section" = "INVITES";
"group_section" = "COMMUNITIES";

// Search
"search_rooms" = "Rooms";
"search_messages" = "Messages";
"search_people" = "People";
"search_files" = "Files";
"search_default_placeholder" = "Search";
"search_people_placeholder" = "Search by User ID, Name or email";
"search_no_result" = "No results";
"search_in_progress" = "Searching…";

// Directory
"directory_cell_title" = "Browse directory";
"directory_cell_description" = "%tu rooms";
"directory_search_results_title" = "Browse directory results";
"directory_search_results" = "%tu results found for %@";
"directory_search_results_more_than" = ">%tu results found for %@";
"directory_searching_title" = "Searching directory…";
"directory_search_fail" = "Failed to fetch data";

// Contacts
"contacts_address_book_section" = "LOCAL CONTACTS";
"contacts_address_book_matrix_users_toggle" = "Matrix users only";
"contacts_address_book_no_identity_server" = "No identity server configured";
"contacts_address_book_no_contact" = "No local contacts";
"contacts_address_book_permission_required" = "Permission required to access local contacts";
"contacts_address_book_permission_denied" = "You didn't allow %@ to access your local contacts";
"contacts_address_book_permission_denied_alert_title" = "Contacts disabled";
"contacts_address_book_permission_denied_alert_message" = "To enable contacts, go to your device settings.";
"contacts_user_directory_section" = "USER DIRECTORY";
"contacts_user_directory_offline_section" = "USER DIRECTORY (offline)";
"find_your_contacts_title" = "Start by listing your contacts";
"find_your_contacts_message" = "Let %@ show your contacts so you can quickly start chatting with those you know best.";
"find_your_contacts_button_title" = "Find your contacts";
"find_your_contacts_footer" = "This can be disabled anytime from settings.";
"find_your_contacts_identity_service_error" = "Unable to connect to the identity server.";

// Chat participants
"room_participants_title" = "Participants";
"room_participants_add_participant" = "Add participant";
"room_participants_one_participant" = "1 participant";
"room_participants_multi_participants" = "%d participants";
"room_participants_leave_prompt_title" = "Leave room";
"room_participants_leave_prompt_title_for_dm" = "Leave";
"room_participants_leave_prompt_msg" = "Are you sure you want to leave the room?";
"room_participants_leave_prompt_msg_for_dm" = "Are you sure you want to leave?";
"room_participants_remove_prompt_title" = "Confirmation";
"room_participants_remove_prompt_msg" = "Are you sure you want to remove %@ from this chat?";
"room_participants_remove_third_party_invite_prompt_msg" = "Are you sure you want to revoke this invite?";
"room_participants_invite_prompt_title" = "Confirmation";
"room_participants_invite_prompt_msg" = "Are you sure you want to invite %@ to this chat?";
"room_participants_invite_prompt_to_msg" = "Are you sure you want to invite %@ to %@?";
"room_participants_filter_room_members" = "Filter room members";
"room_participants_filter_room_members_for_dm" = "Filter members";
"room_participants_invite_another_user" = "Search / invite by User ID, Name or email";
"room_participants_invite_malformed_id_title" = "Invite Error";
"room_participants_invite_malformed_id" = "Malformed ID. Should be an email address or a Matrix ID like '@localpart:domain'";
"room_participants_invited_section" = "INVITED";
"room_participants_start_new_chat_error_using_user_email_without_identity_server" = "No identity server is configured so you cannot start a chat with a contact using an email.";

"room_participants_online" = "Online";
"room_participants_offline" = "Offline";
"room_participants_unknown" = "Unknown";
"room_participants_idle" = "Idle";
"room_participants_now" = "now";
"room_participants_ago" = "ago";

"room_participants_action_section_admin_tools" = "Admin tools";
"room_participants_action_section_direct_chats" = "Direct chats";
"room_participants_action_section_devices" = "Sessions";
"room_participants_action_section_other" = "Options";
"room_participants_action_section_security" = "Security";

"room_participants_action_invite" = "Invite";
"room_participants_action_leave" = "Leave this room";
"room_participants_action_remove" = "Remove from this room";
"room_participants_action_ban" = "Ban from this room";
"room_participants_action_unban" = "Unban";
"room_participants_action_ignore" = "Hide all messages from this user";
"room_participants_action_unignore" = "Show all messages from this user";
"room_participants_action_set_default_power_level" = "Reset to normal user";
"room_participants_action_set_moderator" = "Make moderator";
"room_participants_action_set_admin" = "Make admin";
"room_participants_action_start_new_chat" = "Start new chat";
"room_participants_action_start_voice_call" = "Start voice call";
"room_participants_action_start_video_call" = "Start video call";
"room_participants_action_mention" = "Mention";
"room_participants_action_security_status_verified" = "Verified";
"room_participants_action_security_status_verify" = "Verify";
"room_participants_action_security_status_complete_security" = "Complete security";
"room_participants_action_security_status_warning" = "Warning";
"room_participants_action_security_status_loading" = "Loading…";

"room_participants_security_loading" = "Loading…";
"room_participants_security_information_room_not_encrypted" = "Messages in this room are not end-to-end encrypted.";
"room_participants_security_information_room_not_encrypted_for_dm" = "Messages here are not end-to-end encrypted.";
"room_participants_security_information_room_encrypted" = "Messages in this room are end-to-end encrypted.\n\nYour messages are secured with locks and only you and the recipient have the unique keys to unlock them.";
"room_participants_security_information_room_encrypted_for_dm" = "Messages here are end-to-end encrypted.\n\nYour messages are secured with locks and only you and the recipient have the unique keys to unlock them.";

"room_member_power_level_admin_in" = "Admin in %@";
"room_member_power_level_moderator_in" = "Moderator in %@";
"room_member_power_level_custom_in" = "Custom (%@) in %@";

"room_member_power_level_short_admin" = "Admin";
"room_member_power_level_short_moderator" = "Mod";
"room_member_power_level_short_custom" = "Custom";

// MARK: - Chat

"room_slide_to_end_group_call" = "Slide to end the call for everyone";
"room_jump_to_first_unread" = "Jump to unread";
"room_accessiblity_scroll_to_bottom" = "Scroll to bottom";
"room_new_message_notification" = "%d new message";
"room_new_messages_notification" = "%d new messages";
"room_one_user_is_typing" = "%@ is typing…";
"room_two_users_are_typing" = "%@ & %@ are typing…";
"room_many_users_are_typing" = "%@, %@ & others are typing…";
"room_message_placeholder" = "Send a message (unencrypted)…";
"room_message_reply_to_placeholder" = "Send a reply (unencrypted)…";
"room_message_unable_open_link_error_message" = "Unable to open the link.";
"room_message_editing" = "Editing";
"room_message_replying_to" = "Replying to %@";
"room_do_not_have_permission_to_post" = "You do not have permission to post to this room";
"encrypted_room_message_placeholder" = "Send an encrypted message…";
"encrypted_room_message_reply_to_placeholder" = "Send an encrypted reply…";
"room_message_short_placeholder" = "Send a message…";
"room_message_reply_to_short_placeholder" = "Send a reply…";
"room_offline_notification" = "Connectivity to the server has been lost.";
"room_unsent_messages_notification" = "Messages failed to send.";
"room_unsent_messages_unknown_devices_notification" = "Message failed to send due to unknown sessions being present.";
"room_unsent_messages_cancel_title" = "Delete unsent messages";
"room_unsent_messages_cancel_message" = "Are you sure you want to delete all unsent messages in this room?";
"room_ongoing_conference_call" = "Ongoing conference call. Join as %@ or %@.";
"room_ongoing_conference_call_with_close" = "Ongoing conference call. Join as %@ or %@. %@ it.";
"room_ongoing_conference_call_close" = "Close";
"room_conference_call_no_power" = "You need permission to manage conference call in this room";
"room_prompt_resend" = "Resend all";
"room_prompt_cancel" = "cancel all";
"room_resend_unsent_messages" = "Resend unsent messages";
"room_delete_unsent_messages" = "Delete unsent messages";
"room_event_action_copy" = "Copy";
"room_event_action_quote" = "Quote";
"room_event_action_remove_poll" = "Remove poll";
"room_event_action_end_poll" = "End poll";
"room_event_action_redact" = "Remove";
"room_event_action_more" = "More";
"room_event_action_share" = "Share";
"room_event_action_forward" = "Forward";
"room_event_action_view_in_room" = "View in room";
"room_event_action_permalink" = "Copy link to message";
"room_event_action_view_source" = "View Source";
"room_event_action_view_decrypted_source" = "View Decrypted Source";
"room_event_action_report" = "Report content";
"room_event_action_report_prompt_reason" = "Reason for reporting this content";
"room_event_action_kick_prompt_reason" = "Reason for kicking this user";
"room_event_action_ban_prompt_reason" = "Reason for banning this user";
"room_event_action_report_prompt_ignore_user" = "Do you want to hide all messages from this user?";
"room_event_action_save" = "Save";
"room_event_action_resend" = "Resend";
"room_event_action_delete" = "Delete";
"room_event_action_delete_confirmation_title" = "Delete unsent message";
"room_event_action_delete_confirmation_message" = "Are you sure you want to delete this unsent message?";
"room_event_action_cancel_send" = "Cancel Send";
"room_event_action_cancel_download" = "Cancel Download";
"room_event_action_view_encryption" = "Encryption Information";
"room_event_action_reply" = "Reply";
"room_event_action_reply_in_thread" = "Thread";
"room_event_action_edit" = "Edit";
"room_event_action_reaction_show_all" = "Show all";
"room_event_action_reaction_show_less" = "Show less";
"room_event_action_reaction_history" = "Reaction history";
"room_event_copy_link_info" = "Link copied to clipboard.";
"room_warning_about_encryption" = "End-to-end encryption is in beta and may not be reliable.\n\nYou should not yet trust it to secure data.\n\nDevices will not yet be able to decrypt history from before they joined the room.\n\nEncrypted messages will not be visible on clients that do not yet implement encryption.";
"room_event_failed_to_send" = "Failed to send";
"room_action_camera" = "Take photo or video";
"room_action_send_photo_or_video" = "Send photo or video";
"room_action_send_sticker" = "Send sticker";
"room_action_send_file" = "Send file";
"room_action_reply" = "Reply";
"room_replacement_information" = "This room has been replaced and is no longer active.";
"room_replacement_link" = "The conversation continues here.";
"room_predecessor_information" = "This room is a continuation of another conversation.";
"room_predecessor_link" = "Tap here to see older messages.";
"room_resource_limit_exceeded_message_contact_1" = " Please ";
"room_resource_limit_exceeded_message_contact_2_link" = "contact your service administrator";
"room_resource_limit_exceeded_message_contact_3" = " to continue using this service.";
"room_resource_usage_limit_reached_message_1_default" = "This homeserver has exceeded one of its resource limits so ";
"room_resource_usage_limit_reached_message_1_monthly_active_user" = "This homeserver has hit its Monthly Active User limit so ";
"room_resource_usage_limit_reached_message_2" = "some users will not be able to log in.";
"room_resource_usage_limit_reached_message_contact_3" = " to get this limit increased.";
"room_message_edits_history_title" = "Message edits";
"room_accessibility_search" = "Search";
"room_accessibility_integrations" = "Integrations";
"room_accessibility_upload" = "Upload";
"room_accessibility_call" = "Call";
"room_accessibility_video_call" = "Video Call";
"room_accessibility_threads" = "Threads";
"room_accessibility_hangup" = "Hang up";
"room_accessibility_thread_more" = "More";
"room_place_voice_call" = "Voice call";
"room_open_dialpad" = "Dial pad";
"room_join_group_call" = "Join";
"room_no_privileges_to_create_group_call" = "You need to be an admin or a moderator to start a call.";

// MARK: Threads
"room_thread_title" = "Thread";
"thread_copy_link_to_thread" = "Copy link to thread";
"threads_title" = "Threads";
"threads_action_all_threads" = "All threads";
"threads_action_my_threads" = "My threads";
"threads_empty_title" = "Keep discussions organised with threads";
"threads_empty_info_all" = "Threads help keep your conversations on-topic and easy to track.";
"threads_empty_info_my" = "Reply to an ongoing thread or tap a message and use “Thread” to start a new one.";
"threads_empty_tip" = "Tip: Tap a message and use “Thread” to start one.";
"threads_empty_show_all_threads" = "Show all threads";
"message_from_a_thread" = "From a thread";

"media_type_accessibility_image" = "Image";
"media_type_accessibility_audio" = "Audio";
"media_type_accessibility_video" = "Video";
"media_type_accessibility_location" = "Location";
"media_type_accessibility_file" = "File";
"media_type_accessibility_sticker" = "Sticker";

"external_link_confirmation_title" = "Double-check this link";
"external_link_confirmation_message" = "The link %@ is taking you to another site: %@\n\nAre you sure you want to continue?";

"room_multiple_typing_notification" = "%@ and others";

// Unknown devices
"unknown_devices_alert_title" = "Room contains unknown sessions";
"unknown_devices_alert" = "This room contains unknown sessions which have not been verified.\nThis means there is no guarantee that the sessions belong to the users they claim to.\nWe recommend you go through the verification process for each session before continuing, but you can resend the message without verifying if you prefer.";
"unknown_devices_send_anyway" = "Send Anyway";
"unknown_devices_call_anyway" = "Call Anyway";
"unknown_devices_answer_anyway" = "Answer Anyway";
"unknown_devices_verify" = "Verify…";
"unknown_devices_title" = "Unknown sessions";

// Room Title
"room_title_new_room" = "New room";
"room_title_multiple_active_members" = "%@/%@ active members";
"room_title_one_active_member" = "%@/%@ active member";
"room_title_invite_members" = "Invite members";
"room_title_members" = "%@ members";
"room_title_one_member" = "1 member";

// Room Preview
"room_preview_invitation_format" = "You have been invited to join this room by %@";
"room_preview_subtitle" = "This is a preview of this room. Room interactions have been disabled.";
"room_preview_unlinked_email_warning" = "This invitation was sent to %@, which is not associated with this account. You may wish to login with a different account, or add this email to your account.";
"room_preview_try_join_an_unknown_room" = "You are trying to access %@. Would you like to join in order to participate in the discussion?";
"room_preview_try_join_an_unknown_room_default" = "a room";

// Settings
"settings_title" = "Settings";
"account_logout_all" = "Logout all accounts";

"settings_config_no_build_info" = "No build info";
"settings_mark_all_as_read" = "Mark all messages as read";
"settings_report_bug" = "Report bug";
"settings_clear_cache" = "Clear cache";
"settings_config_home_server" = "Homeserver is %@";
"settings_config_user_id" = "Logged in as %@";

"settings_user_settings" = "USER SETTINGS";
"settings_sending_media" = "SENDING IMAGES AND VIDEOS";
"settings_links" = "LINKS";
"settings_notifications" = "NOTIFICATIONS";
"settings_calls_settings" = "CALLS";
"settings_discovery_settings" = "DISCOVERY";
"settings_identity_server_settings" = "IDENTITY SERVER";
"settings_integrations" = "INTEGRATIONS";
"settings_user_interface" = "USER INTERFACE";
"settings_ignored_users" = "IGNORED USERS";
"settings_contacts" = "DEVICE CONTACTS";
"settings_phone_contacts" = "PHONE CONTACTS";
"settings_advanced" = "ADVANCED";
"settings_about" = "ABOUT";
"settings_labs" = "LABS";
"settings_flair" = "Show flair where allowed";
"settings_devices" = "SESSIONS";
"settings_cryptography" = "CRYPTOGRAPHY";
"settings_key_backup" = "KEY BACKUP";
"settings_deactivate_account" = "DEACTIVATE ACCOUNT";

"settings_sign_out" = "Sign Out";
"settings_sign_out_confirmation" = "Are you sure?";
"settings_sign_out_e2e_warn" = "You will lose your end-to-end encryption keys. That means you will no longer be able to read old messages in encrypted rooms on this device.";
"settings_profile_picture" = "Profile Picture";
"settings_display_name" = "Display Name";
"settings_first_name" = "First Name";
"settings_surname" = "Surname";
"settings_remove_prompt_title" = "Confirmation";
"settings_remove_email_prompt_msg" = "Are you sure you want to remove the email address %@?";
"settings_remove_phone_prompt_msg" = "Are you sure you want to remove the phone number %@?";
"settings_email_address" = "Email";
"settings_email_address_placeholder" = "Enter your email address";
"settings_add_email_address" = "Add email address";
"settings_phone_number" = "Phone";
"settings_add_phone_number" = "Add phone number";
"settings_change_password" = "Change password";
"settings_night_mode" = "Night Mode";
"settings_fail_to_update_profile" = "Fail to update profile";
"settings_three_pids_management_information_part1" = "Manage which email addresses or phone numbers you can use to log in or recover your account here. Control who can find you in ";
"settings_three_pids_management_information_part2" = "Discovery";
"settings_three_pids_management_information_part3" = ".";

"settings_confirm_media_size" = "Confirm size when sending";
"settings_confirm_media_size_description" = "When this is on, you’ll be asked to confirm what size images and videos will be sent as.";

"settings_security" = "SECURITY";

"settings_enable_push_notif" = "Notifications on this device";
"settings_device_notifications" = "Device notifications";
"settings_show_decrypted_content" = "Show decrypted content";
"settings_global_settings_info" = "Global notification settings are available on your %@ web client";
"settings_pin_rooms_with_missed_notif" = "Pin rooms with missed notifications";
"settings_pin_rooms_with_unread" = "Pin rooms with unread messages";
"settings_notifications_disabled_alert_title" = "Notifications disabled";
"settings_notifications_disabled_alert_message" = "To enable notifications, go to your device settings.";
"settings_default" = "Default Notifications";
"settings_mentions_and_keywords" = "Mentions and Keywords";
"settings_other" = "Other";
"settings_notify_me_for" = "Notify me for";
"settings_direct_messages" = "Direct messages";
"settings_encrypted_direct_messages" = "Encrypted direct messages";
"settings_group_messages" = "Group messages";
"settings_encrypted_group_messages" = "Encrypted group messages";
"settings_messages_containing_display_name" = "My display name";
"settings_messages_containing_user_name" = "My username";
"settings_messages_containing_at_room" = "@room";
"settings_messages_containing_keywords" = "Keywords";
"settings_room_invitations" = "Room invitations";
"settings_call_invitations" = "Call invitations";
"settings_messages_by_a_bot" = "Messages by a bot";
"settings_room_upgrades" = "Room upgrades";
"settings_your_keywords" = "Your Keywords";
"settings_new_keyword" = "Add new Keyword";
"settings_mentions_and_keywords_encryption_notice" = "You won’t get notifications for mentions & keywords in encrypted rooms on mobile.";

"settings_enable_callkit" = "Integrated calling";
"settings_callkit_info" = "Receive incoming calls on your lock screen. See your %@ calls in the system's call history. If iCloud is enabled, this call history will be shared with Apple.";
"settings_calls_stun_server_fallback_button" = "Allow fallback call assist server";
"settings_calls_stun_server_fallback_description" = "Allow fallback call assist server %@ when your homeserver does not offer one (your IP address would be shared during a call).";

"settings_integrations_allow_button" = "Manage integrations";
"settings_integrations_allow_description" = "Use an integration manager (%@) to manage bots, bridges, widgets and sticker packs.\n\nIntegration managers receive configuration data, and can modify widgets, send room invites and set power levels on your behalf.";

"settings_ui_language" = "Language";
"settings_ui_theme" = "Theme";
"settings_ui_theme_auto" = "Auto";
"settings_ui_theme_light" = "Light";
"settings_ui_theme_dark" = "Dark";
"settings_ui_theme_black" = "Black";
"settings_ui_theme_picker_title" = "Select a theme";
"settings_ui_theme_picker_message_invert_colours" = "\"Auto\" uses your device's \"Invert Colours\" settings";
"settings_ui_theme_picker_message_match_system_theme" = "\"Auto\" matches your device's system theme";

"settings_show_url_previews" = "Show website preview";
"settings_show_url_previews_description" = "Previews will only be shown in unencrypted rooms.";

"settings_unignore_user" = "Show all messages from %@?";

"settings_contacts_enable_sync" = "Find your contacts";
"settings_contacts_phonebook_country" = "Phonebook country";
"settings_contacts_enable_sync_description" = "This will use your identity server to connect you with your contacts, and help them find you.";

"settings_labs_e2e_encryption" = "End-to-End Encryption";
"settings_labs_e2e_encryption_prompt_message" = "To finish setting up encryption you must log in again.";
"settings_labs_create_conference_with_jitsi" = "Create conference calls with jitsi";
"settings_labs_message_reaction" = "React to messages with emoji";
"settings_labs_enable_ringing_for_group_calls" = "Ring for group calls";
"settings_labs_enabled_polls" = "Polls";
"settings_labs_enable_threads" = "Threaded messaging";

"settings_version" = "Version %@";
"settings_olm_version" = "Olm Version %@";
"settings_copyright" = "Copyright";
"settings_term_conditions" = "Terms & Conditions";
"settings_privacy_policy" = "Privacy Policy";
"settings_third_party_notices" = "Third-party Notices";
"settings_analytics_and_crash_data" = "Send crash and analytics data";
"settings_enable_rageshake" = "Rage shake to report bug";
"settings_clear_cache" = "Clear cache";

"settings_change_password" = "Change password";
"settings_old_password" = "old password";
"settings_new_password" = "new password";
"settings_confirm_password" = "confirm password";
"settings_fail_to_update_password" = "Fail to update password";
"settings_password_updated" = "Your password has been updated";

"settings_add_3pid_password_title_email" = "Add email address";
"settings_add_3pid_password_title_msidsn" = "Add phone number";
"settings_add_3pid_password_message" = "To continue, please enter your password";
"settings_add_3pid_invalid_password_message" = "Invalid credentials";

"settings_crypto_device_name" = "Session name: ";
"settings_crypto_device_id" = "\nSession ID: ";
"settings_crypto_device_key" = "\nSession key:\n";
"settings_crypto_export" = "Export keys";
"settings_crypto_blacklist_unverified_devices" = "Encrypt to verified sessions only";

"settings_deactivate_my_account" = "Deactivate my account";

"settings_key_backup_info" = "Encrypted messages are secured with end-to-end encryption. Only you and the recipient(s) have the keys to read these messages.";
"settings_key_backup_info_checking" = "Checking…";
"settings_key_backup_info_none" = "Your keys are not being backed up from this session.";
"settings_key_backup_info_signout_warning" = "Back up your keys before signing out to avoid losing them.";
"settings_key_backup_info_version" = "Key Backup Version: %@";
"settings_key_backup_info_algorithm" = "Algorithm: %@";
"settings_key_backup_info_valid" = "This session is backing up your keys.";
"settings_key_backup_info_not_valid" = "This session is not backing up your keys, but you do have an existing backup you can restore from and add to going forward.";
"settings_key_backup_info_progress" = "Backing up %@ keys…";
"settings_key_backup_info_progress_done" = "All keys backed up";

"settings_key_backup_info_trust_signature_unknown" = "Backup has a signature from session with ID: %@";
"settings_key_backup_info_trust_signature_valid" = "Backup has a valid signature from this session";
"settings_key_backup_info_trust_signature_valid_device_verified" = "Backup has a valid signature from %@";
"settings_key_backup_info_trust_signature_valid_device_unverified" = "Backup has a signature from %@";
"settings_key_backup_info_trust_signature_invalid_device_verified" = "Backup has an invalid signature from %@";
"settings_key_backup_info_trust_signature_invalid_device_unverified" = "Backup has an invalid signature from %@";

"settings_key_backup_button_create" = "Start using Key Backup";
"settings_key_backup_button_restore" = "Restore from Backup";
"settings_key_backup_button_delete" = "Delete Backup";
"settings_key_backup_button_connect" = "Connect this session to Key Backup";
"settings_key_backup_delete_confirmation_prompt_title" = "Delete Backup";
"settings_key_backup_delete_confirmation_prompt_msg" = "Are you sure? You will lose your encrypted messages if your keys are not backed up properly.";

"settings_devices_description" = "A session's public name is visible to people you communicate with";

"settings_discovery_no_identity_server" = "You are not currently using an identity server. To be discoverable by existing contacts you known, add one.";
"settings_discovery_terms_not_signed" = "Agree to the identity server (%@) Terms of Service to allow yourself to be discoverable by email address or phone number.";
"settings_discovery_accept_terms" = "Accept Identity Server Terms";
"settings_discovery_three_pids_management_information_part1" = "Manage which email addresses or phone numbers other users can use to discover you and use to invite you to rooms. Add or remove email addresses or phone numbers from this list in ";
"settings_discovery_three_pids_management_information_part2" = "User Settings";
"settings_discovery_three_pids_management_information_part3" = ".";
"settings_discovery_error_message" = "An error occured. Please retry.";

"settings_discovery_three_pid_details_title_email" = "Manage email";
"settings_discovery_three_pid_details_information_email" = "Manage preferences for this email address, which other users can use to discover you and use to invite you to rooms. Add or remove email addresses in Accounts.";
"settings_discovery_three_pid_details_title_phone_number" = "Manage phone number";
"settings_discovery_three_pid_details_information_phone_number" = "Manage preferences for this phone number, which other users can use to discover you and use to invite you to rooms. Add or remove phone numbers in Accounts.";

"settings_discovery_three_pid_details_share_action" = "Share";
"settings_discovery_three_pid_details_revoke_action" = "Revoke";
"settings_discovery_three_pid_details_cancel_email_validation_action" = "Cancel email validation";
"settings_discovery_three_pid_details_enter_sms_code_action" = "Enter SMS activation code";

"settings_identity_server_description" = "Using the identity server set above, you can discover and be discoverable by existing contacts you know.";
"settings_identity_server_no_is" = "No identity server configured";
"settings_identity_server_no_is_description" = "You are not currently using an identity server. To discover and be discoverable by existing contacts you know, add one above.";

"settings_show_NSFW_public_rooms" = "Show NSFW public rooms";

"settings_enable_room_message_bubbles" = "Message bubbles";

// Security settings
"security_settings_title" = "Security";
"security_settings_crypto_sessions" = "MY SESSIONS";
"security_settings_crypto_sessions_loading" = "Loading sessions…";
"security_settings_crypto_sessions_description_2" = "If you don’t recognise a login, change your password and reset Secure Backup.";

"security_settings_secure_backup" = "SECURE BACKUP";
"security_settings_secure_backup_description" =  "Back up your encryption keys with your account data in case you lose access to your sessions. Your keys will be secured with a unique Security Key.";
"security_settings_secure_backup_info_checking" = "Checking…";
"security_settings_secure_backup_info_valid" = "This session is backing up your keys.";
"security_settings_secure_backup_setup" = "Set up";
"security_settings_secure_backup_reset" = "Reset";
"security_settings_secure_backup_restore" = "Restore from Backup";
"security_settings_secure_backup_delete" = "Delete Backup";

"security_settings_backup" = "MESSAGE BACKUP";

"security_settings_crosssigning" = "CROSS-SIGNING";
"security_settings_crosssigning_info_not_bootstrapped" = "Cross-signing is not yet set up.";
"security_settings_crosssigning_info_exists" = "Your account has a cross-signing identity, but it is not yet trusted by this session. Complete security of this session.";
"security_settings_crosssigning_info_trusted" = "Cross-signing is enabled. You can trust other users and your other sessions based on cross-signing but you cannot cross-sign from this session because it does not have cross-signing private keys. Complete security of this session.";
"security_settings_crosssigning_info_ok" = "Cross-signing is ready for use.";
"security_settings_crosssigning_bootstrap" = "Set up";
"security_settings_crosssigning_reset" = "Reset";
"security_settings_crosssigning_complete_security" = "Complete security";

"security_settings_cryptography" = "CRYPTOGRAPHY";
"security_settings_export_keys_manually" = "Export keys manually";

"security_settings_advanced" = "ADVANCED";
"security_settings_blacklist_unverified_devices" = "Never send messages to untrusted sessions";
"security_settings_blacklist_unverified_devices_description" = "Verify all of a users sessions to mark them as trusted and send messages to them.";

"security_settings_complete_security_alert_title" = "Complete security";
"security_settings_complete_security_alert_message" = "You should complete security on your current session first.";

"security_settings_coming_soon" = "Sorry. This action is not available on %@ iOS yet. Please use another Matrix client to set it up. %@ iOS will use it.";
"security_settings_user_password_description" = "Confirm your identity by entering your account password";

// Manage session
"manage_session_title" = "Manage session";
"manage_session_info" = "SESSION INFO";
"manage_session_name" = "Session name";
"manage_session_trusted" = "Trusted by you";
"manage_session_not_trusted" = "Not trusted";
"manage_session_sign_out" = "Sign out of this session";

// AuthenticatedSessionViewControllerFactory
"authenticated_session_flow_not_supported" = "This app does not support the authentication mechanism on your homeserver.";

// Identity server settings
"identity_server_settings_title" = "Identity server";

"identity_server_settings_description" = "You are currently using %@ to discover and be discoverable by existing contacts you know.";
"identity_server_settings_no_is_description" = "You are not currently using an identity server. To discover and be discoverable by existing contacts, add one above.";

"identity_server_settings_place_holder" = "Enter an identity server";

"identity_server_settings_add" = "Add";
"identity_server_settings_change" = "Change";

"identity_server_settings_disconnect_info" = "Disconnecting from your identity server will mean you won’t be discoverable by other users and be able to invite others by email or phone.";
"identity_server_settings_disconnect" = "Disconnect";

"identity_server_settings_alert_no_terms_title" = "Identity server has no terms of services";
"identity_server_settings_alert_no_terms" = "The identity server you have chosen does not have any terms of service. Only continue if you trust the owner of the server.";

"identity_server_settings_alert_change_title" = "Change identity server";
"identity_server_settings_alert_change" = "Disconnect from the identity server %1$@ and connect to %2$@ instead?";

"identity_server_settings_alert_disconnect_title" = "Disconnect identity server";
"identity_server_settings_alert_disconnect" = "Disconnect from the identity server %@?";
"identity_server_settings_alert_disconnect_button" = "Disconnect";
"identity_server_settings_alert_disconnect_still_sharing_3pid" = "You are still sharing your personal data on the identity server %@.\n\nWe recommend that you remove your email addresses and phone numbers from the identity server before disconnecting.";
"identity_server_settings_alert_disconnect_still_sharing_3pid_button" = "Disconnect anyway";

"identity_server_settings_alert_error_terms_not_accepted" = "You must accept terms of %@ to set it as identity server.";
"identity_server_settings_alert_error_invalid_identity_server" = "%@ is not a valid identity server.";


// Room Details
"room_details_title" = "Room Details";
"room_details_title_for_dm" = "Details";
"room_details_people" = "Members";
"room_details_files" = "Uploads";
"room_details_search" = "Search room";
"room_details_integrations" = "Integrations";
"room_details_settings" = "Settings";
"room_details_photo" = "Room Photo";
"room_details_photo_for_dm" = "Photo";
"room_details_room_name" = "Room Name";
"room_details_room_name_for_dm" = "Name";
"room_details_topic" = "Topic";
"room_details_favourite_tag" = "Favourite";
"room_details_low_priority_tag" = "Low priority";
"room_details_notifs" = "Notifications";
"room_details_mute_notifs" = "Mute notifications";
"room_details_direct_chat" = "Direct Chat";
"room_details_access_section"="Who can access this room?";
"room_details_access_section_for_dm"="Who can access this?";
"room_details_access_section_invited_only"="Only people who have been invited";
"room_details_access_section_anyone_apart_from_guest"="Anyone who knows the room's link, apart from guests";
"room_details_access_section_anyone_apart_from_guest_for_dm"="Anyone who knows the link, apart from guests";
"room_details_access_section_anyone"="Anyone who knows the room's link, including guests";
"room_details_access_section_anyone_for_dm"="Anyone who knows the link, including guests";
"room_details_access_section_no_address_warning" = "To link to a room it must have an address";
"room_details_access_section_directory_toggle"="List this room in room directory";
"room_details_access_section_directory_toggle_for_dm"="List in room directory";
"room_details_history_section"="Who can read history?";
"room_details_history_section_anyone"="Anyone";
"room_details_history_section_members_only"="Members only (since the point in time of selecting this option)";
"room_details_history_section_members_only_since_invited"="Members only (since they were invited)";
"room_details_history_section_members_only_since_joined"="Members only (since they joined)";
"room_details_history_section_prompt_title" = "Privacy warning";
"room_details_history_section_prompt_msg" = "Changes to who can read history will only apply to future messages in this room. The visibility of existing history will be unchanged.";
"room_details_addresses_section"="Addresses";
"room_details_no_local_addresses" = "This room has no local addresses";
"room_details_no_local_addresses_for_dm" = "This has no local addresses";
"room_details_new_address" = "Add new address";
"room_details_new_address_placeholder" = "Add new address (e.g. #foo%@)";
"room_details_addresses_invalid_address_prompt_title" = "Invalid alias format";
"room_details_addresses_invalid_address_prompt_msg" = "%@ is not a valid format for an alias";
"room_details_addresses_disable_main_address_prompt_title" = "Main address warning";
"room_details_addresses_disable_main_address_prompt_msg"="You will have no main address specified. The default main address for this room will be picked randomly";
"room_details_flair_section"="Show flair for communities";
"room_details_new_flair_placeholder" = "Add new community ID (e.g. +foo%@)";
"room_details_flair_invalid_id_prompt_title" = "Invalid format";
"room_details_flair_invalid_id_prompt_msg" = "%@ is not a valid identifier for a community";
"room_details_banned_users_section"="Banned users";
"room_details_advanced_section"="Advanced";
"room_details_advanced_room_id"="Room ID:";
"room_details_advanced_room_id_for_dm"="ID:";
"room_details_advanced_enable_e2e_encryption"="Enable encryption (warning: cannot be disabled again!)";
"room_details_advanced_e2e_encryption_enabled"="Encryption is enabled in this room";
"room_details_advanced_e2e_encryption_enabled_for_dm"="Encryption is enabled here";
"room_details_advanced_e2e_encryption_disabled"="Encryption is not enabled in this room.";
"room_details_advanced_e2e_encryption_disabled_for_dm"="Encryption is not enabled here.";
"room_details_advanced_e2e_encryption_blacklist_unverified_devices"="Encrypt to verified sessions only";
"room_details_fail_to_update_avatar" = "Fail to update the room photo";
"room_details_fail_to_update_room_name" = "Fail to update the room name";
"room_details_fail_to_update_topic" = "Fail to update the topic";
"room_details_fail_to_update_room_guest_access" = "Fail to update the room guest access";
"room_details_fail_to_update_room_join_rule" = "Fail to update the join rule";
"room_details_fail_to_update_room_directory_visibility" = "Fail to update the room directory visibility";
"room_details_fail_to_update_history_visibility" = "Fail to update the history visibility";
"room_details_fail_to_add_room_aliases" = "Fail to add the new room addresses";
"room_details_fail_to_remove_room_aliases" = "Fail to remove the room addresses";
"room_details_fail_to_update_room_canonical_alias" = "Fail to update the main address";
"room_details_fail_to_update_room_communities" = "Fail to update the related communities";
"room_details_fail_to_update_room_direct" = "Fail to update the direct flag of this room";
"room_details_fail_to_enable_encryption" = "Fail to enable encryption in this room";
"room_details_save_changes_prompt" = "Do you want to save changes?";
"room_details_set_main_address" = "Set as Main Address";
"room_details_unset_main_address" = "Unset as Main Address";
"room_details_copy_room_id" = "Copy Room ID";
"room_details_copy_room_address" = "Copy Room Address";
"room_details_copy_room_url" = "Copy Room URL";

// Room Notification Settings
"room_notifs_settings_notify_me_for" = "Notify me for";
"room_notifs_settings_all_messages" = "All Messages";
"room_notifs_settings_mentions_and_keywords" = "Mentions and Keywords only";
"room_notifs_settings_none" = "None";
"room_notifs_settings_done_action" = "Done";
"room_notifs_settings_cancel_action" = "Cancel";
"room_notifs_settings_manage_notifications" = "You can manage notifications in %@";
"room_notifs_settings_account_settings" = "Account settings";
"room_notifs_settings_encrypted_room_notice" = "Please note that mentions & keyword notifications are not available in encrypted rooms on mobile.";

// Group Details
"group_details_title" = "Community Details";
"group_details_home" = "Home";
"group_details_people" = "People";
"group_details_rooms" = "Rooms";

// Group Home
"group_home_one_member_format" = "1 member";
"group_home_multi_members_format" = "%tu members";
"group_home_one_room_format" = "1 room";
"group_home_multi_rooms_format" = "%tu rooms";
"group_invitation_format" = "%@ has invited you to join this community";

// Group participants
"group_participants_add_participant" = "Add participant";
"group_participants_leave_prompt_title" = "Leave group";
"group_participants_leave_prompt_msg" = "Are you sure you want to leave the group?";
"group_participants_remove_prompt_title" = "Confirmation";
"group_participants_remove_prompt_msg" = "Are you sure you want to remove %@ from this group?";
"group_participants_invite_prompt_title" = "Confirmation";
"group_participants_invite_prompt_msg" = "Are you sure you want to invite %@ to this group?";
"group_participants_filter_members" = "Filter community members";
"group_participants_invite_another_user" = "Search / invite by User ID or Name";
"group_participants_invite_malformed_id_title" = "Invite Error";
"group_participants_invite_malformed_id" = "Malformed ID. Should be a Matrix ID like '@localpart:domain'";
"group_participants_invited_section" = "INVITED";

// Group rooms
"group_rooms_filter_rooms" = "Filter community rooms";

// Read Receipts
"read_receipts_list" = "Read Receipts List";
"receipt_status_read" = "Read: ";

// Media picker
"media_picker_title" = "Media library";
"media_picker_library" = "Library";
"media_picker_select" = "Select";

// Image picker
"image_picker_action_camera" = "Take photo";
"image_picker_action_library" = "Choose from library";

// Directory
"directory_title" = "Directory";
"directory_server_picker_title" = "Select a directory";
"directory_server_all_rooms" = "All rooms on %@ server";
"directory_server_all_native_rooms" = "All native Matrix rooms";
"directory_server_type_homeserver" = "Type a homeserver to list public rooms from";
"directory_server_placeholder" = "matrix.org";

// Events formatter
"event_formatter_member_updates" = "%tu membership changes";
"event_formatter_widget_added" = "%@ widget added by %@";
"event_formatter_widget_removed" = "%@ widget removed by %@";
"event_formatter_jitsi_widget_added" = "VoIP conference added by %@";
"event_formatter_jitsi_widget_removed" = "VoIP conference removed by %@";
"event_formatter_rerequest_keys_part1_link" = "Re-request encryption keys";
"event_formatter_rerequest_keys_part2" = " from your other sessions.";
"event_formatter_message_edited_mention" = "(edited)";
"event_formatter_call_connecting" = "Connecting…";
"event_formatter_call_ringing" = "Ringing…";
"event_formatter_call_has_ended" = "Call ended";
"event_formatter_call_has_ended_with_time" = "Call ended • %@";
"event_formatter_call_incoming_voice" = "Incoming voice call";
"event_formatter_call_incoming_video" = "Incoming video call";
"event_formatter_call_active_voice" = "Active voice call";
"event_formatter_call_active_video" = "Active video call";
"event_formatter_call_you_declined" = "Call declined";
"event_formatter_call_missed_voice" = "Missed voice call";
"event_formatter_call_missed_video" = "Missed video call";
"event_formatter_call_connection_failed" = "Connection failed";
"event_formatter_call_back" = "Call back";
"event_formatter_call_decline" = "Decline";
"event_formatter_call_answer" = "Answer";
"event_formatter_call_retry" = "Retry";
"event_formatter_call_end_call" = "End call";
"event_formatter_group_call" = "Group call";
"event_formatter_group_call_join" = "Join";
"event_formatter_group_call_leave" = "Leave";
"event_formatter_group_call_incoming" = "%@ in %@";
"event_formatter_message_deleted" = "Message deleted";

// Events formatter with you
"event_formatter_widget_added_by_you" = "You added the widget: %@";
"event_formatter_widget_removed_by_you" = "You removed the widget: %@";
"event_formatter_jitsi_widget_added_by_you" = "You added VoIP conference";
"event_formatter_jitsi_widget_removed_by_you" = "You removed VoIP conference";

// Others
"or" = "or";
"you" = "You";
"today" = "Today";
"yesterday" = "Yesterday";
"network_offline_prompt" = "The Internet connection appears to be offline.";
"homeserver_connection_lost" = "Could not connect to the homeserver.";
"public_room_section_title" = "Public Rooms (at %@):";
"bug_report_prompt" = "The application has crashed last time. Would you like to submit a crash report?";
"rage_shake_prompt" = "You seem to be shaking the phone in frustration. Would you like to submit a bug report?";
"do_not_ask_again" = "Do not ask again";
"camera_access_not_granted" = "%@ doesn't have permission to use Camera, please change privacy settings";
"camera_unavailable" = "The camera is unavailable on your device";
"photo_library_access_not_granted" = "%@ doesn't have permission to access photo library, please change privacy settings";
"large_badge_value_k_format" = "%.1fK";
"room_does_not_exist" = "%@ does not exist";

// Call
"call_incoming_voice_prompt" = "Incoming voice call from %@";
"call_incoming_video_prompt" = "Incoming video call from %@";
"call_incoming_voice" = "Incoming call…";
"call_incoming_video" = "Incoming video call…";
"call_already_displayed" = "There is already a call in progress.";
"call_jitsi_error" = "Failed to join the conference call.";

"call_no_stun_server_error_title" ="Call failed due to misconfigured server";
"call_no_stun_server_error_message_1" ="Please ask the administrator of your homeserver %@ to configure a TURN server in order for calls to work reliably.";
"call_no_stun_server_error_message_2" ="Alternatively, you can try to use the public server at %@, but this will not be as reliable, and it will share your IP address with that server. You can also manage this in Settings";
"call_no_stun_server_error_use_fallback_button" = "Try using %@";

"call_actions_unhold" = "Resume";

// No VoIP support
"no_voip_title" = "Incoming call";
"no_voip" = "%@ is calling you but %@ does not support calls yet.\nYou can ignore this notification and answer the call from another device or you can reject it.";

// Analytics
"analytics_prompt_title" = "Help improve %@";
"analytics_prompt_message_new_user" = "Help us identify issues and improve %@ by sharing anonymous usage data. To understand how people use multiple devices, we’ll generate a random identifier, shared by your devices.";
"analytics_prompt_message_upgrade" = "You previously consented to share anonymous usage data with us. Now, to help understand how people use multiple devices, we’ll generate a random identifier, shared by your devices.";
/* Note: The placeholder is for the contents of analytics_prompt_terms_link_new_user */
"analytics_prompt_terms_new_user" = "You can read all our terms %@.";
"analytics_prompt_terms_link_new_user" = "here";
/* Note: The placeholder is for the contents of analytics_prompt_terms_link_upgrade */
"analytics_prompt_terms_upgrade" = "Read all our terms %@. Is that OK?";
"analytics_prompt_terms_link_upgrade" = "here";
/* Note: The word "don't" is formatted in bold */
"analytics_prompt_point_1" = "We <b>don't</b> record or profile any account data";
/* Note: The word "don't" is formatted in bold */
"analytics_prompt_point_2" = "We <b>don't</b> share information with third parties";
"analytics_prompt_point_3" = "You can turn this off anytime in settings";
"analytics_prompt_not_now" = "Not now";
"analytics_prompt_yes" = "Yes, that's fine";
"analytics_prompt_stop" = "Stop sharing";

// Crypto
"e2e_enabling_on_app_update" = "%@ now supports end-to-end encryption but you need to log in again to enable it.\n\nYou can do it now or later from the application settings.";
"e2e_need_log_in_again" = "You need to log back in to generate end-to-end encryption keys for this session and submit the public key to your homeserver.\nThis is a once off; sorry for the inconvenience.";

// Key backup wrong version
"e2e_key_backup_wrong_version_title" = "New Key Backup";
"e2e_key_backup_wrong_version" = "A new secure message key backup has been detected.\n\nIf this wasn’t you, set a new Security Phrase in Settings.";
"e2e_key_backup_wrong_version_button_settings" = "Settings";
"e2e_key_backup_wrong_version_button_wasme" = "It was me";

// Bug report
"bug_report_title" = "Bug Report";
"bug_report_description" = "Please describe the bug. What did you do? What did you expect to happen? What actually happened?";
"bug_crash_report_title" = "Crash Report";
"bug_crash_report_description" = "Please describe what you did before the crash:";
"bug_report_logs_description" = "In order to diagnose problems, logs from this client will be sent with this bug report. If you would prefer to only send the text above, please untick:";
"bug_report_send_logs" = "Send logs";
"bug_report_send_screenshot" = "Send screenshot";
"bug_report_progress_zipping" = "Collecting logs";
"bug_report_progress_uploading" = "Uploading report";
"bug_report_send" = "Send";
"bug_report_background_mode" = "Continue in background";

// Widget
"widget_no_integrations_server_configured" = "No integrations server configured";
"widget_integrations_server_failed_to_connect" = "Failed to connect to integrations server";
"widget_no_power_to_manage" = "You need permission to manage widgets in this room";
"widget_creation_failure" = "Widget creation has failed";
"widget_sticker_picker_no_stickerpacks_alert" = "You don't currently have any stickerpacks enabled.";
"widget_sticker_picker_no_stickerpacks_alert_add_now" = "Add some now?";
"widget_menu_refresh" = "Refresh";
"widget_menu_open_outside" = "Open in browser";
"widget_menu_revoke_permission" = "Revoke access for me";
"widget_menu_remove" = "Remove for everyone";

// Widget Integration Manager
"widget_integration_need_to_be_able_to_invite" = "You need to be able to invite users to do that.";
"widget_integration_unable_to_create" = "Unable to create widget.";
"widget_integration_failed_to_send_request" = "Failed to send request.";
"widget_integration_room_not_recognised" = "This room is not recognised.";
"widget_integration_positive_power_level" = "Power level must be positive integer.";
"widget_integration_must_be_in_room" = "You are not in this room.";
"widget_integration_no_permission_in_room" = "You do not have permission to do that in this room.";
"widget_integration_missing_room_id" = "Missing room_id in request.";
"widget_integration_missing_user_id" = "Missing user_id in request.";
"widget_integration_room_not_visible" = "Room %@ is not visible.";
"widget_integration_manager_disabled" = "You need to enable integration manager in settings";

// Widget Picker
"widget_picker_title" = "Integrations";
"widget_picker_manage_integrations" = "Manage integrations…";

// Room widget permissions
"room_widget_permission_title" = "Load Widget";
"room_widget_permission_creator_info_title" = "This widget was added by:";

"room_widget_permission_webview_information_title" = "Using it may set cookies and share data with %@:\n";

"room_widget_permission_information_title" = "Using it may share data with %@:\n";

"room_widget_permission_display_name_permission" = "Your display name";
"room_widget_permission_avatar_url_permission" = "Your avatar URL";
"room_widget_permission_user_id_permission" = "Your user ID";
"room_widget_permission_theme_permission" = "Your theme";
"room_widget_permission_widget_id_permission" = "Widget ID";
"room_widget_permission_room_id_permission" = "Room ID";

// Share extension
"share_extension_auth_prompt" = "Login in the main app to share content";
"share_extension_failed_to_encrypt" = "Failed to send. Check in the main app the encryption settings for this room";
"share_extension_low_quality_video_title" = "Video will be sent in low quality";
"share_extension_low_quality_video_message" = "Send in %@ for better quality, or send in low quality below.";
"share_extension_send_now" = "Send now";

// Room key request dialog
"e2e_room_key_request_title" = "Encryption key request";
"e2e_room_key_request_message_new_device" = "You added a new session '%@', which is requesting encryption keys.";
"e2e_room_key_request_message" = "Your unverified session '%@' is requesting encryption keys.";
"e2e_room_key_request_start_verification" = "Start verification…";
"e2e_room_key_request_share_without_verifying" = "Share without verifying";
"e2e_room_key_request_ignore_request" = "Ignore request";

// GDPR
"gdpr_consent_not_given_alert_message" = "To continue using the %@ homeserver you must review and agree to the terms and conditions.";
"gdpr_consent_not_given_alert_review_now_action" = "Review now";

// Service terms
"service_terms_modal_title_message" = "To continue, accept the below terms and conditions";
"service_terms_modal_accept_button" = "Accept";
"service_terms_modal_decline_button" = "Decline";
"service_terms_modal_footer" = "This can be disabled anytime in settings.";

"service_terms_modal_table_header_identity_server" = "IDENTITY SERVER TERMS";
"service_terms_modal_table_header_integration_manager" = "INTEGRATION MANAGER TERMS";
"service_terms_modal_description_identity_server" = "This will allow someone to find you if they have your phone number or email saved in their phone contacts.";
"service_terms_modal_description_integration_manager" = "This will allow you to use bots, bridges, widgets and sticker packs.";

// Alert explaining what an identity server / integration manager is.
"service_terms_modal_information_title_identity_server" = "Identity Server";
"service_terms_modal_information_title_integration_manager" = "Integration Manager";
"service_terms_modal_information_description_identity_server" = "An identity server helps you find your contacts, by looking up their phone number or email address, to see if they already have an account.";
"service_terms_modal_information_description_integration_manager" = "An integration manager lets you add features from third parties.";

"service_terms_modal_policy_checkbox_accessibility_hint" = "Check to accept %@";

// Deactivate account

"deactivate_account_title" = "Deactivate Account";

"deactivate_account_informations_part1" = "This will make your account permanently unusable. You will not be able to log in, and no one will be able to re-register the same user ID.  This will cause your account to leave all rooms it is participating in, and it will remove your account details from your identity server. ";
"deactivate_account_informations_part2_emphasize" = "This action is irreversible.";
"deactivate_account_informations_part3" = "\n\nDeactivating your account ";
"deactivate_account_informations_part4_emphasize" = "does not by default cause us to forget messages you have sent. ";
"deactivate_account_informations_part5" = "If you would like us to forget your messages, please tick the box below\n\nMessage visibility in Matrix is similar to email. Our forgetting your messages means that messages you have sent will not be shared with any new or unregistered users, but registered users who already have access to these messages will still have access to their copy.";

"deactivate_account_forget_messages_information_part1" = "Please forget all messages I have sent when my account is deactivated (";
"deactivate_account_forget_messages_information_part2_emphasize" = "Warning";
"deactivate_account_forget_messages_information_part3" = ": this will cause future users to see an incomplete view of conversations)";

"deactivate_account_validate_action" = "Deactivate account";

"deactivate_account_password_alert_title" = "Deactivate Account";
"deactivate_account_password_alert_message" = "To continue, please enter your password";

// Re-request confirmation dialog
"rerequest_keys_alert_title" = "Request Sent";
"rerequest_keys_alert_message" = "Please launch %@ on another device that can decrypt the message so it can send the keys to this session.";

// MARK: Secure backup setup

// Intro

"secure_key_backup_setup_intro_title" = "Secure Backup";
"secure_key_backup_setup_intro_info" = "Safeguard against losing access to encrypted messages & data by backing up encryption keys on your server.";

"secure_key_backup_setup_intro_use_security_key_title" = "Use a Security Key";
"secure_key_backup_setup_intro_use_security_key_info" = "Generate a security key to store somewhere safe like a password manager or a safe.";

"secure_key_backup_setup_intro_use_security_passphrase_title" = "Use a Security Phrase";
"secure_key_backup_setup_intro_use_security_passphrase_info" = "Enter a secret phrase only you know, and generate a key for backup.";

"secure_key_backup_setup_existing_backup_error_title" = "A backup for messages already exists";
"secure_key_backup_setup_existing_backup_error_info" = "Unlock it to reuse it in the secure backup or delete it to create a new messages backup in the secure backup.";
"secure_key_backup_setup_existing_backup_error_unlock_it" = "Unlock it";
"secure_key_backup_setup_existing_backup_error_delete_it" = "Delete it";


// Cancel

"secure_key_backup_setup_cancel_alert_title" = "Are your sure?";
"secure_key_backup_setup_cancel_alert_message" = "If you cancel now, you may lose encrypted messages & data if you lose access to your logins.\n\nYou can also set up Secure Backup & manage your keys in Settings.";

// Banner

"secure_backup_setup_banner_title" = "Secure Backup";
"secure_backup_setup_banner_subtitle" = "Safeguard against losing access to encrypted messages & data";


// MARK: Key backup setup

"key_backup_setup_title" = "Key Backup";

"key_backup_setup_skip_alert_title" = "Are you sure?";
"key_backup_setup_skip_alert_message" = "You may lose secure messages if you log out or lose your device.";
"key_backup_setup_skip_alert_skip_action" = "Skip";

// Intro

"key_backup_setup_intro_title" = "Never lose encrypted messages";
"key_backup_setup_intro_info" = "Messages in encrypted rooms are secured with end-to-end encryption. Only you and the recipient(s) have the keys to read these messages.\n\nSecurely back up your keys to avoid losing them.";
"key_backup_setup_intro_setup_action_without_existing_backup" = "Start using Key Backup";
"key_backup_setup_intro_setup_connect_action_with_existing_backup" = "Connect this device to Key Backup";
"key_backup_setup_intro_manual_export_info" = "(Advanced)";
"key_backup_setup_intro_manual_export_action" = "Manually export keys";

// Passphrase

"key_backup_setup_passphrase_title" = "Secure your backup with a Security Phrase";
"key_backup_setup_passphrase_info" = "We'll store an encrypted copy of your keys on our server. Protect your backup with a phrase to keep it secure.\n\nFor maximum security, this should be different from your account password.";
"key_backup_setup_passphrase_passphrase_title" = "Enter";
"key_backup_setup_passphrase_passphrase_placeholder" = "Enter phrase";
"key_backup_setup_passphrase_passphrase_valid" = "Great!";
"key_backup_setup_passphrase_passphrase_invalid" = "Try adding a word";
"key_backup_setup_passphrase_confirm_passphrase_title" = "Confirm";
"key_backup_setup_passphrase_confirm_passphrase_placeholder" = "Confirm phrase";
"key_backup_setup_passphrase_confirm_passphrase_valid" = "Great!";
"key_backup_setup_passphrase_confirm_passphrase_invalid" = "phrase doesn’t match";
"key_backup_setup_passphrase_set_passphrase_action" = "Set Phrase";
"key_backup_setup_passphrase_setup_recovery_key_info" = "Or, secure your backup with a Security Key, saving it somewhere safe.";
"key_backup_setup_passphrase_setup_recovery_key_action" = "(Advanced) Set up with Security Key";

// Success

"key_backup_setup_success_title" = "Success!";

// Success from passphrase
"key_backup_setup_success_from_passphrase_info" = "Your keys are being backed up.\n\nYour Security Key is a safety net - you can use it to restore access to your encrypted messages if you forget your passphrase.\n\nKeep your Security Key somewhere very secure, like a password manager (or a safe).";
"key_backup_setup_success_from_passphrase_save_recovery_key_action" = "Save Security Key";
"key_backup_setup_success_from_passphrase_done_action" = "Done";

// Success from recovery key
"key_backup_setup_success_from_recovery_key_info" = "Your keys are being backed up.\n\nMake a copy of this Security Key and keep it safe.";
"key_backup_setup_success_from_recovery_key_recovery_key_title" = "Security Key";
"key_backup_setup_success_from_recovery_key_make_copy_action" = "Make a Copy";
"key_backup_setup_success_from_recovery_key_made_copy_action" = "I've made a copy";

// Success from secure backup
"key_backup_setup_success_from_secure_backup_info" = "Your keys are being backed up.";

// MARK: Key backup recover

"key_backup_recover_title" = "Secure Messages";

"key_backup_recover_invalid_passphrase_title" = "Incorrect Security Phrase";
"key_backup_recover_invalid_passphrase" = "Backup could not be decrypted with this phrase: please verify that you entered the correct Security Phrase.";
"key_backup_recover_invalid_recovery_key_title" = "Security Key Mismatch";
"key_backup_recover_invalid_recovery_key" = "Backup could not be decrypted with this key: please verify that you entered the correct Security Key.";

// Recover from private key
"key_backup_recover_from_private_key_info" = "Restoring backup…";

// Recover from passphrase

"key_backup_recover_from_passphrase_info" = "Use your Security Phrase to unlock your secure message history";
"key_backup_recover_from_passphrase_passphrase_title" = "Enter";
"key_backup_recover_from_passphrase_passphrase_placeholder" = "Enter Phrase";
"key_backup_recover_from_passphrase_recover_action" = "Unlock History";

"key_backup_recover_from_passphrase_lost_passphrase_action_part1" = "Don’t know your Security Phrase? You can ";
"key_backup_recover_from_passphrase_lost_passphrase_action_part2" = "use your Security Key";
"key_backup_recover_from_passphrase_lost_passphrase_action_part3" = ".";

// Recover from recovery key

"key_backup_recover_from_recovery_key_info" = "Use your Security Key to unlock your secure message history";
"key_backup_recover_from_recovery_key_recovery_key_title" = "Enter";
"key_backup_recover_from_recovery_key_recovery_key_placeholder" = "Enter Security Key";
"key_backup_recover_from_recovery_key_recover_action" = "Unlock History";

"key_backup_recover_from_recovery_key_lost_recovery_key_action" = "Lost your Security Key You can set up a new one in settings.";

// Success

"key_backup_recover_success_info" = "Backup Restored!";
"key_backup_recover_done_action" = "Done";

// MARK: Sign out warning

"sign_out_existing_key_backup_alert_title" = "Are you sure you want to sign out?";
"sign_out_existing_key_backup_alert_sign_out_action" = "Sign out";

"sign_out_non_existing_key_backup_alert_title" = "You’ll lose access to your encrypted messages if you sign out now";
"sign_out_non_existing_key_backup_alert_setup_secure_backup_action" = "Start using Secure Backup";
"sign_out_non_existing_key_backup_alert_discard_key_backup_action" = "I don't want my encrypted messages";

"sign_out_non_existing_key_backup_sign_out_confirmation_alert_title" = "You'll lose your encrypted messages";
"sign_out_non_existing_key_backup_sign_out_confirmation_alert_message" = "You'll lose access to your encrypted messages unless you back up your keys before signing out.";
"sign_out_non_existing_key_backup_sign_out_confirmation_alert_sign_out_action" = "Sign out";
"sign_out_non_existing_key_backup_sign_out_confirmation_alert_backup_action" = "Backup";

"sign_out_key_backup_in_progress_alert_title" = "Key backup in progress. If you sign out now you’ll lose access to your encrypted messages.";
"sign_out_key_backup_in_progress_alert_discard_key_backup_action" = "I don't want my encrypted messages";
"sign_out_key_backup_in_progress_alert_cancel_action" = "I'll wait";

// MARK: - Device Verification
"key_verification_other_session_title" = "Verify session";
"key_verification_new_session_title" = "Verify your new session";
"key_verification_this_session_title" = "Verify this session";
"key_verification_user_title" = "Verify them";
"device_verification_security_advice_emoji" = "Compare the unique emoji, ensuring they appear in the same order.";
"device_verification_security_advice_number" = "Compare the numbers, ensuring they appear in the same order.";
"device_verification_cancelled" = "The other party cancelled the verification.";
"device_verification_cancelled_by_me" = "The verification has been cancelled. Reason: %@";
"device_verification_error_cannot_load_device" = "Cannot load session information.";

// Mark: Incoming
"device_verification_incoming_title" = "Incoming Verification Request";
"device_verification_incoming_description_1" = "Verify this session to mark it as trusted. Trusting sessions of partners gives you extra peace of mind when using end-to-end encrypted messages.";
"device_verification_incoming_description_2" = "Verifying this session will mark it as trusted, and also mark your session as trusted to the partner.";

// MARK: Start
"device_verification_start_title" = "Verify by comparing a short text string";
"device_verification_start_wait_partner" = "Waiting for partner to accept…";
"device_verification_start_use_legacy" = "Nothing appearing? Not all clients support interactive verification yet. Use legacy verification.";
"device_verification_start_verify_button" = "Begin Verifying";
"device_verification_start_use_legacy_action" = "Use Legacy Verification";

// MARK: Self verification start

// New login
"device_verification_self_verify_alert_title" = "New login. Was this you?";
"device_verification_self_verify_alert_message" = "Verify the new login accessing your account: %@";
"device_verification_self_verify_alert_validate_action" = "Verify";

"device_verification_self_verify_start_verify_action" = "Start verification";
"device_verification_self_verify_start_information" = "Use this session to verify your new one, granting it access to encrypted messages.";
"device_verification_self_verify_start_waiting" = "Waiting…";

// Current session

"key_verification_self_verify_current_session_alert_title" = "Verify this session";
"key_verification_self_verify_current_session_alert_message" = "Other users may not trust it.";
"key_verification_self_verify_current_session_alert_validate_action" = "Verify";

// Unverified sessions

"key_verification_self_verify_unverified_sessions_alert_title" = "Review where you're logged in";
"key_verification_self_verify_unverified_sessions_alert_message" = "Verify all your sessions to ensure your account & messages are safe.";
"key_verification_self_verify_unverified_sessions_alert_validate_action" = "Review";

// MARK: Self verification wait

"device_verification_self_verify_wait_title" = "Complete security";
"device_verification_self_verify_wait_new_sign_in_title" = "Verify this login";
"device_verification_self_verify_wait_information" = "Verify this session from one of your other sessions, granting it access to encrypted messages.\n\nUse the latest %@ on your other devices:";
"device_verification_self_verify_wait_additional_information" = "This works with %@ and other cross-signing capable Matrix clients.";
"device_verification_self_verify_wait_recover_secrets_without_passphrase" = "Use Security Key";
"device_verification_self_verify_wait_recover_secrets_with_passphrase" = "Use Security Phrase or Key";
"device_verification_self_verify_wait_recover_secrets_additional_information" = "If you can't access an existing session";
"device_verification_self_verify_wait_recover_secrets_checking_availability" = "Checking for other verification capabilities ...";

// MARK: Verify

"key_verification_verify_sas_title_emoji" = "Compare emoji";
"key_verification_verify_sas_title_number" = "Compare numbers";

"key_verification_verify_sas_cancel_action" = "They don't match";
"key_verification_verify_sas_validate_action" = "They match";

"key_verification_verify_sas_additional_information" = "For ultimate security, use another trusted means of communication or do this in person.";

// MARK: Manually Verify Device

"key_verification_manually_verify_device_title" = "Manually Verify by Text";
"key_verification_manually_verify_device_instruction" = "Confirm by comparing the following with the User Settings in your other session:";
"key_verification_manually_verify_device_name_title" = "Session name";
"key_verification_manually_verify_device_id_title" = "Session ID";
"key_verification_manually_verify_device_key_title" = "Session key";
"key_verification_manually_verify_device_additional_information" = "If they don't match, the security of your communication may be compromised.";
"key_verification_manually_verify_device_validate_action" = "Verify";

// Device

"device_verification_verify_wait_partner" = "Waiting for partner to confirm…";

// MARK: Verified

// Device

"device_verification_verified_title" = "Verified!";
"device_verification_verified_got_it_button" = "Got it";
"key_verification_verified_new_session_title" = "New session verified!";

"key_verification_verified_other_session_information" = "You can now read secure messages on your other session, and other users will know they can trust it.";
"key_verification_verified_new_session_information" = "You can now read secure messages on your new device, and other users will know they can trust it.";
"key_verification_verified_this_session_information" = "You can now read secure messages on this device, and other users will know they can trust it.";

// User

"key_verification_verified_user_information" = "Messages with this user are end-to-end encrypted and can't be read by third parties.";

// MARK: Emoji
"device_verification_emoji_dog" = "Dog";
"device_verification_emoji_cat" = "Cat";
"device_verification_emoji_lion" = "Lion";
"device_verification_emoji_horse" = "Horse";
"device_verification_emoji_unicorn" = "Unicorn";
"device_verification_emoji_pig" = "Pig";
"device_verification_emoji_elephant" = "Elephant";
"device_verification_emoji_rabbit" = "Rabbit";
"device_verification_emoji_panda" = "Panda";
"device_verification_emoji_rooster" = "Rooster";
"device_verification_emoji_penguin" = "Penguin";
"device_verification_emoji_turtle" = "Turtle";
"device_verification_emoji_fish" = "Fish";
"device_verification_emoji_octopus" = "Octopus";
"device_verification_emoji_butterfly" = "Butterfly";
"device_verification_emoji_flower" = "Flower";
"device_verification_emoji_tree" = "Tree";
"device_verification_emoji_cactus" = "Cactus";
"device_verification_emoji_mushroom" = "Mushroom";
"device_verification_emoji_globe" = "Globe";
"device_verification_emoji_moon" = "Moon";
"device_verification_emoji_cloud" = "Cloud";
"device_verification_emoji_fire" = "Fire";
"device_verification_emoji_banana" = "Banana";
"device_verification_emoji_apple" = "Apple";
"device_verification_emoji_strawberry" = "Strawberry";
"device_verification_emoji_corn" = "Corn";
"device_verification_emoji_pizza" = "Pizza";
"device_verification_emoji_cake" = "Cake";
"device_verification_emoji_heart" = "Heart";
"device_verification_emoji_smiley" = "Smiley";
"device_verification_emoji_robot" = "Robot";
"device_verification_emoji_hat" = "Hat";
"device_verification_emoji_glasses" = "Glasses";
"device_verification_emoji_spanner" = "Spanner";
"device_verification_emoji_santa" = "Santa";
"device_verification_emoji_thumbs up" = "Thumbs up";
"device_verification_emoji_umbrella" = "Umbrella";
"device_verification_emoji_hourglass" = "Hourglass";
"device_verification_emoji_clock" = "Clock";
"device_verification_emoji_gift" = "Gift";
"device_verification_emoji_light bulb" = "Light Bulb";
"device_verification_emoji_book" = "Book";
"device_verification_emoji_pencil" = "Pencil";
"device_verification_emoji_paperclip" = "Paperclip";
"device_verification_emoji_scissors" = "Scissors";
"device_verification_emoji_lock" = "Lock";
"device_verification_emoji_key" = "Key";
"device_verification_emoji_hammer" = "Hammer";
"device_verification_emoji_telephone" = "Telephone";
"device_verification_emoji_flag" = "Flag";
"device_verification_emoji_train" = "Train";
"device_verification_emoji_bicycle" = "Bicycle";
"device_verification_emoji_aeroplane" = "Aeroplane";
"device_verification_emoji_rocket" = "Rocket";
"device_verification_emoji_trophy" = "Trophy";
"device_verification_emoji_ball" = "Ball";
"device_verification_emoji_guitar" = "Guitar";
"device_verification_emoji_trumpet" = "Trumpet";
"device_verification_emoji_bell" = "Bell";
"device_verification_emoji_anchor" = "Anchor";
"device_verification_emoji_headphones" = "Headphones";
"device_verification_emoji_folder" = "Folder";
"device_verification_emoji_pin" = "Pin";

// MARK: File upload
"file_upload_error_title" = "File upload";
"file_upload_error_unsupported_file_type_message" = "File type not supported.";

// MARK: Emoji picker
"emoji_picker_title" = "Reactions";

"emoji_picker_people_category" = "Smileys & People";
"emoji_picker_nature_category" = "Animals & Nature";
"emoji_picker_foods_category" = "Food & Drink";
"emoji_picker_activity_category" = "Activities";
"emoji_picker_places_category" = "Travel & Places";
"emoji_picker_objects_category" = "Objects";
"emoji_picker_symbols_category" = "Symbols";
"emoji_picker_flags_category" = "Flags";

// MARK: Reaction history
"reaction_history_title" = "Reactions";


// Generic errors
"error_invite_3pid_with_no_identity_server" = "Add an identity server in your settings to invite by email.";
"error_not_supported_on_mobile" = "You can't do this from %@ mobile.";

// MARK: - Key Verification

"key_verification_bootstrap_not_setup_title" = "Error";
"key_verification_bootstrap_not_setup_message" = "You need to bootstrap cross-signing first.";

// Tiles

"key_verification_tile_request_incoming_title" = "Verification request";
"key_verification_tile_request_outgoing_title" = "Verification sent";

"key_verification_tile_request_status_data_loading" = "Data loading…";
"key_verification_tile_request_status_waiting" = "Waiting…";
"key_verification_tile_request_status_expired" = "Expired";
"key_verification_tile_request_status_cancelled_by_me" = "You cancelled";
"key_verification_tile_request_status_cancelled" = "%@ cancelled";
"key_verification_tile_request_status_accepted" = "You accepted";

"key_verification_tile_request_incoming_approval_accept" = "Accept";
"key_verification_tile_request_incoming_approval_decline" = "Decline";

"key_verification_tile_conclusion_done_title" = "Verified";
"key_verification_tile_conclusion_warning_title" = "Unstrusted sign in";

// Incoming key verification request

"key_verification_incoming_request_incoming_alert_message" = "%@ wants to verify";

// MARK: QR code

"key_verification_verify_qr_code_title" = "Verify by scanning";
"key_verification_verify_qr_code_information" = "Scan the code to securely verify each other.";
"key_verification_verify_qr_code_information_other_device" = "Scan the code below to verify:";
"key_verification_verify_qr_code_emoji_information" = "Verify by comparing unique emoji.";
"key_verification_verify_qr_code_scan_code_action" = "Scan their code";
"key_verification_verify_qr_code_scan_code_other_device_action" = "Scan with this device";
"key_verification_verify_qr_code_cannot_scan_action" = "Can't scan?";
"key_verification_verify_qr_code_start_emoji_action" = "Verify by emoji";

"key_verification_verify_qr_code_other_scan_my_code_title" = "Did the other user successfully scan the QR code?";

"key_verification_verify_qr_code_scan_other_code_success_title" = "Code validated!";
"key_verification_verify_qr_code_scan_other_code_success_message" = "QR code has been successfully validated.";

// MARK: Scan confirmation

// Scanning
"key_verification_scan_confirmation_scanning_title" = "Almost there! Waiting for confirmation…";
"key_verification_scan_confirmation_scanning_user_waiting_other" = "Waiting for %@…";
"key_verification_scan_confirmation_scanning_device_waiting_other" = "Waiting for other device…";

// Scanned
"key_verification_scan_confirmation_scanned_title" = "Almost there!";
"key_verification_scan_confirmation_scanned_user_information" = "Is %@ showing the same shield?";
"key_verification_scan_confirmation_scanned_device_information" = "Is the other device showing the same shield?";

// MARK: - User verification

// Start

"user_verification_start_verify_action" = "Start verification";
"user_verification_start_information_part1" = "For extra security, verify ";
"user_verification_start_information_part2" = " by checking a one-time code on both your devices.";
"user_verification_start_waiting_partner" = "Waiting for %@…";
"user_verification_start_additional_information" = "To be secure, do this in person or use another way to communicate.";

// Sessions list

"user_verification_sessions_list_user_trust_level_trusted_title" = "Trusted";
"user_verification_sessions_list_user_trust_level_warning_title" = "Warning";
"user_verification_sessions_list_user_trust_level_unknown_title" = "Unknown";
"user_verification_sessions_list_information" = "Messages with this user in this room are end-to-end encrypted and can’t be read by third parties.";
"user_verification_sessions_list_table_title" = "Sessions";
"user_verification_sessions_list_session_trusted" = "Trusted";
"user_verification_sessions_list_session_untrusted" = "Not trusted";

// Session details

"user_verification_session_details_trusted_title" = "Trusted";
"user_verification_session_details_untrusted_title" = "Not Trusted";

"user_verification_session_details_information_trusted_current_user" = "This session is trusted for secure messaging because you verified it:";
"user_verification_session_details_information_trusted_other_user_part1" = "This session is trusted for secure messaging because ";
"user_verification_session_details_information_trusted_other_user_part2" = " verified it:";

"user_verification_session_details_information_untrusted_current_user" = "Verify this session to mark it as trusted & grant it access to encrypted messages:";
"user_verification_session_details_information_untrusted_other_user" = " signed in using a new session:";

"user_verification_session_details_additional_information_untrusted_other_user" = "Until this user trusts this session, messages sent to and from it are labelled with warnings. Alternatively, you can manually verify it.";
"user_verification_session_details_additional_information_untrusted_current_user" = "If you didn’t sign in to this session, your account may be compromised.";

"user_verification_session_details_verify_action_current_user" = "Interactively Verify";
"user_verification_session_details_verify_action_current_user_manually" = "Manually Verify by Text";
"user_verification_session_details_verify_action_other_user" = "Manually verify";

// MARK: - Secrets recovery

"secrets_recovery_reset_action_part_1" = "Forgot or lost all recovery options? ";
"secrets_recovery_reset_action_part_2" = "Reset everything";

// Recover with passphrase

"secrets_recovery_with_passphrase_title" = "Security Phrase";
"secrets_recovery_with_passphrase_information_default" = "Access your secure message history and your cross-signing identity for verifying other sessions by entering your Security Phrase.";
"secrets_recovery_with_passphrase_information_verify_device" = "Use your Security Phrase to verify this device.";
"secrets_recovery_with_passphrase_passphrase_title" = "Enter";
"secrets_recovery_with_passphrase_passphrase_placeholder" = "Enter Security Phrase";
"secrets_recovery_with_passphrase_recover_action" = "Use Phrase";

"secrets_recovery_with_passphrase_lost_passphrase_action_part1" = "Don’t know your Security Phrase? You can ";
"secrets_recovery_with_passphrase_lost_passphrase_action_part2" = "use your Security Key";
"secrets_recovery_with_passphrase_lost_passphrase_action_part3" = ".";

"secrets_recovery_with_passphrase_invalid_passphrase_title" = "Unable to access secret storage";
"secrets_recovery_with_passphrase_invalid_passphrase_message" = "Please verify that you entered the correct Security Phrase.";

// Recover with key

"secrets_recovery_with_key_title" = "Security Key";
"secrets_recovery_with_key_information_default" = "Access your secure message history and your cross-signing identity for verifying other sessions by entering your Security Key.";
"secrets_recovery_with_key_information_verify_device" = "Use your Security Key to verify this device.";
"secrets_recovery_with_key_information_unlock_secure_backup_with_phrase" = "Enter your Security Phrase to continue.";
"secrets_recovery_with_key_information_unlock_secure_backup_with_key" = "Enter your Security Key to continue.";
"secrets_recovery_with_key_recovery_key_title" = "Enter";
"secrets_recovery_with_key_recovery_key_placeholder" = "Enter Security Key";
"secrets_recovery_with_key_recover_action" = "Use Key";

"secrets_recovery_with_key_invalid_recovery_key_title" = "Unable to access secret storage";
"secrets_recovery_with_key_invalid_recovery_key_message" = "Please verify that you entered the correct Security Key.";

// MARK: - Secrets set up

// Recovery Key

"secrets_setup_recovery_key_title" = "Save your Security Key";
"secrets_setup_recovery_key_information" = "Store your Security Key somewhere safe. It can be used to unlock your encrypted messages & data.";
"secrets_setup_recovery_key_loading" = "Loading…";
"secrets_setup_recovery_key_export_action" = "Save";
"secrets_setup_recovery_key_done_action" = "Done";

"secrets_setup_recovery_key_storage_alert_title" = "Keep it safe";
"secrets_setup_recovery_key_storage_alert_message" = "✓ Print it and store it somewhere safe\n✓ Save it on a USB key or backup drive\n✓ Copy it to your personal cloud storage";

// Recovery passphrase

"secrets_setup_recovery_passphrase_title" = "Set a Security Phrase";
"secrets_setup_recovery_passphrase_information" = "Enter a security phrase only you know, used to secure secrets on your server.";
"secrets_setup_recovery_passphrase_additional_information" = "Don't use your account password.";
"secrets_setup_recovery_passphrase_validate_action" = "Done";

"secrets_setup_recovery_passphrase_confirm_information" = "Enter your Security Phrase again to confirm it.";
"secrets_setup_recovery_passphrase_confirm_passphrase_title" = "Confirm";
"secrets_setup_recovery_passphrase_confirm_passphrase_placeholder" = "Confirm phrase";

"key_backup_setup_passphrase_confirm_passphrase_valid" = "Great!";
"key_backup_setup_passphrase_confirm_passphrase_invalid" = "Phrase doesn’t match";

"secrets_setup_recovery_passphrase_summary_title" = "Save your Security Phrase";
"secrets_setup_recovery_passphrase_summary_information" = "Remember your Security Phrase. It can be used to unlock your encrypted messages & data.";

// MARK: - Secrets reset

"secrets_reset_title" = "Reset everything";
"secrets_reset_information" = "Only do this if you have no other device you can verify this device with.";
"secrets_reset_warning_title" = "If you reset everything";
"secrets_reset_warning_message" = "You will restart with no history, no messages, trusted devices or trusted users.";
"secrets_reset_reset_action" = "Reset";
"secrets_reset_authentication_message" = "Enter your account password to confirm";

// MARK: - Cross-signing

// Banner

"cross_signing_setup_banner_title" = "Set up encryption";
"cross_signing_setup_banner_subtitle" = "Verify your other devices easier";

// MARK: - Major update

"major_update_title" = "Riot is now %@";
"major_update_information" = "We're excited to announce we've changed name! Your app is up to date and you're signed in to your account.";
"major_update_learn_more_action" = "Learn more";
"major_update_done_action" = "Got it";

// MARK: - PIN Protection

"pin_protection_choose_pin_welcome_after_login" = "Welcome back.";
"pin_protection_choose_pin_welcome_after_register" = "Welcome.";
"pin_protection_choose_pin" = "Create a PIN for security";
"pin_protection_confirm_pin" = "Confirm your PIN";
"pin_protection_confirm_pin_to_disable" = "Confirm PIN to disable PIN";
"pin_protection_confirm_pin_to_change" = "Confirm PIN to change PIN";
"pin_protection_enter_pin" = "Enter your PIN";
"pin_protection_forgot_pin" = "Forgot PIN";
"pin_protection_reset_alert_title" = "Reset PIN";
"pin_protection_reset_alert_message" = "To reset your PIN, you'll need to re-login and create a new one";
"pin_protection_reset_alert_action_reset" = "Reset";
"pin_protection_mismatch_error_title" = "PINs don't match";
"pin_protection_mismatch_error_message" = "Please try again";
"pin_protection_mismatch_too_many_times_error_message" = "If you can't remember your PIN, tap the forgot PIN button.";
"pin_protection_settings_section_header" = "PIN";
"pin_protection_settings_section_header_with_biometrics" = "PIN & %@";
"pin_protection_settings_section_footer" = "To reset your PIN, you'll need to re-login and create a new one.";
"pin_protection_settings_enabled_forced" = "PIN enabled";
"pin_protection_settings_enable_pin" = "Enable PIN";
"pin_protection_settings_change_pin" = "Change PIN";
"pin_protection_not_allowed_pin" = "For security reasons, this PIN isn’t available. Please try another PIN";
"pin_protection_explanatory" = "Setting up a PIN lets you protect data like messages and contacts, so only you can access them by entering the PIN at the start of the app.";
"pin_protection_kick_user_alert_message" = "Too many errors, you've been logged out";

// MARK: - Biometrics Protection

"biometrics_mode_touch_id" = "Touch ID";
"biometrics_mode_face_id" = "Face ID";
"biometrics_settings_enable_x" = "Enable %@";
"biometrics_setup_title_x" = "Enable %@";
"biometrics_setup_enable_button_title_x" = "Enable %@";
"biometrics_setup_subtitle" = "Save yourself time";

"biometrics_desetup_title_x" = "Disable %@";
"biometrics_desetup_disable_button_title_x" = "Disable %@";

"biometrics_usage_reason" = "Authentication is needed to access your app";
"biometrics_cant_unlocked_alert_title" = "Can't unlock app";
"biometrics_cant_unlocked_alert_message_x" = "To unlock, use %@ or log back in and enable %@ again";
"biometrics_cant_unlocked_alert_message_login" = "Log back in";
"biometrics_cant_unlocked_alert_message_retry" = "Retry";

// MARK: - Searchable Directory View Controller

"searchable_directory_create_new_room" = "Create a new room";
"searchable_directory_x_network" = "%@ Network";
"searchable_directory_search_placeholder" = "Name or ID";

// MARK: - Create Room

"create_room_title" = "New Room";
"create_room_section_header_name" = "NAME";
"create_room_placeholder_name" = "Name";
"create_room_section_header_topic" = "TOPIC (OPTIONAL)";
"create_room_placeholder_topic" = "What is this room about?";
"create_room_section_header_encryption" = "ENCRYPTION";
"create_room_enable_encryption" = "Enable Encryption";
"create_room_section_footer_encryption" = "Encryption can’t be disabled afterwards.";
"create_room_section_header_type" = "WHO CAN ACCESS";
"create_room_type_private" = "Private Room (invite only)";
"create_room_type_restricted" = "Space members";
"create_room_type_public" = "Public Room (anyone)";
"create_room_section_footer_type_private" = "Only people invited can find and join.";
"create_room_section_footer_type_restricted" = "Anyone in Space name can find and join.";
"create_room_section_footer_type_public" = "Only people invited can find and join, not just people in Space name.";
"create_room_promotion_header" = "PROMOTION";
"create_room_show_in_directory" = "Show in room directory";
"create_room_show_in_directory_footer" = "This will help people find and join.";
"create_room_section_header_address" = "ADDRESS";
"create_room_placeholder_address" = "#testroom:matrix.org";
"create_room_suggest_room" = "Suggest to space members";
"create_room_suggest_room_footer" = "Suggested rooms are promoted to space members as good to join.";

// MARK: - Room Info

"room_info_list_one_member" = "1 member";
"room_info_list_several_members" = "%@ members";
"room_info_list_section_other" = "Other";

// MARK: - Dial Pad
"dialpad_title" = "Dial pad";

// MARK: - Call Transfer
"call_transfer_title" = "Transfer";
"call_transfer_users" = "Users";
"call_transfer_dialpad" = "Dial pad";
"call_transfer_contacts_recent" = "Recent";
"call_transfer_contacts_all" = "All";
"call_transfer_error_title" = "Error";
"call_transfer_error_message" = "Call transfer failed";

// MARK: - Home

"home_empty_view_title" = "Welcome to %@,\n%@";
"home_empty_view_information" = "The all-in-one secure chat app for teams, friends and organisations. Tap the + button below to add people and rooms.";
"home_context_menu_make_dm" = "Move to People";
"home_context_menu_make_room" = "Move to Rooms";
"home_context_menu_notifications" = "Notifications";
"home_context_menu_mute" = "Mute";
"home_context_menu_unmute" = "Unmute";
"home_context_menu_favourite" = "Favourite";
"home_context_menu_unfavourite" = "Remove from Favourites";
"home_context_menu_low_priority" = "Low priority";
"home_context_menu_normal_priority" = "Normal priority";
"home_context_menu_leave" = "Leave";

// MARK: - Favourites

"favourites_empty_view_title" = "Favourite rooms and people";
"favourites_empty_view_information" = "You can favourite a few ways - the quickest is just to press and hold. Tap the star and they’ll automatically appear here for safe keeping.";

// MARK: - Invite friends

"invite_friends_action" = "Invite friends to %@";
"invite_friends_share_text" = "Hey, talk to me on %@: %@";

// MARK: - Share invite link

"share_invite_link_action" = "Share invite link";
"share_invite_link_room_text" = "Hey, join this room on %@";
"share_invite_link_space_text" = "Hey, join this space on %@";

// Mark: - Room avatar view

"room_avatar_view_accessibility_label" = "avatar";
"room_avatar_view_accessibility_hint" = "Change room avatar";

// Mark: - Room creation introduction cell

"room_intro_cell_add_participants_action" = "Add people";

"room_intro_cell_information_room_sentence1_part1" = "This is the beginning of ";
"room_intro_cell_information_room_sentence1_part3" = ". ";

"room_intro_cell_information_room_with_topic_sentence2" = "Topic: %@";
"room_intro_cell_information_room_without_topic_sentence2_part1" = "Add a topic";
"room_intro_cell_information_room_without_topic_sentence2_part2" = " to let people know what this room is about.";

"room_intro_cell_information_dm_sentence1_part1" = "This is the beginning of your direct message with ";
"room_intro_cell_information_dm_sentence1_part3" = ". ";

"room_intro_cell_information_dm_sentence2" = "Only the two of you are in this conversation, no one else can join.";
"room_intro_cell_information_multiple_dm_sentence2" = "Only you are in this conversation, unless any of you invites someone to join.";

// Mark: - Room invite

"room_invite_to_space_option_title" = "To %@";
"room_invite_to_space_option_detail" = "They can explore %@, but won’t be a member of %@.";
"room_invite_to_room_option_title" = "To just this room";
"room_invite_to_room_option_detail" = "They won’t be a part of %@.";
<<<<<<< HEAD
=======
"room_invite_not_enough_permission" = "You do not have permission to invite people to this room";
"space_invite_not_enough_permission" = "You do not have permission to invite people to this space";
>>>>>>> f9a1fdfe

// Mark: - Spaces

"space_feature_unavailable_title" = "Spaces aren’t here yet";
"space_feature_unavailable_subtitle" = "Spaces aren't on iOS yet, but you can use them now on Web and Desktop";
"space_feature_unavailable_information" = "Spaces are a new way to group rooms and people.\n\nThey’ll be here soon. For now, if you join one on another platform, you will be able to access any rooms you join here.";

"space_beta_announce_badge" = "BETA";
"space_beta_announce_title" = "Spaces are coming soon";
"space_beta_announce_subtitle" = "The new version of communities";
"space_beta_announce_information" = "Spaces are a new way to group rooms and people. They’re not on iOS yet, but you can use them now on Web and Desktop.";

"spaces_home_space_title" = "Home";
"spaces_add_space_title" = "Create space";
"spaces_create_space_title" = "Create a space";
"spaces_left_panel_title" = "Spaces";
"leave_space_title" = "Leave %@";
"leave_space_message" = "Are you sure you want to leave %@? Do you also want to leave all rooms and spaces of this space?";
"leave_space_message_admin_warning" = "You are admin of this space, ensure that you have transferred admin right to another member before leaving.";
"leave_space_only_action" = "Don't leave any rooms";
"leave_space_and_all_rooms_action" = "Leave all rooms and spaces";
"spaces_explore_rooms" = "Explore rooms";
"spaces_suggested_room" = "Suggested";
"space_tag" = "space";
"spaces_empty_space_title" = "This space has no rooms (yet)";
"spaces_empty_space_detail" = "Some rooms may be hidden because they’re private and you need an invite.";
"spaces_no_result_found_title" = "No results found";
"spaces_no_room_found_detail" = "Some results may be hidden because they’re private and you need an invite to join them.";
"spaces_no_member_found_detail" = "Looking for someone not in %@? For now, you can invite them on web or desktop.";
"spaces_coming_soon_title" = "Coming soon";
"spaces_add_rooms_coming_soon_title" = "Adding rooms coming soon";
"spaces_invites_coming_soon_title" = "Invites coming soon";
"spaces_coming_soon_detail" = "This feature hasn’t been implemented here, but it’s on the way. For now, you can do that with %@ on your computer.";
"space_participants_action_remove" = "Remove from this space";
"space_participants_action_ban" = "Ban from this space";
"space_home_show_all_rooms" = "Show all rooms";

"space_private_join_rule" = "Private space";
"space_private_join_rule_detail" = "Invite only, best for yourself or teams";
"space_public_join_rule" = "Public space";
<<<<<<< HEAD
=======
"spaces_invite_people" = "Invite people";
"spaces_add_room" = "Add room";
"spaces_add_space" = "Add space";
>>>>>>> f9a1fdfe
"space_public_join_rule_detail" = "Open to anyone, best for communities";

"space_topic" = "description";

// Mark: - Space Creation

"spaces_creation_hint" = "Spaces are a new way to group rooms and people.";
"spaces_creation_visibility_title" = "What type of space do you want to create?";
"spaces_creation_visibility_message" = "To join an existing space, you need an invite.";
"spaces_creation_footer" = "You can change this later";
"spaces_creation_settings_message" = "Add some details to help it stand out. You can change these at any point.";
"spaces_creation_address" = "Address";
"spaces_creation_empty_room_name_error" = "Name required";
"spaces_creation_address_default_message" = "Your space will be viewable at\n%@";
"spaces_creation_address_invalid_characters" = "%@\nhas invalid characters";
"spaces_creation_address_already_exists" = "%@\nalready exists";
"spaces_creation_public_space_title" = "Your public space";
"spaces_creation_private_space_title" = "Your private space";
"spaces_creation_cancel_title" = "Stop creating a space?";
"spaces_creation_cancel_message" = "Your progress will be lost.";

"spaces_creation_new_rooms_title" = "What are some discussions you’ll have?";
"spaces_creation_new_rooms_message" = "We’ll create a room for each one.";
"spaces_creation_new_rooms_room_name_title" = "Room name";
"spaces_creation_new_rooms_general" = "General";
"spaces_creation_new_rooms_random" = "Random";
"spaces_creation_new_rooms_support" = "Support";

"spaces_creation_email_invites_title" = "Invite your team";
"spaces_creation_email_invites_message" = "You can invite them later too.";
"spaces_creation_email_invites_email_title" = "Email";

"spaces_creation_sharing_type_title" = "Who are you working with?";
"spaces_creation_sharing_type_message" = "Make sure the right people have access %@. You can change this later.";
"spaces_creation_sharing_type_just_me_title" = "Just me";
"spaces_creation_sharing_type_just_me_detail" = "A private space to organise your rooms";
"spaces_creation_sharing_type_me_and_teammates_title" = "Me and teammates";
"spaces_creation_sharing_type_me_and_teammates_detail" = "A private space for you & your teammates";

"spaces_creation_add_rooms_title" = "What do you want to add?";
"spaces_creation_add_rooms_message" = "As this space is just for you, no one will be informed. You can add more later.";

"spaces_creation_invite_by_username" = "Invite by username";
"spaces_creation_invite_by_username_title" = "Invite your team";
"spaces_creation_invite_by_username_message" = "You can invite them later too.";

"spaces_creation_post_process_creating_space" = "Creating space";
"spaces_creation_post_process_creating_space_task" = "Creating %@";
"spaces_creation_post_process_uploading_avatar" = "Uploading avatar";
"spaces_creation_post_process_creating_room" = "Creating %@";
"spaces_creation_post_process_adding_rooms" = "Adding %@ rooms";
"spaces_creation_post_process_inviting_users" = "Inviting %@ users";

"spaces_creation_in_spacename" = "in %@";
"spaces_creation_in_spacename_plus_one" = "in %@ + 1 space";
"spaces_creation_in_spacename_plus_many" = "in %@ + %@ spaces";
"spaces_creation_in_many_spaces" = "in %@ spaces";
"spaces_creation_in_one_space" = "in 1 space";
<<<<<<< HEAD

"spaces_invite_people" = "Invite people";
"spaces_add_room" = "Add room";
"spaces_add_space" = "Add space";
=======
>>>>>>> f9a1fdfe

// Mark: Avatar

"space_avatar_view_accessibility_label" = "avatar";
"space_avatar_view_accessibility_hint" = "Change space avatar";

// Mark: - User avatar view

"user_avatar_view_accessibility_label" = "avatar";
"user_avatar_view_accessibility_hint" = "Change user avatar";

// Mark: - Side menu

"side_menu_reveal_action_accessibility_label" = "Left panel";
"side_menu_action_invite_friends" = "Invite friends";
"side_menu_action_settings" = "Settings";
"side_menu_action_help" = "Help";
"side_menu_action_feedback" = "Feedback";
"side_menu_app_version" = "Version %@";
"side_menu_coach_message" = "Swipe right or tap to see all rooms";

// Mark: - Voice Messages

"voice_message_release_to_send" = "Hold to record, release to send";
"voice_message_remaining_recording_time" = "%@s left";
"voice_message_stop_locked_mode_recording" = "Tap on your recording to stop or listen";
"voice_message_lock_screen_placeholder" = "Voice message";

// Mark: - Version check

"version_check_banner_title_supported" = "We’re ending support for iOS %@";
"version_check_banner_subtitle_supported" = "We will soon be ending support for %@ on iOS %@. To continue using %@ to its full potential, we advise you to upgrade your version of iOS.";

"version_check_banner_title_deprecated" = "We’re no longer supporting iOS %@";
"version_check_banner_subtitle_deprecated" = "We are no longer supporting %@ on iOS %@. To continue using %@ to its full potential, we advise you to upgrade your version of iOS.";

"version_check_modal_title_supported" = "We’re ending support for iOS %@";
"version_check_modal_subtitle_supported" = "We've been working on enhancing %@ for a faster and more polished experience. Unfortunately your current version of iOS is not compatible with some of those fixes and will no longer be supported.\nWe're advising you to upgrade your operating system to use %@ to its full potential.";
"version_check_modal_action_title_supported" = "Got it";

"version_check_modal_title_deprecated" = "We’re no longer supporting iOS %@";
"version_check_modal_subtitle_deprecated" = "We've been working on enhancing %@ for a faster and more polished experience. Unfortunately your current version of iOS is not  compatible with some of those fixes and is no longer supported.\nWe're advising you to upgrade your operating system to use %@ to its full potential.";
"version_check_modal_action_title_deprecated" = "Find out how";

// Mark: - Polls

"poll_edit_form_create_poll" = "Create poll";

"poll_edit_form_poll_type" = "Poll type";

"poll_edit_form_poll_question_or_topic" = "Poll question or topic";

"poll_edit_form_question_or_topic" = "Question or topic";

"poll_edit_form_input_placeholder" = "Write something";

"poll_edit_form_create_options" = "Create options";

"poll_edit_form_option_number" = "Option %lu";

"poll_edit_form_add_option" = "Add option";

"poll_edit_form_post_failure_title" = "Failed to post poll";

"poll_edit_form_post_failure_subtitle" = "Please try again";

"poll_edit_form_update_failure_title" = "Failed to update poll";

"poll_edit_form_update_failure_subtitle" = "Please try again";

"poll_edit_form_poll_type_open" = "Open poll";

"poll_edit_form_poll_type_open_description" = "Voters see results as soon as they have voted";

"poll_edit_form_poll_type_closed" = "Closed poll";

"poll_edit_form_poll_type_closed_description" = "Results are only revealed when you end the poll";

"poll_timeline_one_vote" = "1 vote";

"poll_timeline_votes_count" = "%lu votes";

"poll_timeline_total_no_votes" = "No votes cast";

"poll_timeline_total_one_vote" = "1 vote cast";

"poll_timeline_total_votes" = "%lu votes cast";

"poll_timeline_total_one_vote_not_voted" = "1 vote cast. Vote to the see the results";

"poll_timeline_total_votes_not_voted" = "%lu votes cast. Vote to the see the results";

"poll_timeline_total_final_results_one_vote" = "Final results based on 1 vote";

"poll_timeline_total_final_results" = "Final results based on %lu votes";

"poll_timeline_vote_not_registered_title" = "Vote not registered";

"poll_timeline_vote_not_registered_subtitle" = "Sorry, your vote was not registered, please try again";

"poll_timeline_not_closed_title" = "Failed to end poll";

"poll_timeline_not_closed_subtitle" = "Please try again";

// MARK: - Location sharing

"location_sharing_title" = "Location";

"location_sharing_close_action" = "Close";

"location_sharing_share_action" = "Share";

"location_sharing_post_failure_title" = "We couldn’t send your location";

"location_sharing_post_failure_subtitle" = "%@ could not send your location. Please try again later.";

"location_sharing_loading_map_error_title" = "%@ could not load the map. Please try again later.";

"location_sharing_locating_user_error_title" = "%@ could not access your location. Please try again later.";

"location_sharing_invalid_authorization_error_title" = "%@ does not have permission to access your location. You can enable access in Settings > Location";

"location_sharing_invalid_authorization_not_now" = "Not now";

"location_sharing_invalid_authorization_settings" = "Settings";

"location_sharing_open_apple_maps" = "Open in Apple Maps";

"location_sharing_open_google_maps" = "Open in Google Maps";

"location_sharing_settings_header" = "Location sharing";

"location_sharing_settings_toggle_title" = "Enable location sharing";<|MERGE_RESOLUTION|>--- conflicted
+++ resolved
@@ -69,12 +69,9 @@
 "private" = "Private";
 "public" = "Public";
 "stop" = "Stop";
-<<<<<<< HEAD
 "new_word" = "New";
 "existing" = "Existing";
 "add" = "Add";
-=======
->>>>>>> f9a1fdfe
 "ok" = "OK";
 
 // Call Bar
@@ -1797,11 +1794,8 @@
 "room_invite_to_space_option_detail" = "They can explore %@, but won’t be a member of %@.";
 "room_invite_to_room_option_title" = "To just this room";
 "room_invite_to_room_option_detail" = "They won’t be a part of %@.";
-<<<<<<< HEAD
-=======
 "room_invite_not_enough_permission" = "You do not have permission to invite people to this room";
 "space_invite_not_enough_permission" = "You do not have permission to invite people to this space";
->>>>>>> f9a1fdfe
 
 // Mark: - Spaces
 
@@ -1842,12 +1836,9 @@
 "space_private_join_rule" = "Private space";
 "space_private_join_rule_detail" = "Invite only, best for yourself or teams";
 "space_public_join_rule" = "Public space";
-<<<<<<< HEAD
-=======
 "spaces_invite_people" = "Invite people";
 "spaces_add_room" = "Add room";
 "spaces_add_space" = "Add space";
->>>>>>> f9a1fdfe
 "space_public_join_rule_detail" = "Open to anyone, best for communities";
 
 "space_topic" = "description";
@@ -1906,13 +1897,10 @@
 "spaces_creation_in_spacename_plus_many" = "in %@ + %@ spaces";
 "spaces_creation_in_many_spaces" = "in %@ spaces";
 "spaces_creation_in_one_space" = "in 1 space";
-<<<<<<< HEAD
 
 "spaces_invite_people" = "Invite people";
 "spaces_add_room" = "Add room";
 "spaces_add_space" = "Add space";
-=======
->>>>>>> f9a1fdfe
 
 // Mark: Avatar
 
