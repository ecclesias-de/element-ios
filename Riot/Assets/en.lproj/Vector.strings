--- conflicted
+++ resolved
@@ -2091,19 +2091,13 @@
 
 "location_sharing_settings_toggle_title" = "Enable location sharing";
 
-<<<<<<< HEAD
+// MARK: Live location sharing
+
 "location_sharing_live_share_title" = "Share live location";
-
-"location_sharing_static_share_title" = "Send my current location";
-
-"location_sharing_pin_drop_share_title" = "Send this location";
-=======
-// MARK: Live location sharing
-
 "live_location_sharing_banner_title" = "Live location enabled";
 "live_location_sharing_banner_stop" = "Stop";
->>>>>>> 1ddae2b7
-
+"location_sharing_static_share_title" = "Send my current location";
+"location_sharing_pin_drop_share_title" = "Send this location";
 
 // MARK: - MatrixKit
 
