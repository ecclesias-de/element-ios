/*
 Copyright 2018 New Vector Ltd
 
 Licensed under the Apache License, Version 2.0 (the "License");
 you may not use this file except in compliance with the License.
 You may obtain a copy of the License at
 
 http://www.apache.org/licenses/LICENSE-2.0
 
 Unless required by applicable law or agreed to in writing, software
 distributed under the License is distributed on an "AS IS" BASIS,
 WITHOUT WARRANTIES OR CONDITIONS OF ANY KIND, either express or implied.
 See the License for the specific language governing permissions and
 limitations under the License.
 */

import Foundation

/// Store Riot specific app settings.
@objcMembers
final class RiotSettings: NSObject {
    
    // MARK: - Constants
    
    private enum UserDefaultsKeys {
        static let homeserverUrlString = "homeserverurl"
        static let identityServerUrlString = "identityserverurl"
        static let enableCrashReport = "enableCrashReport"
        static let enableRageShake = "enableRageShake"
        static let createConferenceCallsWithJitsi = "createConferenceCallsWithJitsi"
        static let userInterfaceTheme = "userInterfaceTheme"
        static let notificationsShowDecryptedContent = "showDecryptedContent"
        static let pinRoomsWithMissedNotifications = "pinRoomsWithMissedNotif"
        static let pinRoomsWithUnreadMessages = "pinRoomsWithUnread"
        static let allowStunServerFallback = "allowStunServerFallback"
        static let hideVerifyThisSessionAlert = "hideVerifyThisSessionAlert"
        static let hideReviewSessionsAlert = "hideReviewSessionsAlert"
        static let matrixApps = "matrixApps"
        static let showNSFWPublicRooms = "showNSFWPublicRooms"
        static let settingsScreenShowChangePassword = "settingsScreenShowChangePassword"
        static let settingsScreenShowInviteFriends = "settingsScreenShowInviteFriends"
        static let settingsScreenShowEnableStunServerFallback = "settingsScreenShowEnableStunServerFallback"
        static let settingsSecurityScreenShowSessions = "settingsSecurityScreenShowSessions"
        static let settingsSecurityScreenShowSetupBackup = "settingsSecurityScreenShowSetupBackup"
        static let settingsSecurityScreenShowRestoreBackup = "settingsSecurityScreenShowRestoreBackup"
        static let settingsSecurityScreenShowDeleteBackup = "settingsSecurityScreenShowDeleteBackup"
        static let settingsSecurityScreenShowCryptographyInfo = "settingsSecurityScreenShowCryptographyInfo"
        static let settingsSecurityScreenShowCryptographyExport = "settingsSecurityScreenShowCryptographyExport"
        static let settingsSecurityScreenShowAdvancedUnverifiedDevices = "settingsSecurityScreenShowAdvancedBlacklistUnverifiedDevices"
        static let roomCreationScreenAllowEncryptionConfiguration = "roomCreationScreenAllowEncryptionConfiguration"
        static let roomCreationScreenRoomIsEncrypted = "roomCreationScreenRoomIsEncrypted"
        static let roomCreationScreenAllowRoomTypeConfiguration = "roomCreationScreenAllowRoomTypeConfiguration"
        static let roomCreationScreenRoomIsPublic = "roomCreationScreenRoomIsPublic"
        static let allowInviteExernalUsers = "allowInviteExernalUsers"
<<<<<<< HEAD
        static let roomScreenAllowVoIPForDirectRoom = "roomScreenAllowVoIPForDirectRoom"
        static let roomScreenAllowVoIPForNonDirectRoom = "roomScreenAllowVoIPForNonDirectRoom"
=======
        static let homeScreenShowFavouritesTab = "homeScreenShowFavouritesTab"
        static let homeScreenShowPeopleTab = "homeScreenShowPeopleTab"
        static let homeScreenShowRoomsTab = "homeScreenShowRoomsTab"
        static let homeScreenShowCommunitiesTab = "homeScreenShowCommunitiesTab"
>>>>>>> aa515639
    }
    
    static let shared = RiotSettings()
    
    /// UserDefaults to be used on reads and writes.
    private lazy var defaults: UserDefaults = {
        guard let userDefaults = UserDefaults(suiteName: BuildSettings.applicationGroupIdentifier) else {
            fatalError("[RiotSettings] Fail to load shared UserDefaults")
        }
        return userDefaults
    }()
    
    // MARK: - Public
    
    func reset() {
        defaults.removeObject(forKey: UserDefaultsKeys.settingsScreenShowChangePassword)
        defaults.removeObject(forKey: UserDefaultsKeys.settingsScreenShowInviteFriends)
        defaults.removeObject(forKey: UserDefaultsKeys.settingsScreenShowEnableStunServerFallback)
        defaults.removeObject(forKey: UserDefaultsKeys.settingsSecurityScreenShowSessions)
        defaults.removeObject(forKey: UserDefaultsKeys.settingsSecurityScreenShowSetupBackup)
        defaults.removeObject(forKey: UserDefaultsKeys.settingsSecurityScreenShowRestoreBackup)
        defaults.removeObject(forKey: UserDefaultsKeys.settingsSecurityScreenShowDeleteBackup)
        defaults.removeObject(forKey: UserDefaultsKeys.settingsSecurityScreenShowCryptographyInfo)
        defaults.removeObject(forKey: UserDefaultsKeys.settingsSecurityScreenShowCryptographyExport)
        defaults.removeObject(forKey: UserDefaultsKeys.settingsSecurityScreenShowAdvancedUnverifiedDevices)
        defaults.removeObject(forKey: UserDefaultsKeys.allowInviteExernalUsers)
    }
    
    // MARK: Servers
    
    var homeserverUrlString: String {
        get {
            return defaults.string(forKey: UserDefaultsKeys.homeserverUrlString) ?? BuildSettings.serverConfigDefaultHomeserverUrlString
        } set {
            defaults.set(newValue, forKey: UserDefaultsKeys.homeserverUrlString)
        }
    }
    
    var identityServerUrlString: String {
        get {
            return defaults.string(forKey: UserDefaultsKeys.identityServerUrlString) ?? BuildSettings.serverConfigDefaultIdentityServerUrlString
        } set {
            defaults.set(newValue, forKey: UserDefaultsKeys.identityServerUrlString)
        }
    }
    
    // MARK: Notifications
    
    /// Indicate if `showDecryptedContentInNotifications` settings has been set once.
    var isShowDecryptedContentInNotificationsHasBeenSetOnce: Bool {
        return defaults.object(forKey: UserDefaultsKeys.notificationsShowDecryptedContent) != nil
    }
    
    /// Indicate if UserDefaults suite has been migrated once.
    var isUserDefaultsMigrated: Bool {
        return defaults.object(forKey: UserDefaultsKeys.notificationsShowDecryptedContent) != nil
    }
    
    func migrate() {
        //  read all values from standard
        let dictionary = UserDefaults.standard.dictionaryRepresentation()
        
        //  write values to suite
        //  remove redundant values from standard
        for (key, value) in dictionary {
            defaults.set(value, forKey: key)
            UserDefaults.standard.removeObject(forKey: key)
        }
    }
    
    /// Indicate if encrypted messages content should be displayed in notifications.
    var showDecryptedContentInNotifications: Bool {
        get {
            return defaults.bool(forKey: UserDefaultsKeys.notificationsShowDecryptedContent)
        } set {
            defaults.set(newValue, forKey: UserDefaultsKeys.notificationsShowDecryptedContent)
        }
    }
    
    /// Indicate if rooms with missed notifications should be displayed first on home screen.
    var pinRoomsWithMissedNotificationsOnHome: Bool {
        get {
            return defaults.bool(forKey: UserDefaultsKeys.pinRoomsWithMissedNotifications)
        } set {
            defaults.set(newValue, forKey: UserDefaultsKeys.pinRoomsWithMissedNotifications)
        }
    }
    
    /// Indicate if rooms with unread messages should be displayed first on home screen.
    var pinRoomsWithUnreadMessagesOnHome: Bool {
        get {
            return defaults.bool(forKey: UserDefaultsKeys.pinRoomsWithUnreadMessages)
        } set {
            defaults.set(newValue, forKey: UserDefaultsKeys.pinRoomsWithUnreadMessages)
        }
    }
    
    /// Indicate to show Not Safe For Work public rooms.
    var showNSFWPublicRooms: Bool {
        get {
            return defaults.bool(forKey: UserDefaultsKeys.showNSFWPublicRooms)
        } set {
            defaults.set(newValue, forKey: UserDefaultsKeys.showNSFWPublicRooms)
        }
    }
    
    // MARK: User interface
    
    var userInterfaceTheme: String? {
        get {
            return defaults.string(forKey: UserDefaultsKeys.userInterfaceTheme)
        } set {
            defaults.set(newValue, forKey: UserDefaultsKeys.userInterfaceTheme)
        }
    }
    
    // MARK: Other
    
    /// Indicate if `enableCrashReport` settings has been set once.
    var isEnableCrashReportHasBeenSetOnce: Bool {
        return defaults.object(forKey: UserDefaultsKeys.enableCrashReport) != nil
    }
    
    var enableCrashReport: Bool {
        get {
            return defaults.bool(forKey: UserDefaultsKeys.enableCrashReport)
        } set {
            defaults.set(newValue, forKey: UserDefaultsKeys.enableCrashReport)
        }
    }
    
    var enableRageShake: Bool {
        get {
            return defaults.bool(forKey: UserDefaultsKeys.enableRageShake)
        } set {
            defaults.set(newValue, forKey: UserDefaultsKeys.enableRageShake)
        }
    }
    
    // MARK: Labs
    
    var createConferenceCallsWithJitsi: Bool {
        get {
            return defaults.bool(forKey: UserDefaultsKeys.createConferenceCallsWithJitsi)
        } set {
            defaults.set(newValue, forKey: UserDefaultsKeys.createConferenceCallsWithJitsi)
        }
    }

    // MARK: Calls

    /// Indicate if `allowStunServerFallback` settings has been set once.
    var isAllowStunServerFallbackHasBeenSetOnce: Bool {
        return defaults.object(forKey: UserDefaultsKeys.allowStunServerFallback) != nil
    }

    var allowStunServerFallback: Bool {
        get {
            return defaults.bool(forKey: UserDefaultsKeys.allowStunServerFallback)
        } set {
            defaults.set(newValue, forKey: UserDefaultsKeys.allowStunServerFallback)
        }
    }
    
    // MARK: Key verification
    
    var hideVerifyThisSessionAlert: Bool {
        get {
            return defaults.bool(forKey: UserDefaultsKeys.hideVerifyThisSessionAlert)
        } set {
            defaults.set(newValue, forKey: UserDefaultsKeys.hideVerifyThisSessionAlert)
        }
    }
    
    var hideReviewSessionsAlert: Bool {
        get {
            return defaults.bool(forKey: UserDefaultsKeys.hideReviewSessionsAlert)
        } set {
            defaults.set(newValue, forKey: UserDefaultsKeys.hideReviewSessionsAlert)
        }
    }
    
    var matrixApps: Bool {
        get {
            return defaults.bool(forKey: UserDefaultsKeys.matrixApps)
        } set {
            defaults.set(newValue, forKey: UserDefaultsKeys.matrixApps)
        }
    }
    
    // MARK: - Room Screen
    
    var roomScreenAllowVoIPForDirectRoom: Bool {
        get {
            guard defaults.object(forKey: UserDefaultsKeys.roomScreenAllowVoIPForDirectRoom) != nil else {
                return BuildSettings.roomScreenAllowVoIPForDirectRoom
            }
            return defaults.bool(forKey: UserDefaultsKeys.roomScreenAllowVoIPForDirectRoom)
        } set {
            defaults.set(newValue, forKey: UserDefaultsKeys.roomScreenAllowVoIPForDirectRoom)
        }
    }
    var roomScreenAllowVoIPForNonDirectRoom: Bool {
        get {
            guard defaults.object(forKey: UserDefaultsKeys.roomScreenAllowVoIPForNonDirectRoom) != nil else {
                return BuildSettings.roomScreenAllowVoIPForNonDirectRoom
            }
            return defaults.bool(forKey: UserDefaultsKeys.roomScreenAllowVoIPForNonDirectRoom)
        } set {
            defaults.set(newValue, forKey: UserDefaultsKeys.roomScreenAllowVoIPForNonDirectRoom)
        }
    }

    // MARK: - Room Creation Screen

    var roomCreationScreenAllowEncryptionConfiguration: Bool {
        get {
            guard defaults.object(forKey: UserDefaultsKeys.roomCreationScreenAllowEncryptionConfiguration) != nil else {
                return BuildSettings.roomCreationScreenAllowEncryptionConfiguration
            }
            return defaults.bool(forKey: UserDefaultsKeys.roomCreationScreenAllowEncryptionConfiguration)
        } set {
            defaults.set(newValue, forKey: UserDefaultsKeys.roomCreationScreenAllowEncryptionConfiguration)
        }
    }
    var roomCreationScreenRoomIsEncrypted: Bool {
        get {
            guard defaults.object(forKey: UserDefaultsKeys.roomCreationScreenRoomIsEncrypted) != nil else {
                return BuildSettings.roomCreationScreenRoomIsEncrypted
            }
            return defaults.bool(forKey: UserDefaultsKeys.roomCreationScreenRoomIsEncrypted)
        } set {
            defaults.set(newValue, forKey: UserDefaultsKeys.roomCreationScreenRoomIsEncrypted)
        }
    }
    var roomCreationScreenAllowRoomTypeConfiguration: Bool {
        get {
            guard defaults.object(forKey: UserDefaultsKeys.roomCreationScreenAllowRoomTypeConfiguration) != nil else {
                return BuildSettings.roomCreationScreenAllowRoomTypeConfiguration
            }
            return defaults.bool(forKey: UserDefaultsKeys.roomCreationScreenAllowRoomTypeConfiguration)
        } set {
            defaults.set(newValue, forKey: UserDefaultsKeys.roomCreationScreenAllowRoomTypeConfiguration)
        }
    }
    var roomCreationScreenRoomIsPublic: Bool {
        get {
            guard defaults.object(forKey: UserDefaultsKeys.roomCreationScreenRoomIsPublic) != nil else {
                return BuildSettings.roomCreationScreenRoomIsPublic
            }
            return defaults.bool(forKey: UserDefaultsKeys.roomCreationScreenRoomIsPublic)
        } set {
            defaults.set(newValue, forKey: UserDefaultsKeys.roomCreationScreenRoomIsPublic)
        }
    }

    // MARK: Features

    var allowInviteExernalUsers: Bool {
        get {
            guard defaults.object(forKey: UserDefaultsKeys.allowInviteExernalUsers) != nil else {
                return BuildSettings.allowInviteExernalUsers
            }
            return defaults.bool(forKey: UserDefaultsKeys.allowInviteExernalUsers)
        } set {
            defaults.set(newValue, forKey: UserDefaultsKeys.allowInviteExernalUsers)
        }
    }
    
    // MARK: - Main Tabs
    
    var homeScreenShowFavouritesTab: Bool {
        get {
            guard defaults.object(forKey: UserDefaultsKeys.homeScreenShowFavouritesTab) != nil else {
                return BuildSettings.homeScreenShowFavouritesTab
            }
            return defaults.bool(forKey: UserDefaultsKeys.homeScreenShowFavouritesTab)
        } set {
            defaults.set(newValue, forKey: UserDefaultsKeys.homeScreenShowFavouritesTab)
        }
    }
    var homeScreenShowPeopleTab: Bool {
        get {
            guard defaults.object(forKey: UserDefaultsKeys.homeScreenShowPeopleTab) != nil else {
                return BuildSettings.homeScreenShowPeopleTab
            }
            return defaults.bool(forKey: UserDefaultsKeys.homeScreenShowPeopleTab)
        } set {
            defaults.set(newValue, forKey: UserDefaultsKeys.homeScreenShowPeopleTab)
        }
    }
    var homeScreenShowRoomsTab: Bool {
        get {
            guard defaults.object(forKey: UserDefaultsKeys.homeScreenShowRoomsTab) != nil else {
                return BuildSettings.homeScreenShowRoomsTab
            }
            return defaults.bool(forKey: UserDefaultsKeys.homeScreenShowRoomsTab)
        } set {
            defaults.set(newValue, forKey: UserDefaultsKeys.homeScreenShowRoomsTab)
        }
    }
    var homeScreenShowCommunitiesTab: Bool {
        get {
            guard defaults.object(forKey: UserDefaultsKeys.homeScreenShowCommunitiesTab) != nil else {
                return BuildSettings.homeScreenShowCommunitiesTab
            }
            return defaults.bool(forKey: UserDefaultsKeys.homeScreenShowCommunitiesTab)
        } set {
            defaults.set(newValue, forKey: UserDefaultsKeys.homeScreenShowCommunitiesTab)
        }
    }

    // MARK: General Settings
    
    var settingsScreenShowChangePassword: Bool {
        get {
            guard defaults.object(forKey: UserDefaultsKeys.settingsScreenShowChangePassword) != nil else {
                return BuildSettings.settingsScreenShowChangePassword
            }
            return defaults.bool(forKey: UserDefaultsKeys.settingsScreenShowChangePassword)
        } set {
            defaults.set(newValue, forKey: UserDefaultsKeys.settingsScreenShowChangePassword)
        }
    }
    var settingsScreenShowInviteFriends: Bool {
        get {
            guard defaults.object(forKey: UserDefaultsKeys.settingsScreenShowInviteFriends) != nil else {
                return BuildSettings.settingsScreenShowInviteFriends
            }
            return defaults.bool(forKey: UserDefaultsKeys.settingsScreenShowInviteFriends)
        } set {
            defaults.set(newValue, forKey: UserDefaultsKeys.settingsScreenShowInviteFriends)
        }
    }
    var settingsScreenShowEnableStunServerFallback: Bool {
        get {
            guard defaults.object(forKey: UserDefaultsKeys.settingsScreenShowInviteFriends) != nil else {
                return BuildSettings.settingsScreenShowEnableStunServerFallback
            }
            return defaults.bool(forKey: UserDefaultsKeys.settingsScreenShowEnableStunServerFallback)
        } set {
            defaults.set(newValue, forKey: UserDefaultsKeys.settingsScreenShowEnableStunServerFallback)
        }
    }
    var settingsSecurityScreenShowSessions: Bool {
        get {
            guard defaults.object(forKey: UserDefaultsKeys.settingsSecurityScreenShowSessions) != nil else {
                return BuildSettings.settingsSecurityScreenShowSessions
            }
            return defaults.bool(forKey: UserDefaultsKeys.settingsSecurityScreenShowSessions)
        } set {
            defaults.set(newValue, forKey: UserDefaultsKeys.settingsSecurityScreenShowSessions)
        }
    }
    var settingsSecurityScreenShowSetupBackup: Bool {
        get {
            guard defaults.object(forKey: UserDefaultsKeys.settingsSecurityScreenShowSetupBackup) != nil else {
                return BuildSettings.settingsSecurityScreenShowSetupBackup
            }
            return defaults.bool(forKey: UserDefaultsKeys.settingsSecurityScreenShowSetupBackup)
        } set {
            defaults.set(newValue, forKey: UserDefaultsKeys.settingsSecurityScreenShowSetupBackup)
        }
    }
    var settingsSecurityScreenShowRestoreBackup: Bool {
        get {
            guard defaults.object(forKey: UserDefaultsKeys.settingsSecurityScreenShowRestoreBackup) != nil else {
                return BuildSettings.settingsSecurityScreenShowRestoreBackup
            }
            return defaults.bool(forKey: UserDefaultsKeys.settingsSecurityScreenShowRestoreBackup)
        } set {
            defaults.set(newValue, forKey: UserDefaultsKeys.settingsSecurityScreenShowRestoreBackup)
        }
    }
    var settingsSecurityScreenShowDeleteBackup: Bool {
        get {
            guard defaults.object(forKey: UserDefaultsKeys.settingsSecurityScreenShowDeleteBackup) != nil else {
                return BuildSettings.settingsSecurityScreenShowDeleteBackup
            }
            return defaults.bool(forKey: UserDefaultsKeys.settingsSecurityScreenShowDeleteBackup)
        } set {
            defaults.set(newValue, forKey: UserDefaultsKeys.settingsSecurityScreenShowDeleteBackup)
        }
    }
    var settingsSecurityScreenShowCryptographyInfo: Bool {
        get {
            guard defaults.object(forKey: UserDefaultsKeys.settingsSecurityScreenShowCryptographyInfo) != nil else {
                return BuildSettings.settingsSecurityScreenShowCryptographyInfo
            }
            return defaults.bool(forKey: UserDefaultsKeys.settingsSecurityScreenShowCryptographyInfo)
        } set {
            defaults.set(newValue, forKey: UserDefaultsKeys.settingsSecurityScreenShowCryptographyInfo)
        }
    }
    var settingsSecurityScreenShowCryptographyExport: Bool {
        get {
            guard defaults.object(forKey: UserDefaultsKeys.settingsSecurityScreenShowCryptographyExport) != nil else {
                return BuildSettings.settingsSecurityScreenShowCryptographyExport
            }
            return defaults.bool(forKey: UserDefaultsKeys.settingsSecurityScreenShowCryptographyExport)
        } set {
            defaults.set(newValue, forKey: UserDefaultsKeys.settingsSecurityScreenShowCryptographyExport)
        }
    }
    var settingsSecurityScreenShowAdvancedUnverifiedDevices: Bool {
        get {
            guard defaults.object(forKey: UserDefaultsKeys.settingsSecurityScreenShowAdvancedUnverifiedDevices) != nil else {
                return BuildSettings.settingsSecurityScreenShowAdvancedUnverifiedDevices
            }
            return defaults.bool(forKey: UserDefaultsKeys.settingsSecurityScreenShowAdvancedUnverifiedDevices)
        } set {
            defaults.set(newValue, forKey: UserDefaultsKeys.settingsSecurityScreenShowAdvancedUnverifiedDevices)
        }
    }
}<|MERGE_RESOLUTION|>--- conflicted
+++ resolved
@@ -52,15 +52,12 @@
         static let roomCreationScreenAllowRoomTypeConfiguration = "roomCreationScreenAllowRoomTypeConfiguration"
         static let roomCreationScreenRoomIsPublic = "roomCreationScreenRoomIsPublic"
         static let allowInviteExernalUsers = "allowInviteExernalUsers"
-<<<<<<< HEAD
-        static let roomScreenAllowVoIPForDirectRoom = "roomScreenAllowVoIPForDirectRoom"
-        static let roomScreenAllowVoIPForNonDirectRoom = "roomScreenAllowVoIPForNonDirectRoom"
-=======
         static let homeScreenShowFavouritesTab = "homeScreenShowFavouritesTab"
         static let homeScreenShowPeopleTab = "homeScreenShowPeopleTab"
         static let homeScreenShowRoomsTab = "homeScreenShowRoomsTab"
         static let homeScreenShowCommunitiesTab = "homeScreenShowCommunitiesTab"
->>>>>>> aa515639
+        static let roomScreenAllowVoIPForDirectRoom = "roomScreenAllowVoIPForDirectRoom"
+        static let roomScreenAllowVoIPForNonDirectRoom = "roomScreenAllowVoIPForNonDirectRoom"
     }
     
     static let shared = RiotSettings()
