--- conflicted
+++ resolved
@@ -52,7 +52,6 @@
         static let roomCreationScreenAllowRoomTypeConfiguration = "roomCreationScreenAllowRoomTypeConfiguration"
         static let roomCreationScreenRoomIsPublic = "roomCreationScreenRoomIsPublic"
         static let allowInviteExernalUsers = "allowInviteExernalUsers"
-<<<<<<< HEAD
         static let roomSettingsScreenShowLowPriorityOption = "roomSettingsScreenShowLowPriorityOption"
         static let roomSettingsScreenShowDirectChatOption = "roomSettingsScreenShowDirectChatOption"
         static let roomSettingsScreenAllowChangingAccessSettings = "roomSettingsScreenAllowChangingAccessSettings"
@@ -61,7 +60,6 @@
         static let roomSettingsScreenShowFlairSettings = "roomSettingsScreenShowFlairSettings"
         static let roomSettingsScreenShowAdvancedSettings = "roomSettingsScreenShowAdvancedSettings"
         static let roomSettingsScreenAdvancedShowEncryptToVerifiedOption = "roomSettingsScreenAdvancedShowEncryptToVerifiedOption"
-=======
         static let homeScreenShowFavouritesTab = "homeScreenShowFavouritesTab"
         static let homeScreenShowPeopleTab = "homeScreenShowPeopleTab"
         static let homeScreenShowRoomsTab = "homeScreenShowRoomsTab"
@@ -69,7 +67,6 @@
         static let roomScreenAllowVoIPForDirectRoom = "roomScreenAllowVoIPForDirectRoom"
         static let roomScreenAllowVoIPForNonDirectRoom = "roomScreenAllowVoIPForNonDirectRoom"
         static let unifiedSearchScreenShowPublicDirectory = "unifiedSearchScreenShowPublicDirectory"
->>>>>>> db92fb4f
     }
     
     static let shared = RiotSettings()
@@ -493,7 +490,6 @@
         }
     }
     
-<<<<<<< HEAD
     // MARK: - Room Settings Screen
     
     var roomSettingsScreenShowLowPriorityOption: Bool {
@@ -577,7 +573,6 @@
         }
     }
 
-=======
     // Mark: - Unified Search
     
     var unifiedSearchScreenShowPublicDirectory: Bool {
@@ -591,5 +586,4 @@
         }
     }
     
->>>>>>> db92fb4f
 }