/*
 Copyright 2014 OpenMarket Ltd
 Copyright 2017 Vector Creations Ltd
 
 Licensed under the Apache License, Version 2.0 (the "License");
 you may not use this file except in compliance with the License.
 You may obtain a copy of the License at
 
 http://www.apache.org/licenses/LICENSE-2.0
 
 Unless required by applicable law or agreed to in writing, software
 distributed under the License is distributed on an "AS IS" BASIS,
 WITHOUT WARRANTIES OR CONDITIONS OF ANY KIND, either express or implied.
 See the License for the specific language governing permissions and
 limitations under the License.
 */

#import "AppDelegate.h"

#import <Intents/Intents.h>
#import <PushKit/PushKit.h>

#import "RecentsDataSource.h"
#import "RoomDataSource.h"

#import "EventFormatter.h"

#import "RoomViewController.h"

#import "DirectoryViewController.h"
#import "SettingsViewController.h"
#import "ContactDetailsViewController.h"

#import "BugReportViewController.h"

#import "NSBundle+MatrixKit.h"
#import "MatrixSDK/MatrixSDK.h"

#import "Tools.h"
#import "WidgetManager.h"

#import "AFNetworkReachabilityManager.h"

#import <AudioToolbox/AudioToolbox.h>

#include <MatrixSDK/MXUIKitBackgroundModeHandler.h>

// Calls
#import "CallViewController.h"

#import <MatrixSDK/MXCallKitAdapter.h>
#import <MatrixSDK/MXCallKitConfiguration.h>

#import "MXSession+Riot.h"

//#define MX_CALL_STACK_OPENWEBRTC
#ifdef MX_CALL_STACK_OPENWEBRTC
#import <MatrixOpenWebRTCWrapper/MatrixOpenWebRTCWrapper.h>
#endif

#ifdef MX_CALL_STACK_ENDPOINT
#import <MatrixEndpointWrapper/MatrixEndpointWrapper.h>
#endif

#ifdef MX_CALL_STACK_JINGLE
#import <MatrixSDK/MXJingleCallStack.h>
#import <MatrixSDK/MXJingleCallAudioSessionConfigurator.h>
#endif

#define CALL_STATUS_BAR_HEIGHT 44

#define MAKE_STRING(x) #x
#define MAKE_NS_STRING(x) @MAKE_STRING(x)

NSString *const kAppDelegateDidTapStatusBarNotification = @"kAppDelegateDidTapStatusBarNotification";
NSString *const kAppDelegateNetworkStatusDidChangeNotification = @"kAppDelegateNetworkStatusDidChangeNotification";

@interface AppDelegate () <PKPushRegistryDelegate>
{
    /**
     Reachability observer
     */
    id reachabilityObserver;
    
    /**
     MatrixKit error observer
     */
    id matrixKitErrorObserver;
    
    /**
     matrix session observer used to detect new opened sessions.
     */
    id matrixSessionStateObserver;
    
    /**
     matrix account observers.
     */
    id addedAccountObserver;
    id removedAccountObserver;
    
    /**
     matrix call observer used to handle incoming/outgoing call.
     */
    id matrixCallObserver;
    
    /**
     The current call view controller (if any).
     */
    CallViewController *currentCallViewController;
    
    /**
     Account picker used in case of multiple account.
     */
    UIAlertController *accountPicker;
    
    /**
     Array of `MXSession` instances.
     */
    NSMutableArray *mxSessionArray;
    
    /**
     The fragment of the universal link being processing.
     Only one fragment is handled at a time.
     */
    NSString *universalLinkFragmentPending;
    
    /**
     The potential room alias related to the fragment of the universal link being processing.
     Only one alias is handled at a time, the key is the room id and the value is the alias.
     */
    NSDictionary *universalLinkFragmentPendingRoomAlias;
    
    /**
     An universal link may need to wait for an account to be logged in or for a
     session to be running. Hence, this observer.
     */
    id universalLinkWaitingObserver;
    
    /**
     Suspend the error notifications when the navigation stack of the root view controller is updating.
     */
    BOOL isErrorNotificationSuspended;
    
    /**
     Completion block called when [self popToHomeViewControllerAnimated:] has been
     completed.
     */
    void (^popToHomeViewControllerCompletion)();
    
    /**
     The listeners to call events.
     There is one listener per MXSession.
     The key is an identifier of the MXSession. The value, the listener.
     */
    NSMutableDictionary *callEventsListeners;
    
    /**
     The notification listener blocks.
     There is one block per MXSession.
     The key is an identifier of the MXSession. The value, the listener block.
     */
    NSMutableDictionary <NSNumber *, MXOnNotification> *notificationListenerBlocks;
    
    /**
     Currently displayed "Call not supported" alert.
     */
    UIAlertController *noCallSupportAlert;
    
    /**
     Prompt to ask the user to log in again.
     */
    UIAlertController *cryptoDataCorruptedAlert;
    
    /**
     The launch animation container view
     */
    UIView *launchAnimationContainerView;
    NSDate *launchAnimationStart;
}

@property (strong, nonatomic) UIAlertController *mxInAppNotification;
@property (strong, nonatomic) UIAlertController *incomingCallNotification;

@property (nonatomic, nullable, copy) void (^registrationForRemoteNotificationsCompletion)(NSError *);


@property (nonatomic, strong) PKPushRegistry *pushRegistry;
@property (nonatomic) BOOL hasPendingLocalNotifications;

@end

@implementation AppDelegate

#pragma mark -

+ (AppDelegate*)theDelegate
{
    return (AppDelegate*)[[UIApplication sharedApplication] delegate];
}

#pragma mark -

- (NSString*)appVersion
{
    if (!_appVersion)
    {
        _appVersion = [[NSBundle mainBundle] objectForInfoDictionaryKey:@"CFBundleShortVersionString"];
    }
    
    return _appVersion;
}

- (NSString*)build
{
    if (!_build)
    {
        NSString *buildBranch = nil;
        NSString *buildNumber = nil;
        // Check whether GIT_BRANCH and BUILD_NUMBER were provided during compilation in command line argument.
#ifdef GIT_BRANCH
        buildBranch = MAKE_NS_STRING(GIT_BRANCH);
#endif
#ifdef BUILD_NUMBER
        buildNumber = [NSString stringWithFormat:@"#%d", BUILD_NUMBER];
#endif
        if (buildBranch && buildNumber)
        {
            _build = [NSString stringWithFormat:@"%@ %@", buildBranch, buildNumber];
        } else if (buildNumber){
            _build = buildNumber;
        } else
        {
            _build = buildBranch ? buildBranch : NSLocalizedStringFromTable(@"settings_config_no_build_info", @"Vector", nil);
        }
    }
    return _build;
}

- (void)setIsOffline:(BOOL)isOffline
{
    if (!reachabilityObserver)
    {
        // Define reachability observer when isOffline property is set for the first time
        reachabilityObserver = [[NSNotificationCenter defaultCenter] addObserverForName:AFNetworkingReachabilityDidChangeNotification object:nil queue:[NSOperationQueue mainQueue] usingBlock:^(NSNotification *note) {
            
            NSNumber *statusItem = note.userInfo[AFNetworkingReachabilityNotificationStatusItem];
            if (statusItem)
            {
                AFNetworkReachabilityStatus reachabilityStatus = statusItem.integerValue;
                if (reachabilityStatus == AFNetworkReachabilityStatusNotReachable)
                {
                    [AppDelegate theDelegate].isOffline = YES;
                }
                else
                {
                    [AppDelegate theDelegate].isOffline = NO;
                }
            }
            
        }];
    }
    
    if (_isOffline != isOffline)
    {
        _isOffline = isOffline;
        
        [[NSNotificationCenter defaultCenter] postNotificationName:kAppDelegateNetworkStatusDidChangeNotification object:nil];
    }
}

- (UINavigationController*)secondaryNavigationController
{
    UIViewController* rootViewController = self.window.rootViewController;
    
    if ([rootViewController isKindOfClass:[UISplitViewController class]])
    {
        UISplitViewController *splitViewController = (UISplitViewController *)rootViewController;
        if (splitViewController.viewControllers.count == 2)
        {
            UIViewController *secondViewController = [splitViewController.viewControllers lastObject];
            
            if ([secondViewController isKindOfClass:[UINavigationController class]])
            {
                return (UINavigationController*)secondViewController;
            }
        }
    }
    
    return nil;
}

#pragma mark - UIApplicationDelegate

- (BOOL)application:(UIApplication *)application didFinishLaunchingWithOptions:(NSDictionary *)launchOptions
{
#ifdef DEBUG
    // log the full launchOptions only in DEBUG
    NSLog(@"[AppDelegate] didFinishLaunchingWithOptions: %@", launchOptions);
#else
    NSLog(@"[AppDelegate] didFinishLaunchingWithOptions");
#endif
    
    // Log app information
    NSString *appDisplayName = [[[NSBundle mainBundle] infoDictionary] objectForKey:@"CFBundleDisplayName"];
    NSString* appVersion = [AppDelegate theDelegate].appVersion;
    NSString* build = [AppDelegate theDelegate].build;
    
    NSLog(@"------------------------------");
    NSLog(@"Application info:");
    NSLog(@"%@ version: %@", appDisplayName, appVersion);
    NSLog(@"MatrixKit version: %@", MatrixKitVersion);
    NSLog(@"MatrixSDK version: %@", MatrixSDKVersion);
    NSLog(@"Build: %@\n", build);
    NSLog(@"------------------------------\n");

    // Set up runtime language and fallback
    NSString *langage = [[NSUserDefaults standardUserDefaults] objectForKey:@"appLanguage"];;
    [NSBundle mxk_setLanguage:langage];
    [NSBundle mxk_setFallbackLanguage:@"en"];

    // Define the navigation bar text color
    [[UINavigationBar appearance] setTintColor:kRiotColorGreen];
    
    // Customize the localized string table
    [NSBundle mxk_customizeLocalizedStringTableName:@"Vector"];
    
    mxSessionArray = [NSMutableArray array];
    callEventsListeners = [NSMutableDictionary dictionary];
    notificationListenerBlocks = [NSMutableDictionary dictionary];
    
    // To simplify navigation into the app, we retrieve here the main navigation controller and the tab bar controller.
    UISplitViewController *splitViewController = (UISplitViewController *)self.window.rootViewController;
    splitViewController.delegate = self;
    
    _masterNavigationController = [splitViewController.viewControllers objectAtIndex:0];
    _masterTabBarController = _masterNavigationController.viewControllers.firstObject;
    
    // Force the background color of the fake view controller displayed when there is no details.
    UINavigationController *secondNavController = self.secondaryNavigationController;
    if (secondNavController)
    {
        secondNavController.navigationBar.barTintColor = kRiotPrimaryBgColor;
        secondNavController.topViewController.view.backgroundColor = kRiotPrimaryBgColor;
    }
    
    // on IOS 8 iPad devices, force to display the primary and the secondary viewcontroller
    // to avoid empty room View Controller in portrait orientation
    // else, the user cannot select a room
    // shouldHideViewController delegate method is also implemented
    if ([(NSString*)[UIDevice currentDevice].model hasPrefix:@"iPad"])
    {
        splitViewController.preferredDisplayMode = UISplitViewControllerDisplayModeAllVisible;
    }
    
    // Sanity check
    NSAssert(_masterTabBarController, @"Something wrong in Main.storyboard");
    
    _isAppForeground = NO;
    
    // Retrieve custom configuration
    NSString* userDefaults = [[NSBundle mainBundle] objectForInfoDictionaryKey:@"UserDefaults"];
    NSString *defaultsPathFromApp = [[NSBundle mainBundle] pathForResource:userDefaults ofType:@"plist"];
    NSDictionary *defaults = [NSDictionary dictionaryWithContentsOfFile:defaultsPathFromApp];
    [[NSUserDefaults standardUserDefaults] registerDefaults:defaults];
    [[NSUserDefaults standardUserDefaults] synchronize];
    
    // Configure Google Analytics here if the option is enabled
    [self startGoogleAnalytics];
    
    // Add matrix observers, and initialize matrix sessions if the app is not launched in background.
    [self initMatrixSessions];
    
    return YES;
}

- (void)applicationWillResignActive:(UIApplication *)application
{
    NSLog(@"[AppDelegate] applicationWillResignActive");
    
    // Sent when the application is about to move from active to inactive state. This can occur for certain types of temporary interruptions (such as an incoming phone call or SMS message) or when the user quits the application and it begins the transition to the background state.
    // Use this method to pause ongoing tasks, disable timers, and throttle down OpenGL ES frame rates. Games should use this method to pause the game.
    
    // Release MatrixKit error observer
    if (matrixKitErrorObserver)
    {
        [[NSNotificationCenter defaultCenter] removeObserver:matrixKitErrorObserver];
        matrixKitErrorObserver = nil;
    }
    
    if (self.errorNotification)
    {
        [self.errorNotification dismissViewControllerAnimated:NO completion:nil];
        self.errorNotification = nil;
    }
    
    if (accountPicker)
    {
        [accountPicker dismissViewControllerAnimated:NO completion:nil];
        accountPicker = nil;
    }
    
    if (noCallSupportAlert)
    {
        [noCallSupportAlert dismissViewControllerAnimated:NO completion:nil];
        noCallSupportAlert = nil;
    }
    
    if (cryptoDataCorruptedAlert)
    {
        [cryptoDataCorruptedAlert dismissViewControllerAnimated:NO completion:nil];
        cryptoDataCorruptedAlert = nil;
    }
}

- (void)applicationDidEnterBackground:(UIApplication *)application
{
    NSLog(@"[AppDelegate] applicationDidEnterBackground");
    
    // Use this method to release shared resources, save user data, invalidate timers, and store enough application state information to restore your application to its current state in case it is terminated later.
    // If your application supports background execution, this method is called instead of applicationWillTerminate: when the user quits.
    
    // Stop reachability monitoring
    if (reachabilityObserver)
    {
        [[NSNotificationCenter defaultCenter] removeObserver:reachabilityObserver];
        reachabilityObserver = nil;
    }
    [[AFNetworkReachabilityManager sharedManager] setReachabilityStatusChangeBlock:nil];
    [[AFNetworkReachabilityManager sharedManager] stopMonitoring];
    
    // check if some media must be released to reduce the cache size
    [MXMediaManager reduceCacheSizeToInsert:0];
    
    // Hide potential notification
    if (self.mxInAppNotification)
    {
        [self.mxInAppNotification dismissViewControllerAnimated:NO completion:nil];
        self.mxInAppNotification = nil;
    }
    
    // Discard any process on pending universal link
    [self resetPendingUniversalLink];
    
    // Suspend all running matrix sessions
    NSArray *mxAccounts = [MXKAccountManager sharedManager].activeAccounts;
    for (MXKAccount *account in mxAccounts)
    {
        [account pauseInBackgroundTask];
    }
    
    // Refresh the notifications counter
    [self refreshApplicationIconBadgeNumber];
    
    _isAppForeground = NO;
    
    // GA: End a session while the app is in background
    [[[GAI sharedInstance] defaultTracker] set:kGAISessionControl value:@"end"];
}

- (void)applicationWillEnterForeground:(UIApplication *)application
{
    NSLog(@"[AppDelegate] applicationWillEnterForeground");
    
    // Called as part of the transition from the background to the inactive state; here you can undo many of the changes made on entering the background.
    
    // Open account session(s) if this is not already done (see [initMatrixSessions] in case of background launch).
    [self prepareSessionForActiveAccounts];
    
    _isAppForeground = YES;
    
    // GA: Start a new session. The next hit from this tracker will be the first in a new session.
    [[[GAI sharedInstance] defaultTracker] set:kGAISessionControl value:@"start"];
}

- (void)applicationDidBecomeActive:(UIApplication *)application
{
    NSLog(@"[AppDelegate] applicationDidBecomeActive");
    
    _hasPendingLocalNotifications = NO;
    
    // Check if there is crash log to send
    if ([[NSUserDefaults standardUserDefaults] boolForKey:@"enableCrashReport"])
    {
        [self checkExceptionToReport];
    }
    
    // Restart any tasks that were paused (or not yet started) while the application was inactive. If the application was previously in the background, optionally refresh the user interface.
    
    // Start monitoring reachability
    [[AFNetworkReachabilityManager sharedManager] setReachabilityStatusChangeBlock:^(AFNetworkReachabilityStatus status) {
        
        // Check whether monitoring is ready
        if (status != AFNetworkReachabilityStatusUnknown)
        {
            if (status == AFNetworkReachabilityStatusNotReachable)
            {
                // Prompt user
                [[AppDelegate theDelegate] showErrorAsAlert:[NSError errorWithDomain:NSURLErrorDomain code:NSURLErrorNotConnectedToInternet userInfo:@{NSLocalizedDescriptionKey : NSLocalizedStringFromTable(@"network_offline_prompt", @"Vector", nil)}]];
            }
            else
            {
                self.isOffline = NO;
            }
            
            // Use a dispatch to avoid to kill ourselves
            dispatch_async(dispatch_get_main_queue(), ^{
                [[AFNetworkReachabilityManager sharedManager] setReachabilityStatusChangeBlock:nil];
            });
        }
        
    }];
    [[AFNetworkReachabilityManager sharedManager] startMonitoring];
    
    // Observe matrixKit error to alert user on error
    matrixKitErrorObserver = [[NSNotificationCenter defaultCenter] addObserverForName:kMXKErrorNotification object:nil queue:[NSOperationQueue mainQueue] usingBlock:^(NSNotification *note) {
        
        [self showErrorAsAlert:note.object];
        
    }];
    
    // Observe crypto data storage corruption
    [[NSNotificationCenter defaultCenter] addObserver:self selector:@selector(onSessionCryptoDidCorruptData:) name:kMXSessionCryptoDidCorruptDataNotification object:nil];
    
    // Resume all existing matrix sessions
    NSArray *mxAccounts = [MXKAccountManager sharedManager].activeAccounts;
    for (MXKAccount *account in mxAccounts)
    {
        [account resume];
    }
    
    // Refresh local contact from the contact book.
    [self refreshLocalContacts];
    
    _isAppForeground = YES;

    if (@available(iOS 11.0, *))
    {
        // Riot has its own dark theme. Prevent iOS from applying its one
        [[UIApplication sharedApplication] keyWindow].accessibilityIgnoresInvertColors = YES;
    }
    
    [self handleLaunchAnimation];
}

- (void)applicationWillTerminate:(UIApplication *)application
{
    NSLog(@"[AppDelegate] applicationWillTerminate");
    // Called when the application is about to terminate. Save data if appropriate. See also applicationDidEnterBackground:.
    
    [self stopGoogleAnalytics];
}

- (BOOL)application:(UIApplication *)application continueUserActivity:(NSUserActivity *)userActivity restorationHandler:(void (^)(NSArray * _Nullable))restorationHandler
{
    BOOL continueUserActivity = NO;
    
    if ([userActivity.activityType isEqualToString:NSUserActivityTypeBrowsingWeb])
    {
        continueUserActivity = [self handleUniversalLink:userActivity];
    }
    else if ([userActivity.activityType isEqualToString:INStartAudioCallIntentIdentifier] ||
             [userActivity.activityType isEqualToString:INStartVideoCallIntentIdentifier])
    {
        INInteraction *interaction = userActivity.interaction;
        
        // roomID provided by Siri intent
        NSString *roomID = userActivity.userInfo[@"roomID"];
        
        // We've launched from calls history list
        if (!roomID)
        {
            INPerson *person;
            
            if ([interaction.intent isKindOfClass:INStartAudioCallIntent.class])
            {
                person = [[(INStartAudioCallIntent *)(interaction.intent) contacts] firstObject];
            }
            else if ([interaction.intent isKindOfClass:INStartVideoCallIntent.class])
            {
                person = [[(INStartVideoCallIntent *)(interaction.intent) contacts] firstObject];
            }
            
            roomID = person.personHandle.value;
        }
        
        BOOL isVideoCall = [userActivity.activityType isEqualToString:INStartVideoCallIntentIdentifier];
        
        UIApplication *application = UIApplication.sharedApplication;
        NSNumber *backgroundTaskIdentifier;
        
        // Start background task since we need time for MXSession preparasion because our app can be launched in the background
        if (application.applicationState == UIApplicationStateBackground)
            backgroundTaskIdentifier = @([application beginBackgroundTaskWithExpirationHandler:^{}]);

        MXSession *session = mxSessionArray.firstObject;
        [session.callManager placeCallInRoom:roomID
                                   withVideo:isVideoCall
                                     success:^(MXCall *call) {
                                         if (application.applicationState == UIApplicationStateBackground)
                                         {
                                             __weak NSNotificationCenter *center = NSNotificationCenter.defaultCenter;
                                             __block id token =
                                             [center addObserverForName:kMXCallStateDidChange
                                                                 object:call
                                                                  queue:nil
                                                             usingBlock:^(NSNotification * _Nonnull note) {
                                                                 if (call.state == MXCallStateEnded)
                                                                 {
                                                                     [application endBackgroundTask:backgroundTaskIdentifier.unsignedIntegerValue];
                                                                     [center removeObserver:token];
                                                                 }
                                                             }];
                                         }
                                     }
                                     failure:^(NSError *error) {
                                         if (backgroundTaskIdentifier)
                                             [application endBackgroundTask:backgroundTaskIdentifier.unsignedIntegerValue];
                                     }];
        
        continueUserActivity = YES;
    }
    
    return continueUserActivity;
}

#pragma mark - Application layout handling

- (void)restoreInitialDisplay:(void (^)())completion
{
    // Suspend error notifications during navigation stack change.
    isErrorNotificationSuspended = YES;
    
    // Dismiss potential view controllers that were presented modally (like the media picker).
    if (self.window.rootViewController.presentedViewController)
    {
        // Do it asynchronously to avoid hasardous dispatch_async after calling restoreInitialDisplay
        [self.window.rootViewController dismissViewControllerAnimated:NO completion:^{
            
            [self popToHomeViewControllerAnimated:NO completion:^{
                
                if (completion)
                {
                    completion();
                }
                
                // Enable error notifications
                isErrorNotificationSuspended = NO;
                
                if (noCallSupportAlert)
                {
                    NSLog(@"[AppDelegate] restoreInitialDisplay: keep visible noCall support alert");
                    [self showNotificationAlert:noCallSupportAlert];
                }
                else if (cryptoDataCorruptedAlert)
                {
                    NSLog(@"[AppDelegate] restoreInitialDisplay: keep visible log in again");
                    [self showNotificationAlert:cryptoDataCorruptedAlert];
                }
                // Check whether an error notification is pending
                else if (_errorNotification)
                {
                    [self showNotificationAlert:_errorNotification];
                }
                
            }];
            
        }];
    }
    else
    {
        [self popToHomeViewControllerAnimated:NO completion:^{
            
            if (completion)
            {
                completion();
            }
            
            // Enable error notification (Check whether a notification is pending)
            isErrorNotificationSuspended = NO;
            if (_errorNotification)
            {
                [self showNotificationAlert:_errorNotification];
            }
        }];
    }
}

- (UIAlertController*)showErrorAsAlert:(NSError*)error
{
    // Ignore fake error, or connection cancellation error
    if (!error || ([error.domain isEqualToString:NSURLErrorDomain] && error.code == NSURLErrorCancelled))
    {
        return nil;
    }
    
    // Ignore network reachability error when the app is already offline
    if (self.isOffline && [error.domain isEqualToString:NSURLErrorDomain] && error.code == NSURLErrorNotConnectedToInternet)
    {
        return nil;
    }
    
    [_errorNotification dismissViewControllerAnimated:NO completion:nil];
    
    NSString *title = [error.userInfo valueForKey:NSLocalizedFailureReasonErrorKey];
    NSString *msg = [error.userInfo valueForKey:NSLocalizedDescriptionKey];
    if (!title)
    {
        if (msg)
        {
            title = msg;
            msg = nil;
        }
        else
        {
            title = [NSBundle mxk_localizedStringForKey:@"error"];
        }
    }
    
    _errorNotification = [UIAlertController alertControllerWithTitle:title message:msg preferredStyle:UIAlertControllerStyleAlert];
    [_errorNotification addAction:[UIAlertAction actionWithTitle:[NSBundle mxk_localizedStringForKey:@"ok"]
                                                           style:UIAlertActionStyleDefault
                                                         handler:^(UIAlertAction * action) {
                                                             
                                                             [AppDelegate theDelegate].errorNotification = nil;
                                                             
                                                         }]];
    // Display the error notification
    if (!isErrorNotificationSuspended)
    {
        [_errorNotification mxk_setAccessibilityIdentifier:@"AppDelegateErrorAlert"];
        [self showNotificationAlert:_errorNotification];
    }
    
    // Switch in offline mode in case of network reachability error
    if ([error.domain isEqualToString:NSURLErrorDomain] && error.code == NSURLErrorNotConnectedToInternet)
    {
        self.isOffline = YES;
    }
    
    return self.errorNotification;
}

- (void)showNotificationAlert:(UIAlertController*)alert
{
    if (self.window.rootViewController.presentedViewController)
    {
        [alert popoverPresentationController].sourceView = self.window.rootViewController.presentedViewController.view;
        [alert popoverPresentationController].sourceRect = self.window.rootViewController.presentedViewController.view.bounds;
        [self.window.rootViewController.presentedViewController presentViewController:alert animated:YES completion:nil];
    }
    else
    {
        [alert popoverPresentationController].sourceView = self.window.rootViewController.view;
        [alert popoverPresentationController].sourceRect = self.window.rootViewController.view.bounds;
        [self.window.rootViewController presentViewController:alert animated:YES completion:nil];
    }
}

- (void)onSessionCryptoDidCorruptData:(NSNotification *)notification
{
    NSString *userId = notification.object;
    
    MXKAccount *account = [[MXKAccountManager sharedManager] accountForUserId:userId];
    if (account)
    {
        if (cryptoDataCorruptedAlert)
        {
            [cryptoDataCorruptedAlert dismissViewControllerAnimated:NO completion:nil];
        }
        
        cryptoDataCorruptedAlert = [UIAlertController alertControllerWithTitle:nil
                                                                       message:NSLocalizedStringFromTable(@"e2e_need_log_in_again", @"Vector", nil)
                                                                preferredStyle:UIAlertControllerStyleAlert];
        
        __weak typeof(self) weakSelf = self;
        
        [cryptoDataCorruptedAlert addAction:[UIAlertAction actionWithTitle:[NSBundle mxk_localizedStringForKey:@"later"]
                                                                     style:UIAlertActionStyleDefault
                                                                   handler:^(UIAlertAction * action) {
                                                                       
                                                                       if (weakSelf)
                                                                       {
                                                                           typeof(self) self = weakSelf;
                                                                           self->cryptoDataCorruptedAlert = nil;
                                                                       }
                                                                       
                                                                   }]];
        
        [cryptoDataCorruptedAlert addAction:[UIAlertAction actionWithTitle:[NSBundle mxk_localizedStringForKey:@"settings_sign_out"]
                                                                     style:UIAlertActionStyleDefault
                                                                   handler:^(UIAlertAction * action) {
                                                                       
                                                                       if (weakSelf)
                                                                       {
                                                                           typeof(self) self = weakSelf;
                                                                           self->cryptoDataCorruptedAlert = nil;
                                                                           
                                                                           [[MXKAccountManager sharedManager] removeAccount:account completion:nil];
                                                                       }
                                                                       
                                                                   }]];
        
        [self showNotificationAlert:cryptoDataCorruptedAlert];
    }
}

#pragma mark

- (void)popToHomeViewControllerAnimated:(BOOL)animated completion:(void (^)())completion
{
    UINavigationController *secondNavController = self.secondaryNavigationController;
    if (secondNavController)
    {
        [secondNavController popToRootViewControllerAnimated:animated];
    }
    
    // Force back to the main screen if this is not the one that is displayed
    if (_masterTabBarController && _masterTabBarController != _masterNavigationController.visibleViewController)
    {
        // Listen to the masterNavigationController changes
        // We need to be sure that masterTabBarController is back to the screen
        popToHomeViewControllerCompletion = completion;
        _masterNavigationController.delegate = self;
        
        [_masterNavigationController popToViewController:_masterTabBarController animated:animated];
    }
    else
    {
        // Select the Home tab
        _masterTabBarController.selectedIndex = TABBAR_HOME_INDEX;
        
        if (completion)
        {
            completion();
        }
    }
}

#pragma mark - UINavigationController delegate

- (void)navigationController:(UINavigationController *)navigationController didShowViewController:(UIViewController *)viewController animated:(BOOL)animated
{
    if (viewController == _masterTabBarController)
    {
        _masterNavigationController.delegate = nil;
        
        // For unknown reason, the navigation bar is not restored correctly by [popToViewController:animated:]
        // when a ViewController has hidden it (see MXKAttachmentsViewController).
        // Patch: restore navigation bar by default here.
        _masterNavigationController.navigationBarHidden = NO;
        
        // Release the current selected item (room/contact/...).
        [_masterTabBarController releaseSelectedItem];
        
        if (popToHomeViewControllerCompletion)
        {
            void (^popToHomeViewControllerCompletion2)() = popToHomeViewControllerCompletion;
            popToHomeViewControllerCompletion = nil;
            
            // Dispatch the completion in order to let navigation stack refresh itself.
            dispatch_async(dispatch_get_main_queue(), ^{
                popToHomeViewControllerCompletion2();
            });
        }
    }
}

#pragma mark - Crash report handling

- (void)startGoogleAnalytics
{
    // Check whether the user has enabled the sending of crash reports.
    if ([[NSUserDefaults standardUserDefaults] boolForKey:@"enableCrashReport"])
    {
        // Retrieve trackerId from GoogleService-Info.plist.
        NSString *googleServiceInfoPath = [[NSBundle mainBundle] pathForResource:@"GoogleService-Info" ofType:@"plist"];
        NSDictionary *googleServiceInfo = [NSDictionary dictionaryWithContentsOfFile:googleServiceInfoPath];
        NSString *gaTrackingID = [googleServiceInfo objectForKey:@"TRACKING_ID"];
        if (gaTrackingID)
        {
            // Catch and log crashes
            [MXLogger logCrashes:YES];
            [MXLogger setBuildVersion:[AppDelegate theDelegate].build];
            
            // Configure GAI options.
            GAI *gai = [GAI sharedInstance];
            
            // Disable GA UncaughtException: their crash reports are quite limited (100 first chars of the stack trace)
            // Let's MXLogger manage them
            gai.trackUncaughtExceptions = NO;
            
            // Initialize it with the app tracker ID
            [gai trackerWithTrackingId:gaTrackingID];
            
            // Set Google Analytics dispatch interval to e.g. 20 seconds.
            gai.dispatchInterval = 20;
            
#ifdef DEBUG
            // Disable GAI in debug as it pollutes stats and crashes in GA
            gai.dryRun = YES;
#endif
        }
        else
        {
            NSLog(@"[AppDelegate] Unable to find tracker id for Google Analytics");
        }
    }
    else if ([[NSUserDefaults standardUserDefaults] objectForKey:@"enableCrashReport"])
    {
        NSLog(@"[AppDelegate] The user decides to do not use Google Analytics");
    }
}

- (void)stopGoogleAnalytics
{
    GAI *gai = [GAI sharedInstance];
    
    // End a session. The next hit from this tracker will be the last in the current session.
    [[gai defaultTracker] set:kGAISessionControl value:@"end"];
    
    // Flush pending GA messages
    [gai dispatch];
    
    [gai removeTrackerByName:[gai defaultTracker].name];
    
    [MXLogger logCrashes:NO];
}

// Check if there is a crash log to send to server
- (void)checkExceptionToReport
{
    // Check if the app crashed last time
    NSString *filePath = [MXLogger crashLog];
    if (filePath)
    {
        // Do not show the crash report dialog if it is already displayed
        if ([self.window.rootViewController.childViewControllers[0] isKindOfClass:[UINavigationController class]]
            && [((UINavigationController*)self.window.rootViewController.childViewControllers[0]).visibleViewController isKindOfClass:[BugReportViewController class]])
        {
            return;
        }
        
        NSString *description = [[NSString alloc] initWithContentsOfFile:filePath
                                                            usedEncoding:nil
                                                                   error:nil];
        
        NSLog(@"[AppDelegate] Send crash log to Google Analytics:\n%@", description);
        
        // Send it via Google Analytics
        // The doc says the exception description must not exceeed 100 chars but it seems
        // to accept much more.
        // https://developers.google.com/analytics/devguides/collection/ios/v3/exceptions#overview
        id<GAITracker> tracker = [[GAI sharedInstance] defaultTracker];
        [tracker send:[[GAIDictionaryBuilder
                        createExceptionWithDescription:description
                        withFatal:[NSNumber numberWithBool:YES]] build]];
        [[GAI sharedInstance] dispatch];
        
        // Ask the user to send a crash report by email too
        // The email will provide logs and thus more context to the crash
        [[RageShakeManager sharedManager] promptCrashReportInViewController:self.window.rootViewController];
    }
}

#pragma mark - Push notifications

- (void)registerUserNotificationSettings
{
    if (!isPushRegistered)
    {
        // Registration on iOS 8 and later
        UIUserNotificationSettings *settings = [UIUserNotificationSettings settingsForTypes:(UIUserNotificationTypeBadge | UIUserNotificationTypeSound |UIUserNotificationTypeAlert) categories:nil];
        [[UIApplication sharedApplication] registerUserNotificationSettings:settings];
    }
}

- (void)registerForRemoteNotificationsWithCompletion:(nullable void (^)(NSError *))completion
{
    self.registrationForRemoteNotificationsCompletion = completion;
    
    self.pushRegistry = [[PKPushRegistry alloc] initWithQueue:nil];
    self.pushRegistry.delegate = self;
    self.pushRegistry.desiredPushTypes = [NSSet setWithObject:PKPushTypeVoIP];
}

- (void)application:(UIApplication *)application didRegisterUserNotificationSettings:(UIUserNotificationSettings *)notificationSettings
{
    // Register for remote notifications only if user provide access to notification feature
    if (notificationSettings.types != UIUserNotificationTypeNone)
    {
        [self registerForRemoteNotificationsWithCompletion:nil];
    }
    else
    {
        // Clear existing token
        MXKAccountManager* accountManager = [MXKAccountManager sharedManager];
        [accountManager setPushDeviceToken:nil withPushOptions:nil];
    }
}

- (void)application:(UIApplication *)application didReceiveLocalNotification:(UILocalNotification *)notification
{
    NSString* roomId = notification.userInfo[@"room_id"];
    if (roomId.length)
    {
        // TODO retrieve the right matrix session
        
        //**************
        // Patch consider the first session which knows the room id
        MXKAccount *dedicatedAccount = nil;
        
        NSArray *mxAccounts = [MXKAccountManager sharedManager].activeAccounts;
        
        if (mxAccounts.count == 1)
        {
            dedicatedAccount = mxAccounts.firstObject;
        }
        else
        {
            for (MXKAccount *account in mxAccounts)
            {
                if ([account.mxSession roomWithRoomId:roomId])
                {
                    dedicatedAccount = account;
                    break;
                }
            }
        }
        
        // sanity checks
        if (dedicatedAccount && dedicatedAccount.mxSession)
        {
            NSLog(@"[AppDelegate] didReceiveLocalNotification: open the roomViewController %@", roomId);
            
            [self showRoom:roomId andEventId:nil withMatrixSession:dedicatedAccount.mxSession];
        }
        else
        {
            NSLog(@"[AppDelegate] didReceiveLocalNotification : no linked session / account has been found.");
        }
    }
}

- (void)pushRegistry:(PKPushRegistry *)registry didUpdatePushCredentials:(PKPushCredentials *)credentials forType:(PKPushType)type
{
    NSData *token = credentials.token;
    
    NSUInteger len = ((token.length > 8) ? 8 : token.length / 2);
    NSLog(@"[AppDelegate] Got Push token! (%@ ...)", [token subdataWithRange:NSMakeRange(0, len)]);
    
    MXKAccountManager* accountManager = [MXKAccountManager sharedManager];
    [accountManager setPushDeviceToken:token withPushOptions:@{@"format": @"event_id_only"}];
    
    isPushRegistered = YES;
    
    if (self.registrationForRemoteNotificationsCompletion)
    {
        self.registrationForRemoteNotificationsCompletion(nil);
        self.registrationForRemoteNotificationsCompletion = nil;
    }
}

- (void)pushRegistry:(PKPushRegistry *)registry didInvalidatePushTokenForType:(PKPushType)type
{
    MXKAccountManager* accountManager = [MXKAccountManager sharedManager];
    [accountManager setPushDeviceToken:nil withPushOptions:nil];
}

- (void)pushRegistry:(PKPushRegistry *)registry didReceiveIncomingPushWithPayload:(PKPushPayload *)payload forType:(PKPushType)type
{
    // Handle the local notifications by triggering a background sync.
    [self handleLocalNotifications];
}

- (void)handleLocalNotifications
{
    _hasPendingLocalNotifications = NO;
    
    // Check whether the application is running in background.
    if ([UIApplication sharedApplication].applicationState != UIApplicationStateBackground)
        return;
    
    // Launch a background sync for all existing matrix sessions
    NSArray *mxAccounts = [MXKAccountManager sharedManager].activeAccounts;
    for (MXKAccount *account in mxAccounts)
    {
        // Check the current session state
        if (account.mxSession.state != MXSessionStatePaused)
        {
            NSLog(@"[AppDelegate] handleLocalNotifications: delay the background sync");
            // Turn on the flag used to trigger a new background sync when a session is paused.
            _hasPendingLocalNotifications = YES;
        }
        
        [account backgroundSync:20000 success:^{
            
            NSLog(@"[AppDelegate] handleLocalNotifications: the background sync succeeds");
            
            // Update icon badge number
            [UIApplication sharedApplication].applicationIconBadgeNumber = [account.mxSession riot_missedDiscussionsCount];
            
        } failure:^(NSError *error) {
            
            NSLog(@"[AppDelegate] handleLocalNotifications: the background sync fails");
            
        }];
    }
}

- (nullable NSString *)notificationBodyForEvent:(MXEvent *)event withRoomState:(MXRoomState *)roomState inAccount:(MXKAccount*)account
{
    if (!event.content || !event.content.count)
        return nil;
    
    NSString *notificationBody;
    NSString *eventSenderName = [roomState memberName:event.sender];
    
    if (event.eventType == MXEventTypeRoomMessage || event.eventType == MXEventTypeRoomEncrypted)
    {
        BOOL isDirect = [account.mxSession roomWithRoomId:event.roomId].isDirect;
        
        NSString *msgType = event.content[@"msgtype"];
        NSString *content = event.content[@"body"];
        
        if (event.isEncrypted && !account.showDecryptedContentInNotifications)
        {
            // Hide the content
            msgType = nil;
        }
        
        if (!isDirect)
        {
            NSString *roomDisplayName = roomState.displayname;
            
            if ([msgType isEqualToString:@"m.text"])
                notificationBody = [NSString stringWithFormat:NSLocalizedString(@"MSG_FROM_USER_IN_ROOM_WITH_CONTENT", nil), eventSenderName,roomDisplayName, content];
            else if ([msgType isEqualToString:@"m.emote"])
                notificationBody = [NSString stringWithFormat:NSLocalizedString(@"ACTION_FROM_USER_IN_ROOM", nil), roomDisplayName, eventSenderName, content];
            else if ([msgType isEqualToString:@"m.image"])
                notificationBody = [NSString stringWithFormat:NSLocalizedString(@"IMAGE_FROM_USER_IN_ROOM", nil), eventSenderName, content, roomDisplayName];
            else
                // Encrypted messages falls here
                notificationBody = [NSString stringWithFormat:NSLocalizedString(@"MSG_FROM_USER_IN_ROOM", nil), eventSenderName, roomDisplayName];
        }
        else
        {
            if ([msgType isEqualToString:@"m.text"])
                notificationBody = [NSString stringWithFormat:NSLocalizedString(@"MSG_FROM_USER_WITH_CONTENT", nil), eventSenderName, content];
            else if ([msgType isEqualToString:@"m.emote"])
                notificationBody = [NSString stringWithFormat:NSLocalizedString(@"ACTION_FROM_USER", nil), eventSenderName, content];
            else if ([msgType isEqualToString:@"m.image"])
                notificationBody = [NSString stringWithFormat:NSLocalizedString(@"IMAGE_FROM_USER", nil), eventSenderName, content];
            else
                // Encrypted messages falls here
                notificationBody = [NSString stringWithFormat:NSLocalizedString(@"MSG_FROM_USER", nil), eventSenderName];
        }
    }
    else if (event.eventType == MXEventTypeCallInvite)
    {
        NSString *sdp = event.content[@"offer"][@"sdp"];
        BOOL isVideoCall = [sdp rangeOfString:@"m=video"].location != NSNotFound;
        
        if (!isVideoCall)
            notificationBody = [NSString stringWithFormat:NSLocalizedString(@"VOICE_CALL_FROM_USER", nil), eventSenderName];
        else
            notificationBody = [NSString stringWithFormat:NSLocalizedString(@"VIDEO_CALL_FROM_USER", nil), eventSenderName];
    }
    else if (event.eventType == MXEventTypeRoomMember)
    {
        NSString *roomName = roomState.name;
        NSString *roomAlias = roomState.aliases.firstObject;
        
        if (roomName)
            notificationBody = [NSString stringWithFormat:NSLocalizedString(@"USER_INVITE_TO_NAMED_ROOM", nil), eventSenderName, roomName];
        else if (roomAlias)
            notificationBody = [NSString stringWithFormat:NSLocalizedString(@"USER_INVITE_TO_NAMED_ROOM", nil), eventSenderName, roomAlias];
        else
            notificationBody = [NSString stringWithFormat:NSLocalizedString(@"USER_INVITE_TO_CHAT", nil), eventSenderName];
    }
    
    return notificationBody;
}

- (void)refreshApplicationIconBadgeNumber
{
    // Consider the total number of missed discussions including the invites.
    NSUInteger count = [self.masterTabBarController missedDiscussionsCount];
    
    NSLog(@"[AppDelegate] refreshApplicationIconBadgeNumber: %tu", count);
    
    [UIApplication sharedApplication].applicationIconBadgeNumber = count;
}

#pragma mark - Universal link

- (BOOL)handleUniversalLink:(NSUserActivity*)userActivity
{
    NSURL *webURL = userActivity.webpageURL;
    NSLog(@"[AppDelegate] handleUniversalLink: %@", webURL.absoluteString);
    
    // iOS Patch: fix vector.im urls before using it
    webURL = [Tools fixURLWithSeveralHashKeys:webURL];
    
    // Manage email validation link
    if ([webURL.path isEqualToString:@"/_matrix/identity/api/v1/validate/email/submitToken"])
    {
        // Validate the email on the passed identity server
        NSString *identityServer = [NSString stringWithFormat:@"%@://%@", webURL.scheme, webURL.host];
        MXRestClient *identityRestClient = [[MXRestClient alloc] initWithHomeServer:identityServer andOnUnrecognizedCertificateBlock:nil];
        
        // Extract required parameters from the link
        NSArray<NSString*> *pathParams;
        NSMutableDictionary *queryParams;
        [self parseUniversalLinkFragment:webURL.absoluteString outPathParams:&pathParams outQueryParams:&queryParams];
        
        [identityRestClient submit3PIDValidationToken:queryParams[@"token"] medium:kMX3PIDMediumEmail clientSecret:queryParams[@"client_secret"] sid:queryParams[@"sid"] success:^{
            
            NSLog(@"[AppDelegate] handleUniversalLink. Email successfully validated.");
            
            if (queryParams[@"nextLink"])
            {
                // Continue the registration with the passed nextLink
                NSLog(@"[AppDelegate] handleUniversalLink. Complete registration with nextLink");
                NSURL *nextLink = [NSURL URLWithString:queryParams[@"nextLink"]];
                [self handleUniversalLinkFragment:nextLink.fragment];
            }
            else
            {
                // No nextLink in Vector world means validation for binding a new email
                NSLog(@"[AppDelegate] handleUniversalLink. TODO: Complete email binding");
            }
            
        } failure:^(NSError *error) {
            
            NSLog(@"[AppDelegate] handleUniversalLink. Error: submitToken failed");
            [self showErrorAsAlert:error];
            
        }];
        
        return YES;
    }
    
    return [self handleUniversalLinkFragment:webURL.fragment];
}

- (BOOL)handleUniversalLinkFragment:(NSString*)fragment
{
    BOOL continueUserActivity = NO;
    MXKAccountManager *accountManager = [MXKAccountManager sharedManager];
    
    NSLog(@"[AppDelegate] Universal link: handleUniversalLinkFragment: %@", fragment);
    
    // The app manages only one universal link at a time
    // Discard any pending one
    [self resetPendingUniversalLink];
    
    // Extract params
    NSArray<NSString*> *pathParams;
    NSMutableDictionary *queryParams;
    [self parseUniversalLinkFragment:fragment outPathParams:&pathParams outQueryParams:&queryParams];
    
    // Sanity check
    if (!pathParams.count)
    {
        NSLog(@"[AppDelegate] Universal link: Error: No path parameters");
        return NO;
    }
    
    NSString *roomIdOrAlias;
    NSString *eventId;
    NSString *userId;
    
    // Check permalink to room or event
    if ([pathParams[0] isEqualToString:@"room"] && pathParams.count >= 2)
    {
        // The link is the form of "/room/[roomIdOrAlias]" or "/room/[roomIdOrAlias]/[eventId]"
        roomIdOrAlias = pathParams[1];
        
        // Is it a link to an event of a room?
        eventId = (pathParams.count >= 3) ? pathParams[2] : nil;
    }
    else if (([pathParams[0] hasPrefix:@"#"] || [pathParams[0] hasPrefix:@"!"]) && pathParams.count >= 1)
    {
        // The link is the form of "/#/[roomIdOrAlias]" or "/#/[roomIdOrAlias]/[eventId]"
        // Such links come from matrix.to permalinks
        roomIdOrAlias = pathParams[0];
        eventId = (pathParams.count >= 2) ? pathParams[1] : nil;
    }

    // Check permalink to a user
    else if ([pathParams[0] isEqualToString:@"user"] && pathParams.count == 2)
    {
        // The link is the form of "/user/userId"
        userId = pathParams[1];
    }
    else if ([pathParams[0] hasPrefix:@"@"] && pathParams.count == 1)
    {
        // The link is the form of "/#/[userId]"
        // Such links come from matrix.to permalinks
        userId = pathParams[0];
    }
    
    // Check the conditions to keep the room alias information of a pending fragment.
    if (universalLinkFragmentPendingRoomAlias)
    {
        if (!roomIdOrAlias || !universalLinkFragmentPendingRoomAlias[roomIdOrAlias])
        {
            universalLinkFragmentPendingRoomAlias = nil;
        }
    }
    
    if (roomIdOrAlias)
    {
        if (accountManager.activeAccounts.count)
        {
            // Check there is an account that knows this room
            MXKAccount *account = [accountManager accountKnowingRoomWithRoomIdOrAlias:roomIdOrAlias];
            if (account)
            {
                NSString *roomId = roomIdOrAlias;
                
                // Translate the alias into the room id
                if ([roomIdOrAlias hasPrefix:@"#"])
                {
                    MXRoom *room = [account.mxSession roomWithAlias:roomIdOrAlias];
                    if (room)
                    {
                        roomId = room.roomId;
                    }
                }
                
                // Open the room page
                [self showRoom:roomId andEventId:eventId withMatrixSession:account.mxSession];
                
                continueUserActivity = YES;
            }
            else
            {
                // We will display something but we need to do some requests before.
                // So, come back to the home VC and show its loading wheel while processing
                [self restoreInitialDisplay:^{
                    
                    if ([_masterTabBarController.selectedViewController isKindOfClass:MXKViewController.class])
                    {
                        MXKViewController *homeViewController = (MXKViewController*)_masterTabBarController.selectedViewController;
                        
                        [homeViewController startActivityIndicator];
                        
                        if ([roomIdOrAlias hasPrefix:@"#"])
                        {
                            // The alias may be not part of user's rooms states
                            // Ask the HS to resolve the room alias into a room id and then retry
                            universalLinkFragmentPending = fragment;
                            MXKAccount* account = accountManager.activeAccounts.firstObject;
                            [account.mxSession.matrixRestClient roomIDForRoomAlias:roomIdOrAlias success:^(NSString *roomId) {
                                
                                // Note: the activity indicator will not disappear if the session is not ready
                                [homeViewController stopActivityIndicator];
                                
                                // Check that 'fragment' has not been cancelled
                                if ([universalLinkFragmentPending isEqualToString:fragment])
                                {
                                    // Retry opening the link but with the returned room id
                                    NSString *newUniversalLinkFragment =
                                    [fragment stringByReplacingOccurrencesOfString:[roomIdOrAlias stringByAddingPercentEscapesUsingEncoding:NSUTF8StringEncoding]
                                                                        withString:[roomId stringByAddingPercentEscapesUsingEncoding:NSUTF8StringEncoding]];
                                    
                                    universalLinkFragmentPendingRoomAlias = @{roomId: roomIdOrAlias};
                                    
                                    [self handleUniversalLinkFragment:newUniversalLinkFragment];
                                }
                                
                            } failure:^(NSError *error) {
                                NSLog(@"[AppDelegate] Universal link: Error: The home server failed to resolve the room alias (%@)", roomIdOrAlias);
                            }];
                        }
                        else if ([roomIdOrAlias hasPrefix:@"!"] && ((MXKAccount*)accountManager.activeAccounts.firstObject).mxSession.state != MXSessionStateRunning)
                        {
                            // The user does not know the room id but this may be because their session is not yet sync'ed
                            // So, wait for the completion of the sync and then retry
                            // FIXME: Manange all user's accounts not only the first one
                            MXKAccount* account = accountManager.activeAccounts.firstObject;
                            
                            NSLog(@"[AppDelegate] Universal link: Need to wait for the session to be sync'ed and running");
                            universalLinkFragmentPending = fragment;
                            
                            universalLinkWaitingObserver = [[NSNotificationCenter defaultCenter] addObserverForName:kMXSessionStateDidChangeNotification object:nil queue:[NSOperationQueue mainQueue] usingBlock:^(NSNotification * _Nonnull notif) {
                                
                                // Check that 'fragment' has not been cancelled
                                if ([universalLinkFragmentPending isEqualToString:fragment])
                                {
                                    // Check whether the concerned session is the associated one
                                    if (notif.object == account.mxSession && account.mxSession.state == MXSessionStateRunning)
                                    {
                                        NSLog(@"[AppDelegate] Universal link: The session is running. Retry the link");
                                        [self handleUniversalLinkFragment:fragment];
                                    }
                                }
                            }];
                        }
                        else
                        {
                            NSLog(@"[AppDelegate] Universal link: The room (%@) is not known by any account (email invitation: %@). Display its preview to try to join it", roomIdOrAlias, queryParams ? @"YES" : @"NO");
                            
                            // FIXME: In case of multi-account, ask the user which one to use
                            MXKAccount* account = accountManager.activeAccounts.firstObject;
                            
                            RoomPreviewData *roomPreviewData;
                            if (queryParams)
                            {
                                // Note: the activity indicator will not disappear if the session is not ready
                                [homeViewController stopActivityIndicator];
                                
                                roomPreviewData = [[RoomPreviewData alloc] initWithRoomId:roomIdOrAlias emailInvitationParams:queryParams andSession:account.mxSession];
                                [self showRoomPreview:roomPreviewData];
                            }
                            else
                            {
                                roomPreviewData = [[RoomPreviewData alloc] initWithRoomId:roomIdOrAlias andSession:account.mxSession];
                                
                                // Is it a link to an event of a room?
                                // If yes, the event will be displayed once the room is joined
                                roomPreviewData.eventId = (pathParams.count >= 3) ? pathParams[2] : nil;
                                
                                // Try to get more information about the room before opening its preview
                                [roomPreviewData peekInRoom:^(BOOL succeeded) {
                                    
                                    // Note: the activity indicator will not disappear if the session is not ready
                                    [homeViewController stopActivityIndicator];
                                    
                                    // If no data is available for this room, we name it with the known room alias (if any).
                                    if (!succeeded && universalLinkFragmentPendingRoomAlias[roomIdOrAlias])
                                    {
                                        roomPreviewData.roomName = universalLinkFragmentPendingRoomAlias[roomIdOrAlias];
                                    }
                                    universalLinkFragmentPendingRoomAlias = nil;
                                    
                                    [self showRoomPreview:roomPreviewData];
                                }];
                            }
                        }
                        
                    }
                }];
                
                // Let's say we are handling the case
                continueUserActivity = YES;
            }
        }
        else
        {
            // There is no account. The app will display the AuthenticationVC.
            // Wait for a successful login
            NSLog(@"[AppDelegate] Universal link: The user is not logged in. Wait for a successful login");
            universalLinkFragmentPending = fragment;
            
            // Register an observer in order to handle new account
            universalLinkWaitingObserver = [[NSNotificationCenter defaultCenter] addObserverForName:kMXKAccountManagerDidAddAccountNotification object:nil queue:[NSOperationQueue mainQueue] usingBlock:^(NSNotification *notif) {
                
                // Check that 'fragment' has not been cancelled
                if ([universalLinkFragmentPending isEqualToString:fragment])
                {
                    NSLog(@"[AppDelegate] Universal link:  The user is now logged in. Retry the link");
                    [self handleUniversalLinkFragment:fragment];
                }
            }];
        }
    }
    else if (userId)
    {
        // Check there is an account that knows this user
        MXUser *mxUser;
        MXKAccount *account = [accountManager accountKnowingUserWithUserId:userId];
        if (account)
        {
            mxUser = [account.mxSession userWithUserId:userId];
        }

        // Prepare the display name of this user
        NSString *displayName;
        if (mxUser)
        {
            displayName = (mxUser.displayname.length > 0) ? mxUser.displayname : userId;
        }
        else
        {
            displayName = userId;
        }

        // Create the contact related to this member
        MXKContact *contact = [[MXKContact alloc] initMatrixContactWithDisplayName:displayName andMatrixID:userId];
        [self showContact:contact];

        continueUserActivity = YES;
    }
    else if ([pathParams[0] isEqualToString:@"register"])
    {
        NSLog(@"[AppDelegate] Universal link with registration parameters");
        continueUserActivity = YES;
        
        [_masterTabBarController showAuthenticationScreenWithRegistrationParameters:queryParams];
    }
    else
    {
        // Unknown command: Do nothing except coming back to the main screen
        NSLog(@"[AppDelegate] Universal link: TODO: Do not know what to do with the link arguments: %@", pathParams);
        
        [self popToHomeViewControllerAnimated:NO completion:nil];
    }
    
    return continueUserActivity;
}

- (void)resetPendingUniversalLink
{
    universalLinkFragmentPending = nil;
    if (universalLinkWaitingObserver)
    {
        [[NSNotificationCenter defaultCenter] removeObserver:universalLinkWaitingObserver];
        universalLinkWaitingObserver = nil;
    }
}

/**
 Extract params from the URL fragment part (after '#') of a vector.im Universal link:
 
 The fragment can contain a '?'. So there are two kinds of parameters: path params and query params.
 It is in the form of /[pathParam1]/[pathParam2]?[queryParam1Key]=[queryParam1Value]&[queryParam2Key]=[queryParam2Value]
 
 @param fragment the fragment to parse.
 @param outPathParams the decoded path params.
 @param outQueryParams the decoded query params. If there is no query params, it will be nil.
 */
- (void)parseUniversalLinkFragment:(NSString*)fragment outPathParams:(NSArray<NSString*> **)outPathParams outQueryParams:(NSMutableDictionary **)outQueryParams
{
    NSParameterAssert(outPathParams && outQueryParams);
    
    NSArray<NSString*> *pathParams;
    NSMutableDictionary *queryParams;
    
    NSArray<NSString*> *fragments = [fragment componentsSeparatedByString:@"?"];
    
    // Extract path params
    pathParams = [fragments[0] componentsSeparatedByString:@"/"];
    
    // Remove the first empty path param string
    pathParams = [pathParams filteredArrayUsingPredicate:[NSPredicate predicateWithFormat:@"length > 0"]];
    
    // URL decode each path param
    NSMutableArray<NSString*> *pathParams2 = [NSMutableArray arrayWithArray:pathParams];
    for (NSInteger i = 0; i < pathParams.count; i++)
    {
        pathParams2[i] = [pathParams2[i] stringByReplacingPercentEscapesUsingEncoding:NSUTF8StringEncoding];
    }
    pathParams = pathParams2;
    
    // Extract query params if any
    // Query params are in the form [queryParam1Key]=[queryParam1Value], so the
    // presence of at least one '=' character is mandatory
    if (fragments.count == 2 && (NSNotFound != [fragments[1] rangeOfString:@"="].location))
    {
        queryParams = [[NSMutableDictionary alloc] init];
        for (NSString *keyValue in [fragments[1] componentsSeparatedByString:@"&"])
        {
            // Get the parameter name
            NSString *key = [[keyValue componentsSeparatedByString:@"="] objectAtIndex:0];
            
            // Get the parameter value
            NSString *value = [[keyValue componentsSeparatedByString:@"="] objectAtIndex:1];
            if (value.length)
            {
                value = [value stringByReplacingOccurrencesOfString:@"+" withString:@" "];
                value = [value stringByReplacingPercentEscapesUsingEncoding:NSUTF8StringEncoding];
                
                queryParams[key] = value;
            }
        }
    }
    
    *outPathParams = pathParams;
    *outQueryParams = queryParams;
}

#pragma mark - Matrix sessions handling

- (void)initMatrixSessions
{
    NSLog(@"[AppDelegate] initMatrixSessions");
    
    MXSDKOptions *sdkOptions = [MXSDKOptions sharedInstance];
    
    // Set the App Group identifier.
    sdkOptions.applicationGroupIdentifier = @"group.im.vector";
    
    // Define the media cache version
    sdkOptions.mediaCacheAppVersion = 0;
    
    // Enable e2e encryption for newly created MXSession
    sdkOptions.enableCryptoWhenStartingMXSession = YES;
    
    // Disable identicon use
    sdkOptions.disableIdenticonUseForUserAvatar = YES;
    
    // Enable SDK stats upload to GA
    sdkOptions.enableGoogleAnalytics = YES;
    
    // Use UIKit BackgroundTask for handling background tasks in the SDK
    sdkOptions.backgroundModeHandler = [[MXUIKitBackgroundModeHandler alloc] init];

    // Get modular widget events in rooms histories
    [[MXKAppSettings standardAppSettings] addSupportedEventTypes:@[kWidgetEventTypeString]];
    
    // Use shared container to share data with app extensions
    sdkOptions.applicationGroupIdentifier = @"group.im.vector";
    
    // Disable long press on event in bubble cells
    [MXKRoomBubbleTableViewCell disableLongPressGestureOnEvent:YES];
    
    // Set first RoomDataSource class used in Vector
    [MXKRoomDataSourceManager registerRoomDataSourceClass:RoomDataSource.class];
    
    // Register matrix session state observer in order to handle multi-sessions.
    matrixSessionStateObserver = [[NSNotificationCenter defaultCenter] addObserverForName:kMXSessionStateDidChangeNotification object:nil queue:[NSOperationQueue mainQueue] usingBlock:^(NSNotification *notif) {
        MXSession *mxSession = (MXSession*)notif.object;
        
        // Check whether the concerned session is a new one
        if (mxSession.state == MXSessionStateInitialised)
        {
            // Store this new session
            [self addMatrixSession:mxSession];
            
            // Set the VoIP call stack (if supported).
            id<MXCallStack> callStack;
            
#ifdef MX_CALL_STACK_OPENWEBRTC
            callStack = [[MXOpenWebRTCCallStack alloc] init];
#endif
#ifdef MX_CALL_STACK_ENDPOINT
            callStack = [[MXEndpointCallStack alloc] initWithMatrixId:mxSession.myUser.userId];
#endif
#ifdef MX_CALL_STACK_JINGLE
            callStack = [[MXJingleCallStack alloc] init];
#endif
            if (callStack)
            {
                [mxSession enableVoIPWithCallStack:callStack];

                // Setup CallKit
                if ([MXCallKitAdapter callKitAvailable])
                {
                    BOOL isCallKitEnabled = [MXKAppSettings standardAppSettings].isCallKitEnabled;
                    [self enableCallKit:isCallKitEnabled forCallManager:mxSession.callManager];
                    
                    // Register for changes performed by the user
                    [[MXKAppSettings standardAppSettings] addObserver:self
                                                           forKeyPath:@"enableCallKit"
                                                              options:NSKeyValueObservingOptionNew
                                                              context:NULL];
                }
            }
            else
            {
                // When there is no call stack, display alerts on call invites
                [self enableNoVoIPOnMatrixSession:mxSession];
            }
            
            // Each room member will be considered as a potential contact.
            [MXKContactManager sharedManager].contactManagerMXRoomSource = MXKContactManagerMXRoomSourceAll;

            // Send read receipts for modular widgets events too
            NSMutableArray<MXEventTypeString> *acknowledgableEventTypes = [NSMutableArray arrayWithArray:mxSession.acknowledgableEventTypes];
            [acknowledgableEventTypes addObject:kWidgetEventTypeString];
            mxSession.acknowledgableEventTypes = acknowledgableEventTypes;
        }
        else if (mxSession.state == MXSessionStateStoreDataReady)
        {
            // A new call observer may be added here
            [self addMatrixCallObserver];
            
            // Enable local notifications
            [self enableLocalNotificationsFromMatrixSession:mxSession];
            
            // Look for the account related to this session.
            NSArray *mxAccounts = [MXKAccountManager sharedManager].activeAccounts;
            for (MXKAccount *account in mxAccounts)
            {
                if (account.mxSession == mxSession)
                {
                    // Enable inApp notifications (if they are allowed for this account).
                    [self enableInAppNotificationsForAccount:account];
                    break;
                }
            }
        }
        else if (mxSession.state == MXSessionStateClosed)
        {
            [self removeMatrixSession:mxSession];
        }
        // Consider here the case where the app is running in background.
        else if ([[UIApplication sharedApplication] applicationState] == UIApplicationStateBackground)
        {
            if (mxSession.state == MXSessionStateRunning)
            {
                // Pause the session in background task
                NSArray *mxAccounts = [MXKAccountManager sharedManager].activeAccounts;
                for (MXKAccount *account in mxAccounts)
                {
                    if (account.mxSession == mxSession)
                    {
                        [account pauseInBackgroundTask];
                        break;
                    }
                }
            }
            else if (mxSession.state == MXSessionStatePaused)
            {
                // Check whether some local notifications must be handled by triggering a background sync.
                if (_hasPendingLocalNotifications)
                {
                    [self handleLocalNotifications];
                }
            }
        }
        
        [self handleLaunchAnimation];
    }];
    
    // Register an observer in order to handle new account
    addedAccountObserver = [[NSNotificationCenter defaultCenter] addObserverForName:kMXKAccountManagerDidAddAccountNotification object:nil queue:[NSOperationQueue mainQueue] usingBlock:^(NSNotification *notif) {
        
        // Finalize the initialization of this new account
        MXKAccount *account = notif.object;
        if (account)
        {
            // Replace default room summary updater
            EventFormatter *eventFormatter = [[EventFormatter alloc] initWithMatrixSession:account.mxSession];
            eventFormatter.isForSubtitle = YES;
            account.mxSession.roomSummaryUpdateDelegate = eventFormatter;
            
            // Set the push gateway URL.
            account.pushGatewayURL = [[NSUserDefaults standardUserDefaults] objectForKey:@"pushGatewayURL"];
            
            if (isPushRegistered)
            {
                // Enable push notifications by default on new added account
                account.enablePushKitNotifications = YES;
            }
            else
            {
                // Set up push notifications
                [self registerUserNotificationSettings];
            }
            
            // Observe inApp notifications toggle change
            [account addObserver:self forKeyPath:@"enableInAppNotifications" options:0 context:nil];
        }
        
        // Load the local contacts on first account creation.
        if ([MXKAccountManager sharedManager].accounts.count == 1)
        {
            dispatch_async(dispatch_get_main_queue(), ^{
                
                [self refreshLocalContacts];
                
            });
        }
    }];
    
    // Add observer to handle removed accounts
    removedAccountObserver = [[NSNotificationCenter defaultCenter] addObserverForName:kMXKAccountManagerDidRemoveAccountNotification object:nil queue:[NSOperationQueue mainQueue] usingBlock:^(NSNotification *notif) {
        
        // Remove inApp notifications toggle change
        MXKAccount *account = notif.object;
        [account removeObserver:self forKeyPath:@"enableInAppNotifications"];

        // Clear Modular data
        [[WidgetManager sharedManager] deleteDataForUser:account.mxCredentials.userId];
        
        // Logout the app when there is no available account
        if (![MXKAccountManager sharedManager].accounts.count)
        {
            [self logout];
        }
    }];
    
    [[NSNotificationCenter defaultCenter] addObserverForName:kMXSessionIgnoredUsersDidChangeNotification object:nil queue:[NSOperationQueue mainQueue] usingBlock:^(NSNotification * _Nonnull notif) {
        
        NSLog(@"[AppDelegate] kMXSessionIgnoredUsersDidChangeNotification received. Reload the app");
        
        // Reload entirely the app when a user has been ignored or unignored
        [[AppDelegate theDelegate] reloadMatrixSessions:YES];
        
    }];
    
    [[NSNotificationCenter defaultCenter] addObserverForName:kMXSessionDidCorruptDataNotification object:nil queue:[NSOperationQueue mainQueue] usingBlock:^(NSNotification * _Nonnull notif) {
        
        NSLog(@"[AppDelegate] kMXSessionDidCorruptDataNotification received. Reload the app");
        
        // Reload entirely the app when a session has corrupted its data
        [[AppDelegate theDelegate] reloadMatrixSessions:YES];
        
    }];
    
    // Add observer on settings changes.
    [[MXKAppSettings standardAppSettings] addObserver:self forKeyPath:@"showAllEventsInRoomHistory" options:0 context:nil];
    
<<<<<<< HEAD
    // Prepare account manager
    MXKAccountManager *accountManager = [MXKAccountManager sharedManager];
    
    // Use MXFileStore as MXStore to permanently store events.
    accountManager.storeClass = [MXFileStore class];
    
    // Disable APNS use.
    if (accountManager.apnsDeviceToken)
=======
    // Observers have been defined, we can start a matrix session for each enabled accounts.
    // except if the app is still in background.
    if ([[UIApplication sharedApplication] applicationState] != UIApplicationStateBackground)
    {
        [self prepareSessionForActiveAccounts];
    }
    else
>>>>>>> 6bc09c58
    {
        // We use now Pushkit, unregister for all remote notifications received via Apple Push Notification service.
        [[UIApplication sharedApplication] unregisterForRemoteNotifications];
        [accountManager setApnsDeviceToken:nil];
    }
}

- (void)prepareSessionForActiveAccounts
{
    // Prepare account manager
    MXKAccountManager *accountManager = [MXKAccountManager sharedManager];
    
<<<<<<< HEAD
    // Observers have been defined, we can start a matrix session for each enabled accounts.
    NSLog(@"[AppDelegate] initMatrixSessions: prepareSessionForActiveAccounts (app state: %tu)", [[UIApplication sharedApplication] applicationState]);
    [accountManager prepareSessionForActiveAccounts];
    
    // Check whether we're already logged in
    NSArray *mxAccounts = accountManager.accounts;
    if (mxAccounts.count)
=======
    // Use MXFileStore as MXStore to permanently store events.
    accountManager.storeClass = [MXFileStore class];
    
    // Check the first active account to know whether we have to prepare a matrix session for each account.
    NSArray *mxAccounts = [MXKAccountManager sharedManager].activeAccounts;
    MXKAccount *firstActiveAccount = mxAccounts.firstObject;
    if (firstActiveAccount && !firstActiveAccount.mxSession)
>>>>>>> 6bc09c58
    {
        NSLog(@"[AppDelegate] prepareSessionForActiveAccounts");
        
        [accountManager prepareSessionForActiveAccounts];
        
        for (MXKAccount *account in mxAccounts)
        {
            // Replace default room summary updater
            EventFormatter *eventFormatter = [[EventFormatter alloc] initWithMatrixSession:account.mxSession];
            eventFormatter.isForSubtitle = YES;
            account.mxSession.roomSummaryUpdateDelegate = eventFormatter;
            
            // The push gateway url is now configurable.
            // Set this url in the existing accounts when it is undefined.
            if (!account.pushGatewayURL)
            {
                account.pushGatewayURL = [[NSUserDefaults standardUserDefaults] objectForKey:@"pushGatewayURL"];
            }
        }
        
        // Set up push notifications
        [self registerUserNotificationSettings];
        
        // Observe inApp notifications toggle change for each account
        for (MXKAccount *account in mxAccounts)
        {
            [account addObserver:self forKeyPath:@"enableInAppNotifications" options:0 context:nil];
        }
    }
}

- (NSArray*)mxSessions
{
    return [NSArray arrayWithArray:mxSessionArray];
}

- (void)addMatrixSession:(MXSession *)mxSession
{
    if (mxSession)
    {
        // Report this session to contact manager
        [[MXKContactManager sharedManager] addMatrixSession:mxSession];
        
        // Update home data sources
        [_masterTabBarController addMatrixSession:mxSession];

        // Register the session to the widgets manager
        [[WidgetManager sharedManager] addMatrixSession:mxSession];
        
        [mxSessionArray addObject:mxSession];
        
        // Do the one time check on device id
        [self checkDeviceId:mxSession];
    }
}

- (void)removeMatrixSession:(MXSession*)mxSession
{
    [[MXKContactManager sharedManager] removeMatrixSession:mxSession];
    
    // Update home data sources
    [_masterTabBarController removeMatrixSession:mxSession];

    // Update the widgets manager
    [[WidgetManager sharedManager] removeMatrixSession:mxSession]; 
    
    // If any, disable the no VoIP support workaround
    [self disableNoVoIPOnMatrixSession:mxSession];
    
    // Disable local notifications from this session
    [self disableLocalNotificationsFromMatrixSession:mxSession];
    
    [mxSessionArray removeObject:mxSession];
    
    if (!mxSessionArray.count && matrixCallObserver)
    {
        [[NSNotificationCenter defaultCenter] removeObserver:matrixCallObserver];
        matrixCallObserver = nil;
    }
}

- (void)markAllMessagesAsRead
{
    for (MXSession *session in mxSessionArray)
    {
        [session markAllMessagesAsRead];
    }
}

- (void)reloadMatrixSessions:(BOOL)clearCache
{
    // Reload all running matrix sessions
    NSArray *mxAccounts = [MXKAccountManager sharedManager].activeAccounts;
    for (MXKAccount *account in mxAccounts)
    {
        [account reload:clearCache];
        
        // Replace default room summary updater
        EventFormatter *eventFormatter = [[EventFormatter alloc] initWithMatrixSession:account.mxSession];
        eventFormatter.isForSubtitle = YES;
        account.mxSession.roomSummaryUpdateDelegate = eventFormatter;
    }
    
    // Force back to Recents list if room details is displayed (Room details are not available until the end of initial sync)
    [self popToHomeViewControllerAnimated:NO completion:nil];
    
    if (clearCache)
    {
        // clear the media cache
        [MXMediaManager clearCache];
    }
}

- (void)logout
{
    self.pushRegistry = nil;
    isPushRegistered = NO;
    
    // Clear cache
    [MXMediaManager clearCache];
    
#ifdef MX_CALL_STACK_ENDPOINT
    // Erase all created certificates and private keys by MXEndpointCallStack
    for (MXKAccount *account in MXKAccountManager.sharedManager.accounts)
    {
        if ([account.mxSession.callManager.callStack isKindOfClass:MXEndpointCallStack.class])
        {
            [(MXEndpointCallStack*)account.mxSession.callManager.callStack deleteData:account.mxSession.myUser.userId];
        }
    }
#endif
    
    // Logout all matrix account
    [[MXKAccountManager sharedManager] logout];
    
    // Return to authentication screen
    [_masterTabBarController showAuthenticationScreen];
    
    // Note: Keep App settings
    
    // Reset the contact manager
    [[MXKContactManager sharedManager] reset];
}

- (void)observeValueForKeyPath:(NSString *)keyPath ofObject:(id)object change:(NSDictionary *)change context:(void *)context
{
    if ([@"showAllEventsInRoomHistory" isEqualToString:keyPath])
    {
        // Flush and restore Matrix data
        [self reloadMatrixSessions:NO];
    }
    else if ([@"enableInAppNotifications" isEqualToString:keyPath] && [object isKindOfClass:[MXKAccount class]])
    {
        [self enableInAppNotificationsForAccount:(MXKAccount*)object];
    }
    else if (object == [MXKAppSettings standardAppSettings] && [keyPath isEqualToString:@"enableCallKit"])
    {
        BOOL isCallKitEnabled = [MXKAppSettings standardAppSettings].isCallKitEnabled;
        MXCallManager *callManager = [[[[[MXKAccountManager sharedManager] activeAccounts] firstObject] mxSession] callManager];
        [self enableCallKit:isCallKitEnabled forCallManager:callManager];
    }
}

- (void)addMatrixCallObserver
{
    if (matrixCallObserver)
    {
        return;
    }
    
    // Register call observer in order to handle incoming calls
    matrixCallObserver = [[NSNotificationCenter defaultCenter] addObserverForName:kMXCallManagerNewCall
                                                                           object:nil
                                                                            queue:[NSOperationQueue mainQueue]
                                                                       usingBlock:^(NSNotification *notif)
    {
        // Ignore the call if a call is already in progress
        if (!currentCallViewController && !_jitsiViewController)
        {
            MXCall *mxCall = (MXCall*)notif.object;
            
            BOOL isCallKitAvailable = [MXCallKitAdapter callKitAvailable] && [MXKAppSettings standardAppSettings].isCallKitEnabled;
            
            // Prepare the call view controller
            currentCallViewController = [CallViewController callViewController:nil];
            currentCallViewController.playRingtone = !isCallKitAvailable;
            currentCallViewController.mxCall = mxCall;
            currentCallViewController.delegate = self;

            UIApplicationState applicationState = UIApplication.sharedApplication.applicationState;
            
            // App has been woken by PushKit notification in the background
            if (applicationState == UIApplicationStateBackground && mxCall.isIncoming)
            {
                // Create backgound task.
                // Without CallKit this will allow us to play vibro until the call was ended
                // With CallKit we'll inform the system when the call is ended to let the system terminate our app to save resources
                id<MXBackgroundModeHandler> handler = [MXSDKOptions sharedInstance].backgroundModeHandler;
                NSUInteger callTaskIdentifier = [handler startBackgroundTaskWithName:nil completion:^{}];
                
                // Start listening for call state change notifications
                __weak NSNotificationCenter *notificationCenter = [NSNotificationCenter defaultCenter];
                __block id token = [[NSNotificationCenter defaultCenter] addObserverForName:kMXCallStateDidChange
                                                                                     object:mxCall
                                                                                      queue:nil
                                                                                 usingBlock:^(NSNotification * _Nonnull note) {
                                                                                     MXCall *call = (MXCall *)note.object;
                                                                                     
                                                                                     if (call.state == MXCallStateEnded)
                                                                                     {
                                                                                         // Set call vc to nil to let our app handle new incoming calls even it wasn't killed by the system
                                                                                         currentCallViewController = nil;
                                                                                         [notificationCenter removeObserver:token];
                                                                                         
                                                                                         [handler endBackgrounTaskWithIdentifier:callTaskIdentifier];
                                                                                     }
                                                                                 }];
            }
            
            if (mxCall.isIncoming && !isCallKitAvailable)
            {
                // Prompt user before presenting the call view controller
                NSString *callPromptFormat = mxCall.isVideoCall ? NSLocalizedStringFromTable(@"call_incoming_video_prompt", @"Vector", nil) : NSLocalizedStringFromTable(@"call_incoming_voice_prompt", @"Vector", nil);
                NSString *callerName = currentCallViewController.peer.displayname;
                if (!callerName.length)
                {
                    callerName = currentCallViewController.peer.userId;
                }
                NSString *callPrompt = [NSString stringWithFormat:callPromptFormat, callerName];
                
                // Removing existing notification (if any)
                [_incomingCallNotification dismissViewControllerAnimated:NO completion:nil];
                
                _incomingCallNotification = [UIAlertController alertControllerWithTitle:callPrompt
                                                                                message:nil
                                                                         preferredStyle:UIAlertControllerStyleAlert];

                __weak typeof(self) weakSelf = self;
                
                [_incomingCallNotification addAction:[UIAlertAction actionWithTitle:NSLocalizedStringFromTable(@"decline", @"Vector", nil)
                                                                              style:UIAlertActionStyleDefault
                                                                            handler:^(UIAlertAction * action) {
                                                                                
                                                                                if (weakSelf)
                                                                                {
                                                                                    typeof(self) self = weakSelf;
                                                                                    
                                                                                    // Reject the call.
                                                                                    // Note: Do not reset the incoming call notification before this operation, because it is used to release properly the dismissed call view controller.
                                                                                    if (self->currentCallViewController)
                                                                                    {
                                                                                        [self->currentCallViewController onButtonPressed:self->currentCallViewController.rejectCallButton];
                                                                                        
                                                                                        currentCallViewController = nil;
                                                                                    }
                                                                                    
                                                                                    self.incomingCallNotification = nil;
                                                                                    
                                                                                    mxCall.delegate = nil;
                                                                                }
                                                                                
                                                                            }]];
                
                [_incomingCallNotification addAction:[UIAlertAction actionWithTitle:NSLocalizedStringFromTable(@"accept", @"Vector", nil)
                                                                              style:UIAlertActionStyleDefault
                                                                            handler:^(UIAlertAction * action) {
                                                                                
                                                                                if (weakSelf)
                                                                                {
                                                                                    typeof(self) self = weakSelf;
                                                                                    
                                                                                    self.incomingCallNotification = nil;
                                                                                    
                                                                                    if (self->currentCallViewController)
                                                                                    {
                                                                                        [self->currentCallViewController onButtonPressed:self->currentCallViewController.answerCallButton];
                                                                                        
                                                                                        [self presentCallViewController:nil];
                                                                                    }
                                                                                }
                                                                                
                                                                            }]];
                
                [_incomingCallNotification mxk_setAccessibilityIdentifier:@"AppDelegateIncomingCallAlert"];
                [self showNotificationAlert:_incomingCallNotification];
            }
            else
            {
                [self presentCallViewController:nil];
            }
        }
    }];
}

- (void)handleLaunchAnimation
{
    MXSession *mainSession = self.mxSessions.firstObject;
    
    if (mainSession)
    {
        BOOL isLaunching = NO;
        
        switch (mainSession.state)
        {
            case MXSessionStateClosed:
            case MXSessionStateInitialised:
                isLaunching = YES;
                break;
            case MXSessionStateStoreDataReady:
            case MXSessionStateSyncInProgress:
                // Stay in launching during the first server sync if the store is empty.
                isLaunching = (mainSession.rooms.count == 0 && launchAnimationContainerView);
            default:
                break;
        }
        
        if (isLaunching)
        {
            UIWindow *window = [[UIApplication sharedApplication] keyWindow];
            
            if (!launchAnimationContainerView && window)
            {
                launchAnimationContainerView = [[UIView alloc] initWithFrame:window.bounds];
                launchAnimationContainerView.backgroundColor = kRiotPrimaryBgColor;
                launchAnimationContainerView.autoresizingMask = UIViewAutoresizingFlexibleWidth | UIViewAutoresizingFlexibleHeight;
                [window addSubview:launchAnimationContainerView];
                
                // Add animation view
                UIImageView *animationView = [[UIImageView alloc] initWithFrame:CGRectMake(0, 0, 170, 170)];
                animationView.image = [UIImage animatedImageNamed:@"animatedLogo-" duration:2];
                
                animationView.center = CGPointMake(launchAnimationContainerView.center.x, 3 * launchAnimationContainerView.center.y / 4);
                
                animationView.translatesAutoresizingMaskIntoConstraints = NO;
                [launchAnimationContainerView addSubview:animationView];
                
                NSLayoutConstraint* widthConstraint = [NSLayoutConstraint constraintWithItem:animationView
                                                                                   attribute:NSLayoutAttributeWidth
                                                                                   relatedBy:NSLayoutRelationEqual
                                                                                      toItem:nil
                                                                                   attribute:NSLayoutAttributeNotAnAttribute
                                                                                  multiplier:1
                                                                                    constant:170];
                
                NSLayoutConstraint* heightConstraint = [NSLayoutConstraint constraintWithItem:animationView
                                                                                    attribute:NSLayoutAttributeHeight
                                                                                    relatedBy:NSLayoutRelationEqual
                                                                                       toItem:nil
                                                                                    attribute:NSLayoutAttributeNotAnAttribute
                                                                                   multiplier:1
                                                                                     constant:170];
                
                NSLayoutConstraint* centerXConstraint = [NSLayoutConstraint constraintWithItem:animationView
                                                                                     attribute:NSLayoutAttributeCenterX
                                                                                     relatedBy:NSLayoutRelationEqual
                                                                                        toItem:launchAnimationContainerView
                                                                                     attribute:NSLayoutAttributeCenterX
                                                                                    multiplier:1
                                                                                      constant:0];
                
                NSLayoutConstraint* centerYConstraint = [NSLayoutConstraint constraintWithItem:animationView
                                                                                     attribute:NSLayoutAttributeCenterY
                                                                                     relatedBy:NSLayoutRelationEqual
                                                                                        toItem:launchAnimationContainerView
                                                                                     attribute:NSLayoutAttributeCenterY
                                                                                    multiplier:3.0/4.0
                                                                                      constant:0];
                
                [NSLayoutConstraint activateConstraints:@[widthConstraint, heightConstraint, centerXConstraint, centerYConstraint]];
                
                launchAnimationStart = [NSDate date];
            }
            
            return;
        }
    }
    
    if (launchAnimationContainerView)
    {
        NSTimeInterval durationMs = [[NSDate date] timeIntervalSinceDate:launchAnimationStart] * 1000;
        NSLog(@"[AppDelegate] LaunchAnimation was shown for %.3fms", durationMs);
        
        if ([MXSDKOptions sharedInstance].enableGoogleAnalytics)
        {
            id<GAITracker> tracker = [[GAI sharedInstance] defaultTracker];
            [tracker send:[[GAIDictionaryBuilder createTimingWithCategory:kMXGoogleAnalyticsStartupCategory
                                                                 interval:@((int)durationMs)
                                                                     name:kMXGoogleAnalyticsStartupLaunchScreen
                                                                    label:nil] build]];
        }
        
        [launchAnimationContainerView removeFromSuperview];
        launchAnimationContainerView = nil;
    }
}

- (void)enableCallKit:(BOOL)enable forCallManager:(MXCallManager *)callManager
{
    if (enable)
    {
        // Create adapter with default configuration for a while
        MXCallKitAdapter *callKitAdapter = [[MXCallKitAdapter alloc] init];
        
        id<MXCallAudioSessionConfigurator> audioSessionConfigurator;
        
#ifdef MX_CALL_STACK_JINGLE
        audioSessionConfigurator = [[MXJingleCallAudioSessionConfigurator alloc] init];
#endif
        
        callKitAdapter.audioSessionConfigurator = audioSessionConfigurator;
        
        callManager.callKitAdapter = callKitAdapter;
    }
    else
    {
        callManager.callKitAdapter = nil;
    }
}

- (void)enableLocalNotificationsFromMatrixSession:(MXSession*)mxSession
{
    __weak typeof(self) weakSelf = self;
    
    // Look for the account related to this session.
    NSArray *mxAccounts = [MXKAccountManager sharedManager].activeAccounts;
    MXKAccount *account;
    for (account in mxAccounts)
    {
        if (account.mxSession == mxSession)
        {
            break;
        }
        account = nil;
    }
    
    MXOnNotification notificationListenerBlock = ^(MXEvent *event, MXRoomState *roomState, MXPushRule *rule) {
        
        if ([[UIApplication sharedApplication] applicationState] != UIApplicationStateBackground)
        {
            // Do not display local notification if the app is not running in background.
            return;
        }
        
        // For all type of event show local notifications besides the situation
        // when the type of event is call invite and we have CallKit support
        BOOL isCallKitActive = [MXCallKitAdapter callKitAvailable] && [MXKAppSettings standardAppSettings].isCallKitEnabled;
        if (!(event.eventType == MXEventTypeCallInvite && isCallKitActive))
        {
            NSString *notificationBody = [weakSelf notificationBodyForEvent:event withRoomState:roomState inAccount:account];
            if (notificationBody)
            {
                UILocalNotification *eventNotification = [[UILocalNotification alloc] init];
                eventNotification.fireDate = [NSDate date];
                eventNotification.alertBody = notificationBody;
                eventNotification.userInfo = @{ @"room_id" : event.roomId };
                
                // Set sound name based on the value provided in action of MXPushRule
                for (MXPushRuleAction *action in rule.actions)
                {
                    if (action.actionType == MXPushRuleActionTypeSetTweak)
                    {
                        if ([action.parameters[@"set_tweak"] isEqualToString:@"sound"])
                        {
                            NSString *soundName = action.parameters[@"value"];
                            if ([soundName isEqualToString:@"default"])
                                soundName = UILocalNotificationDefaultSoundName;
                            
                            eventNotification.soundName = soundName;
                        }
                    }
                }
                
                [[UIApplication sharedApplication] scheduleLocalNotification:eventNotification];
            }
        }
    };
    
    [mxSession.notificationCenter listenToNotifications:notificationListenerBlock];
    notificationListenerBlocks[@(mxSession.hash)] = notificationListenerBlock;
}

- (void)disableLocalNotificationsFromMatrixSession:(MXSession*)mxSession
{
    // Stop listening to notification of this session
    [mxSession.notificationCenter removeListener:notificationListenerBlocks[@(mxSession.hash)]];
    [notificationListenerBlocks removeObjectForKey:@(mxSession.hash)];
}


#pragma mark -

/**
 Check the existence of device id.
 */
- (void)checkDeviceId:(MXSession*)mxSession
{
    // In case of the app update for the e2e encryption, the app starts with
    // no device id provided by the homeserver.
    // Ask the user to login again in order to enable e2e. Ask it once
    if (!isErrorNotificationSuspended && ![[NSUserDefaults standardUserDefaults] boolForKey:@"deviceIdAtStartupChecked"])
    {
        [[NSUserDefaults standardUserDefaults] setBool:YES forKey:@"deviceIdAtStartupChecked"];
        [[NSUserDefaults standardUserDefaults] synchronize];
        
        // Check if there is a device id
        if (!mxSession.matrixRestClient.credentials.deviceId)
        {
            NSLog(@"WARNING: The user has no device. Prompt for login again");
            
            NSString *msg = NSLocalizedStringFromTable(@"e2e_enabling_on_app_update", @"Vector", nil);
            
            __weak typeof(self) weakSelf = self;
            [_errorNotification dismissViewControllerAnimated:NO completion:nil];
            _errorNotification = [UIAlertController alertControllerWithTitle:nil message:msg preferredStyle:UIAlertControllerStyleAlert];
            
            [_errorNotification addAction:[UIAlertAction actionWithTitle:[NSBundle mxk_localizedStringForKey:@"later"]
                                                                   style:UIAlertActionStyleDefault
                                                                 handler:^(UIAlertAction * action) {
                                                                     
                                                                     if (weakSelf)
                                                                     {
                                                                         typeof(self) self = weakSelf;
                                                                         self->_errorNotification = nil;
                                                                     }
                                                                     
                                                                 }]];
            
            [_errorNotification addAction:[UIAlertAction actionWithTitle:[NSBundle mxk_localizedStringForKey:@"ok"]
                                                                   style:UIAlertActionStyleDefault
                                                                 handler:^(UIAlertAction * action) {
                                                                     
                                                                     if (weakSelf)
                                                                     {
                                                                         typeof(self) self = weakSelf;
                                                                         self->_errorNotification = nil;
                                                                         
                                                                         [self logout];
                                                                     }
                                                                     
                                                                 }]];
            
            // Prompt the user
            [_errorNotification mxk_setAccessibilityIdentifier:@"AppDelegateErrorAlert"];
            [self showNotificationAlert:_errorNotification];
        }
    }
}

#pragma mark - Matrix Accounts handling

- (void)enableInAppNotificationsForAccount:(MXKAccount*)account
{
    if (account.mxSession)
    {
        if (account.enableInAppNotifications)
        {
            // Build MXEvent -> NSString formatter
            EventFormatter *eventFormatter = [[EventFormatter alloc] initWithMatrixSession:account.mxSession];
            eventFormatter.isForSubtitle = YES;
            
            [account listenToNotifications:^(MXEvent *event, MXRoomState *roomState, MXPushRule *rule) {
                
                // Check conditions to display this notification
                if (![self.visibleRoomId isEqualToString:event.roomId]
                    && !self.window.rootViewController.presentedViewController)
                {
                    MXKEventFormatterError error;
                    NSString* messageText = [eventFormatter stringFromEvent:event withRoomState:roomState error:&error];
                    if (messageText.length && (error == MXKEventFormatterErrorNone))
                    {
                        
                        // Removing existing notification (if any)
                        if (self.mxInAppNotification)
                        {
                            [self.mxInAppNotification dismissViewControllerAnimated:NO completion:nil];
                        }
                        
                        // Check whether tweak is required
                        for (MXPushRuleAction *ruleAction in rule.actions)
                        {
                            if (ruleAction.actionType == MXPushRuleActionTypeSetTweak)
                            {
                                if ([[ruleAction.parameters valueForKey:@"set_tweak"] isEqualToString:@"sound"])
                                {
                                    // Play system sound (VoicemailReceived)
                                    AudioServicesPlaySystemSound (1002);
                                }
                            }
                        }
                        
                        __weak typeof(self) weakSelf = self;
                        self.mxInAppNotification = [UIAlertController alertControllerWithTitle:roomState.displayname
                                                                                       message:messageText
                                                                                preferredStyle:UIAlertControllerStyleAlert];
                        
                        [self.mxInAppNotification addAction:[UIAlertAction actionWithTitle:[NSBundle mxk_localizedStringForKey:@"cancel"]
                                                                                     style:UIAlertActionStyleDefault
                                                                                   handler:^(UIAlertAction * action) {
                                                                                       
                                                                                       if (weakSelf)
                                                                                       {
                                                                                           typeof(self) self = weakSelf;
                                                                                           self.mxInAppNotification = nil;
                                                                                           [account updateNotificationListenerForRoomId:event.roomId ignore:YES];
                                                                                       }
                                                                                       
                                                                                   }]];
                        
                        [self.mxInAppNotification addAction:[UIAlertAction actionWithTitle:NSLocalizedStringFromTable(@"view", @"Vector", nil)
                                                                                     style:UIAlertActionStyleDefault
                                                                                   handler:^(UIAlertAction * action) {
                                                                                       
                                                                                       if (weakSelf)
                                                                                       {
                                                                                           typeof(self) self = weakSelf;
                                                                                           self.mxInAppNotification = nil;
                                                                                           // Show the room
                                                                                           [self showRoom:event.roomId andEventId:nil withMatrixSession:account.mxSession];
                                                                                       }
                                                                                       
                                                                                   }]];
                        
                        [self.window.rootViewController presentViewController:self.mxInAppNotification animated:YES completion:nil];
                    }
                }
            }];
        }
        else
        {
            [account removeNotificationListener];
        }
    }
    
    if (self.mxInAppNotification)
    {
        [self.mxInAppNotification dismissViewControllerAnimated:NO completion:nil];
        self.mxInAppNotification = nil;
    }
}

- (void)selectMatrixAccount:(void (^)(MXKAccount *selectedAccount))onSelection
{
    NSArray *mxAccounts = [MXKAccountManager sharedManager].activeAccounts;
    
    if (mxAccounts.count == 1)
    {
        if (onSelection)
        {
            onSelection(mxAccounts.firstObject);
        }
    }
    else if (mxAccounts.count > 1)
    {
        [accountPicker dismissViewControllerAnimated:NO completion:nil];
        
        accountPicker = [UIAlertController alertControllerWithTitle:[NSBundle mxk_localizedStringForKey:@"select_account"] message:nil preferredStyle:UIAlertControllerStyleActionSheet];
        
        __weak typeof(self) weakSelf = self;
        for(MXKAccount *account in mxAccounts)
        {
            [accountPicker addAction:[UIAlertAction actionWithTitle:account.mxCredentials.userId
                                                              style:UIAlertActionStyleDefault
                                                            handler:^(UIAlertAction * action) {
                                                                
                                                                if (weakSelf)
                                                                {
                                                                    typeof(self) self = weakSelf;
                                                                    self->accountPicker = nil;
                                                                    
                                                                    if (onSelection)
                                                                    {
                                                                        onSelection(account);
                                                                    }
                                                                }
                                                                
                                                            }]];
        }
        
        [accountPicker addAction:[UIAlertAction actionWithTitle:[NSBundle mxk_localizedStringForKey:@"cancel"]
                                                          style:UIAlertActionStyleDefault
                                                        handler:^(UIAlertAction * action) {
                                                            
                                                            if (weakSelf)
                                                            {
                                                                typeof(self) self = weakSelf;
                                                                self->accountPicker = nil;
                                                                
                                                                if (onSelection)
                                                                {
                                                                    onSelection(nil);
                                                                }
                                                            }
                                                            
                                                        }]];
        
        [self showNotificationAlert:accountPicker];
    }
}

#pragma mark - Matrix Rooms handling

- (void)showRoom:(NSString*)roomId andEventId:(NSString*)eventId withMatrixSession:(MXSession*)mxSession
{
    [self restoreInitialDisplay:^{
        
        // Select room to display its details (dispatch this action in order to let TabBarController end its refresh)
        [_masterTabBarController selectRoomWithId:roomId andEventId:eventId inMatrixSession:mxSession];
        
    }];
}

- (void)showRoomPreview:(RoomPreviewData*)roomPreviewData
{
    [self restoreInitialDisplay:^{
        
        [_masterTabBarController showRoomPreview:roomPreviewData];
        
    }];
}

- (void)setVisibleRoomId:(NSString *)roomId
{
    if (roomId)
    {
        // Enable inApp notification for this room in all existing accounts.
        NSArray *mxAccounts = [MXKAccountManager sharedManager].accounts;
        for (MXKAccount *account in mxAccounts)
        {
            [account updateNotificationListenerForRoomId:roomId ignore:NO];
        }
    }
    
    _visibleRoomId = roomId;
}

- (void)createDirectChatWithUserId:(NSString*)userId completion:(void (^)(void))completion
{
    // Handle here potential multiple accounts
    [self selectMatrixAccount:^(MXKAccount *selectedAccount) {
        
        MXSession *mxSession = selectedAccount.mxSession;
        
        if (mxSession)
        {
            // Create a new room by inviting the other user only if it is defined and not oneself
            NSArray *invite = ((userId && ![mxSession.myUser.userId isEqualToString:userId]) ? @[userId] : nil);
            
            [mxSession createRoom:nil
                       visibility:kMXRoomDirectoryVisibilityPrivate
                        roomAlias:nil
                            topic:nil
                           invite:invite
                       invite3PID:nil
                         isDirect:(invite.count != 0)
                           preset:kMXRoomPresetTrustedPrivateChat
                          success:^(MXRoom *room) {
                              
                              // Open created room
                              [self showRoom:room.state.roomId andEventId:nil withMatrixSession:mxSession];
                              
                              if (completion)
                              {
                                  completion();
                              }
                              
                          }
                          failure:^(NSError *error) {
                              
                              NSLog(@"[AppDelegate] Create direct chat failed");
                              //Alert user
                              [self showErrorAsAlert:error];
                              
                              if (completion)
                              {
                                  completion();
                              }
                              
                          }];
        }
        else if (completion)
        {
            completion();
        }
        
    }];
}

- (void)startDirectChatWithUserId:(NSString*)userId completion:(void (^)(void))completion
{
    // Handle here potential multiple accounts
    [self selectMatrixAccount:^(MXKAccount *selectedAccount) {
        
        MXSession *mxSession = selectedAccount.mxSession;
        
        if (mxSession)
        {
            MXRoom *directRoom = [mxSession directJoinedRoomWithUserId:userId];
            
            // if the room exists
            if (directRoom)
            {
                // open it
                [self showRoom:directRoom.roomId andEventId:nil withMatrixSession:mxSession];
                
                if (completion)
                {
                    completion();
                }
            }
            else
            {
                [self createDirectChatWithUserId:userId completion:completion];
            }
        }
        else if (completion)
        {
            completion();
        }
        
    }];
}

#pragma mark - Contacts handling

- (void)showContact:(MXKContact*)contact
{
    [self restoreInitialDisplay:^{

        [self.masterTabBarController selectContact:contact];

    }];
}

- (void)refreshLocalContacts
{
    // Check whether the application is allowed to access the local contacts.
    if (ABAddressBookGetAuthorizationStatus() == kABAuthorizationStatusAuthorized)
    {
        // Check the user permission for syncing local contacts. This permission was handled independently on previous application version.
        if (![MXKAppSettings standardAppSettings].syncLocalContacts)
        {
            // Check whether it was not requested yet.
            if (![MXKAppSettings standardAppSettings].syncLocalContactsPermissionRequested)
            {
                [MXKAppSettings standardAppSettings].syncLocalContactsPermissionRequested = YES;
                
                UIViewController *viewController = self.window.rootViewController.presentedViewController;
                if (!viewController)
                {
                    viewController = self.window.rootViewController;
                }
                
                [MXKContactManager requestUserConfirmationForLocalContactsSyncInViewController:viewController completionHandler:^(BOOL granted) {
                    
                    if (granted)
                    {
                        // Allow local contacts sync in order to discover matrix users.
                        [MXKAppSettings standardAppSettings].syncLocalContacts = YES;
                    }
                    
                }];
            }
        }
        
        // Refresh the local contacts list.
        [[MXKContactManager sharedManager] refreshLocalContacts];
    }
}

#pragma mark - MXKCallViewControllerDelegate

- (void)dismissCallViewController:(MXKCallViewController *)callViewController completion:(void (^)())completion
{
    if (currentCallViewController && callViewController == currentCallViewController)
    {
        if (callViewController.isBeingPresented)
        {
            // Here the presentation of the call view controller is in progress
            // Postpone the dismiss
            dispatch_after(dispatch_time(DISPATCH_TIME_NOW, (int64_t)(0.3 * NSEC_PER_SEC)), dispatch_get_main_queue(), ^{
                [self dismissCallViewController:callViewController completion:completion];
            });
        }
        // Check whether the call view controller is actually presented
        else if (callViewController.presentingViewController)
        {
            BOOL callIsEnded = (callViewController.mxCall.state == MXCallStateEnded);
            NSLog(@"Call view controller is dismissed (%d)", callIsEnded);
            
            [callViewController dismissViewControllerAnimated:YES completion:^{
                
                if (!callIsEnded)
                {
                    NSString *btnTitle = [NSString stringWithFormat:NSLocalizedStringFromTable(@"active_call_details", @"Vector", nil), callViewController.callerNameLabel.text];
                    [self addCallStatusBar:btnTitle];
                }
                
                if (completion)
                {
                    completion();
                }
                
            }];
            
            if (callIsEnded)
            {
                [self removeCallStatusBar];
                
                // Release properly
                [currentCallViewController destroy];
                currentCallViewController = nil;
            }
        }
        else
        {
            // Here the call view controller was not presented.
            NSLog(@"Call view controller was not presented");
            
            // Workaround to manage the "back to call" banner: present temporarily the call screen.
            // This will correctly manage the navigation bar layout.
            [self presentCallViewController:^{
                
                [self dismissCallViewController:currentCallViewController completion:completion];
                
            }];
        }
    }
}

#pragma mark - Jitsi call

- (void)displayJitsiViewControllerWithWidget:(Widget*)jitsiWidget andVideo:(BOOL)video
{
    if (!_jitsiViewController && !currentCallViewController)
    {
        _jitsiViewController = [JitsiViewController jitsiViewController];

        if ([_jitsiViewController openWidget:jitsiWidget withVideo:video])
        {
            _jitsiViewController.delegate = self;
            [self presentJitsiViewController:nil];
        }
        else
        {
            _jitsiViewController = nil;

            NSError *error = [NSError errorWithDomain:@""
                                                 code:0
                                             userInfo:@{
                                                        NSLocalizedDescriptionKey: NSLocalizedStringFromTable(@"call_jitsi_error", @"Vector", nil)
                                                        }];
            [self showErrorAsAlert:error];
        }
    }
    else
    {
        NSError *error = [NSError errorWithDomain:@""
                                    code:0
                                userInfo:@{
                                           NSLocalizedDescriptionKey: NSLocalizedStringFromTable(@"call_already_displayed", @"Vector", nil)
                                           }];
        [self showErrorAsAlert:error];
    }
}

- (void)presentJitsiViewController:(void (^)())completion
{
    [self removeCallStatusBar];

    if (_jitsiViewController)
    {
        if (self.window.rootViewController.presentedViewController)
        {
            [self.window.rootViewController.presentedViewController presentViewController:_jitsiViewController animated:YES completion:completion];
        }
        else
        {
            [self.window.rootViewController presentViewController:_jitsiViewController animated:YES completion:completion];
        }
    }
}

- (void)jitsiViewController:(JitsiViewController *)jitsiViewController dismissViewJitsiController:(void (^)())completion
{
    if (jitsiViewController == _jitsiViewController)
    {
        [_jitsiViewController dismissViewControllerAnimated:YES completion:completion];
        _jitsiViewController = nil;

        [self removeCallStatusBar];
    }
}

- (void)jitsiViewController:(JitsiViewController *)jitsiViewController goBackToApp:(void (^)())completion
{
    if (jitsiViewController == _jitsiViewController)
    {
        [_jitsiViewController dismissViewControllerAnimated:YES completion:^{

            MXRoom *room = [_jitsiViewController.widget.mxSession roomWithRoomId:_jitsiViewController.widget.roomId];
            NSString *btnTitle = [NSString stringWithFormat:NSLocalizedStringFromTable(@"active_call_details", @"Vector", nil), room.summary.displayname];
            [self addCallStatusBar:btnTitle];

            if (completion)
            {
                completion();
            }
        }];
    }
}


#pragma mark - Call status handling

- (void)addCallStatusBar:(NSString*)buttonTitle
{
    // Add a call status bar
    CGSize topBarSize = CGSizeMake([[UIScreen mainScreen] bounds].size.width, CALL_STATUS_BAR_HEIGHT);
    
    _callStatusBarWindow = [[UIWindow alloc] initWithFrame:CGRectMake(0, 0, topBarSize.width, topBarSize.height)];
    _callStatusBarWindow.windowLevel = UIWindowLevelStatusBar;
    
    // Create statusBarButton
    _callStatusBarButton = [UIButton buttonWithType:UIButtonTypeCustom];
    _callStatusBarButton.frame = CGRectMake(0, 0, topBarSize.width, topBarSize.height);
    
    [_callStatusBarButton setTitle:buttonTitle forState:UIControlStateNormal];
    [_callStatusBarButton setTitle:buttonTitle forState:UIControlStateHighlighted];
    _callStatusBarButton.titleLabel.textColor = kRiotPrimaryBgColor;
    
    if ([UIFont respondsToSelector:@selector(systemFontOfSize:weight:)])
    {
        _callStatusBarButton.titleLabel.font = [UIFont systemFontOfSize:17 weight:UIFontWeightMedium];
    }
    else
    {
        _callStatusBarButton.titleLabel.font = [UIFont boldSystemFontOfSize:17];
    }
    
    [_callStatusBarButton setBackgroundColor:kRiotColorGreen];
    [_callStatusBarButton addTarget:self action:@selector(onCallStatusBarButtonPressed) forControlEvents:UIControlEventTouchUpInside];
    
    // Place button into the new window
    [_callStatusBarButton setTranslatesAutoresizingMaskIntoConstraints:NO];
    [_callStatusBarWindow addSubview:_callStatusBarButton];
    
    // Force callStatusBarButton to fill the window (to handle auto-layout in case of screen rotation)
    NSLayoutConstraint *widthConstraint = [NSLayoutConstraint constraintWithItem:_callStatusBarButton
                                                                       attribute:NSLayoutAttributeWidth
                                                                       relatedBy:NSLayoutRelationEqual
                                                                          toItem:_callStatusBarWindow
                                                                       attribute:NSLayoutAttributeWidth
                                                                      multiplier:1.0
                                                                        constant:0];
    
    NSLayoutConstraint *heightConstraint = [NSLayoutConstraint constraintWithItem:_callStatusBarButton
                                                                        attribute:NSLayoutAttributeHeight
                                                                        relatedBy:NSLayoutRelationEqual
                                                                           toItem:_callStatusBarWindow
                                                                        attribute:NSLayoutAttributeHeight
                                                                       multiplier:1.0
                                                                         constant:0];
    
    [NSLayoutConstraint activateConstraints:@[widthConstraint, heightConstraint]];
    
    _callStatusBarWindow.hidden = NO;
    [self statusBarDidChangeFrame];
    
    // We need to listen to the system status bar size change events to refresh the root controller frame.
    // Else the navigation bar position will be wrong.
    [[NSNotificationCenter defaultCenter] addObserver:self
                                             selector:@selector(statusBarDidChangeFrame)
                                                 name:UIApplicationDidChangeStatusBarFrameNotification
                                               object:nil];
}

- (void)removeCallStatusBar
{
    if (_callStatusBarWindow)
    {
        // No more need to listen to system status bar changes
        [[NSNotificationCenter defaultCenter] removeObserver:self name:UIApplicationDidChangeStatusBarFrameNotification object:nil];
        
        // Hide & destroy it
        _callStatusBarWindow.hidden = YES;
        [_callStatusBarButton removeFromSuperview];
        _callStatusBarButton = nil;
        _callStatusBarWindow = nil;
        
        [self statusBarDidChangeFrame];
    }
}

- (void)onCallStatusBarButtonPressed
{
    if (currentCallViewController)
    {
        [self presentCallViewController:nil];
    }
    else if (_jitsiViewController)
    {
        [self presentJitsiViewController:nil];
    }
}

- (void)presentCallViewController:(void (^)())completion
{
    [self removeCallStatusBar];
    
    if (currentCallViewController)
    {
        if (self.window.rootViewController.presentedViewController)
        {
            [self.window.rootViewController.presentedViewController presentViewController:currentCallViewController animated:YES completion:completion];
        }
        else
        {
            [self.window.rootViewController presentViewController:currentCallViewController animated:YES completion:completion];
        }
    }
}

- (void)statusBarDidChangeFrame
{
    UIApplication *app = [UIApplication sharedApplication];
    UIViewController *rootController = app.keyWindow.rootViewController;
    
    // Refresh the root view controller frame
    CGRect rootControllerFrame = [[UIScreen mainScreen] bounds];
    
    if (_callStatusBarWindow)
    {
        UIInterfaceOrientation statusBarOrientation = [UIApplication sharedApplication].statusBarOrientation;
        
        switch (statusBarOrientation)
        {
            case UIInterfaceOrientationLandscapeLeft:
            {
                _callStatusBarWindow.frame = CGRectMake(-rootControllerFrame.size.width / 2, -CALL_STATUS_BAR_HEIGHT / 2, rootControllerFrame.size.width, CALL_STATUS_BAR_HEIGHT);
                _callStatusBarWindow.transform = CGAffineTransformMake(0, -1, 1, 0, CALL_STATUS_BAR_HEIGHT / 2, rootControllerFrame.size.width / 2);
                break;
            }
            case UIInterfaceOrientationLandscapeRight:
            {
                _callStatusBarWindow.frame = CGRectMake(-rootControllerFrame.size.width / 2, -CALL_STATUS_BAR_HEIGHT / 2, rootControllerFrame.size.width, CALL_STATUS_BAR_HEIGHT);
                _callStatusBarWindow.transform = CGAffineTransformMake(0, 1, -1, 0, rootControllerFrame.size.height - CALL_STATUS_BAR_HEIGHT / 2, rootControllerFrame.size.width / 2);
                break;
            }
            default:
            {
                _callStatusBarWindow.transform = CGAffineTransformIdentity;
                _callStatusBarWindow.frame = CGRectMake(0, 0, rootControllerFrame.size.width, CALL_STATUS_BAR_HEIGHT);
                break;
            }
        }
        
        // Apply the vertical offset due to call status bar
        rootControllerFrame.origin.y = CALL_STATUS_BAR_HEIGHT;
        rootControllerFrame.size.height -= CALL_STATUS_BAR_HEIGHT;
    }
    
    rootController.view.frame = rootControllerFrame;
    if (rootController.presentedViewController)
    {
        rootController.presentedViewController.view.frame = rootControllerFrame;
    }
    [rootController.view setNeedsLayout];
}

#pragma mark - SplitViewController delegate

- (nullable UIViewController *)splitViewController:(UISplitViewController *)splitViewController separateSecondaryViewControllerFromPrimaryViewController:(UIViewController *)primaryViewController
{
    // Return the top view controller of the master navigation controller, if it is a navigation controller itself.
    UIViewController *topViewController = _masterNavigationController.topViewController;
    if ([topViewController isKindOfClass:UINavigationController.class])
    {
        return topViewController;
    }
    
    // Else return the default empty details view controller from the storyboard.
    // Be sure that the primary is then visible too.
    if (splitViewController.displayMode == UISplitViewControllerDisplayModePrimaryHidden)
    {
        splitViewController.preferredDisplayMode = UISplitViewControllerDisplayModeAllVisible;
    }
    UIStoryboard *storyboard = [UIStoryboard storyboardWithName:@"Main" bundle:[NSBundle mainBundle]];
    UIViewController *emptyDetailsViewController = [storyboard instantiateViewControllerWithIdentifier:@"EmptyDetailsViewControllerStoryboardId"];
    emptyDetailsViewController.view.backgroundColor = kRiotPrimaryBgColor;
    return emptyDetailsViewController;
}

- (BOOL)splitViewController:(UISplitViewController *)splitViewController collapseSecondaryViewController:(UIViewController *)secondaryViewController ontoPrimaryViewController:(UIViewController *)primaryViewController
{
    if (!self.masterTabBarController.currentRoomViewController && !self.masterTabBarController.currentContactDetailViewController)
    {
        // Return YES to indicate that we have handled the collapse by doing nothing; the secondary controller will be discarded.
        return YES;
    }
    else
    {
        return NO;
    }
}

- (BOOL)splitViewController:(UISplitViewController *)svc shouldHideViewController:(UIViewController *)vc inOrientation:(UIInterfaceOrientation)orientation
{
    // oniPad devices, force to display the primary and the secondary viewcontroller
    // to avoid empty room View Controller in portrait orientation
    // else, the user cannot select a room
    return NO;
}

#pragma mark - Status Bar Tap handling

- (void)touchesBegan:(NSSet *)touches withEvent:(UIEvent *)event
{
    [super touchesBegan:touches withEvent:event];
    
    UITouch *touch = [touches anyObject];
    CGPoint point = [touch locationInView:self.window];
    
    CGRect statusBarFrame = [UIApplication sharedApplication].statusBarFrame;
    
    if (CGRectContainsPoint(statusBarFrame, point))
    {
        [[NSNotificationCenter defaultCenter] postNotificationName:kAppDelegateDidTapStatusBarNotification object:nil];
    }
}

#pragma mark - No call support
/**
 Display a "Call not supported" alert when the session receives a call invitation.
 
 @param mxSession the session to spy
 */
- (void)enableNoVoIPOnMatrixSession:(MXSession*)mxSession
{
    // Listen to call events
    callEventsListeners[@(mxSession.hash)] =
    [mxSession listenToEventsOfTypes:@[
                                       kMXEventTypeStringCallInvite,
                                       kMXEventTypeStringCallCandidates,
                                       kMXEventTypeStringCallAnswer,
                                       kMXEventTypeStringCallHangup
                                       ]
                             onEvent:^(MXEvent *event, MXTimelineDirection direction, id customObject) {
                                 
                                 if (MXTimelineDirectionForwards == direction)
                                 {
                                     switch (event.eventType)
                                     {
                                         case MXEventTypeCallInvite:
                                         {
                                             if (noCallSupportAlert)
                                             {
                                                 [noCallSupportAlert dismissViewControllerAnimated:NO completion:nil];
                                             }
                                             
                                             MXCallInviteEventContent *callInviteEventContent = [MXCallInviteEventContent modelFromJSON:event.content];
                                             
                                             // Sanity and invite expiration checks
                                             if (!callInviteEventContent || event.age >= callInviteEventContent.lifetime)
                                             {
                                                 return;
                                             }
                                             
                                             MXUser *caller = [mxSession userWithUserId:event.sender];
                                             NSString *callerDisplayname = caller.displayname;
                                             if (!callerDisplayname.length)
                                             {
                                                 callerDisplayname = event.sender;
                                             }
                                             
                                             NSString *appDisplayName = [[[NSBundle mainBundle] infoDictionary] objectForKey:@"CFBundleDisplayName"];
                                             
                                             NSString *message = [NSString stringWithFormat:NSLocalizedStringFromTable(@"no_voip", @"Vector", nil), callerDisplayname, appDisplayName];
                                             
                                             noCallSupportAlert = [UIAlertController alertControllerWithTitle:NSLocalizedStringFromTable(@"no_voip_title", @"Vector", nil)
                                                                                                      message:message
                                                                                               preferredStyle:UIAlertControllerStyleAlert];
                                             
                                             __weak typeof(self) weakSelf = self;
                                             
                                             [noCallSupportAlert addAction:[UIAlertAction actionWithTitle:[NSBundle mxk_localizedStringForKey:@"ignore"]
                                                                                                    style:UIAlertActionStyleDefault
                                                                                                  handler:^(UIAlertAction * action) {
                                                                                                      
                                                                                                      if (weakSelf)
                                                                                                      {
                                                                                                          typeof(self) self = weakSelf;
                                                                                                          self->noCallSupportAlert = nil;
                                                                                                      }
                                                                                                      
                                                                                                  }]];
                                             
                                             [noCallSupportAlert addAction:[UIAlertAction actionWithTitle:[NSBundle mxk_localizedStringForKey:@"reject_call"]
                                                                                                    style:UIAlertActionStyleDefault
                                                                                                  handler:^(UIAlertAction * action) {
                                                                                                      
                                                                                                      // Reject the call by sending the hangup event
                                                                                                      NSDictionary *content = @{
                                                                                                                                @"call_id": callInviteEventContent.callId,
                                                                                                                                @"version": @(0)
                                                                                                                                };
                                                                                                      
                                                                                                      [mxSession.matrixRestClient sendEventToRoom:event.roomId eventType:kMXEventTypeStringCallHangup content:content success:nil failure:^(NSError *error) {
                                                                                                          NSLog(@"[AppDelegate] enableNoVoIPOnMatrixSession: ERROR: Cannot send m.call.hangup event.");
                                                                                                      }];
                                                                                                      
                                                                                                      if (weakSelf)
                                                                                                      {
                                                                                                          typeof(self) self = weakSelf;
                                                                                                          self->noCallSupportAlert = nil;
                                                                                                      }
                                                                                                      
                                                                                                  }]];
                                             
                                             [self showNotificationAlert:noCallSupportAlert];
                                             break;
                                         }
                                             
                                         case MXEventTypeCallAnswer:
                                         case MXEventTypeCallHangup:
                                             // The call has ended. The alert is no more needed.
                                             if (noCallSupportAlert)
                                             {
                                                 [noCallSupportAlert dismissViewControllerAnimated:YES completion:nil];
                                                 noCallSupportAlert = nil;
                                             }
                                             break;
                                             
                                         default:
                                             break;
                                     }
                                 }
                                 
                             }];
    
}

- (void)disableNoVoIPOnMatrixSession:(MXSession*)mxSession
{
    // Stop listening to the call events of this session 
    [mxSession removeListener:callEventsListeners[@(mxSession.hash)]];
    [callEventsListeners removeObjectForKey:@(mxSession.hash)];
}

@end<|MERGE_RESOLUTION|>--- conflicted
+++ resolved
@@ -462,9 +462,6 @@
     NSLog(@"[AppDelegate] applicationWillEnterForeground");
     
     // Called as part of the transition from the background to the inactive state; here you can undo many of the changes made on entering the background.
-    
-    // Open account session(s) if this is not already done (see [initMatrixSessions] in case of background launch).
-    [self prepareSessionForActiveAccounts];
     
     _isAppForeground = YES;
     
@@ -1804,7 +1801,6 @@
     // Add observer on settings changes.
     [[MXKAppSettings standardAppSettings] addObserver:self forKeyPath:@"showAllEventsInRoomHistory" options:0 context:nil];
     
-<<<<<<< HEAD
     // Prepare account manager
     MXKAccountManager *accountManager = [MXKAccountManager sharedManager];
     
@@ -1813,49 +1809,20 @@
     
     // Disable APNS use.
     if (accountManager.apnsDeviceToken)
-=======
-    // Observers have been defined, we can start a matrix session for each enabled accounts.
-    // except if the app is still in background.
-    if ([[UIApplication sharedApplication] applicationState] != UIApplicationStateBackground)
-    {
-        [self prepareSessionForActiveAccounts];
-    }
-    else
->>>>>>> 6bc09c58
     {
         // We use now Pushkit, unregister for all remote notifications received via Apple Push Notification service.
         [[UIApplication sharedApplication] unregisterForRemoteNotifications];
         [accountManager setApnsDeviceToken:nil];
     }
-}
-
-- (void)prepareSessionForActiveAccounts
-{
-    // Prepare account manager
-    MXKAccountManager *accountManager = [MXKAccountManager sharedManager];
-    
-<<<<<<< HEAD
+    
     // Observers have been defined, we can start a matrix session for each enabled accounts.
     NSLog(@"[AppDelegate] initMatrixSessions: prepareSessionForActiveAccounts (app state: %tu)", [[UIApplication sharedApplication] applicationState]);
     [accountManager prepareSessionForActiveAccounts];
     
     // Check whether we're already logged in
-    NSArray *mxAccounts = accountManager.accounts;
+    NSArray *mxAccounts = accountManager.activeAccounts;
     if (mxAccounts.count)
-=======
-    // Use MXFileStore as MXStore to permanently store events.
-    accountManager.storeClass = [MXFileStore class];
-    
-    // Check the first active account to know whether we have to prepare a matrix session for each account.
-    NSArray *mxAccounts = [MXKAccountManager sharedManager].activeAccounts;
-    MXKAccount *firstActiveAccount = mxAccounts.firstObject;
-    if (firstActiveAccount && !firstActiveAccount.mxSession)
->>>>>>> 6bc09c58
-    {
-        NSLog(@"[AppDelegate] prepareSessionForActiveAccounts");
-        
-        [accountManager prepareSessionForActiveAccounts];
-        
+    {
         for (MXKAccount *account in mxAccounts)
         {
             // Replace default room summary updater
