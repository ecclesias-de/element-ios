--- conflicted
+++ resolved
@@ -998,16 +998,8 @@
 
 - (void)refreshApplicationIconBadgeNumber
 {
-<<<<<<< HEAD
-    NSUInteger count = 0;
-    for (MXSession *session in mxSessionArray)
-    {
-        count += [session missedDiscussionsCount];
-    }
-=======
     // Consider the total number of missed discussions including the invites.
     NSUInteger count = [self.masterTabBarController missedDiscussionsCount];
->>>>>>> 89f1e0e8
     
     NSLog(@"[AppDelegate] refreshApplicationIconBadgeNumber: %tu", count);
     
