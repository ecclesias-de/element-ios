--- conflicted
+++ resolved
@@ -68,13 +68,9 @@
     // This will be used by the shared RecentsDataSource instance for sanity checks (see UITableViewDataSource methods).
     self.recentsTableView.tag = RecentsDataSourceModePeople;
     
-    UIImage *fabImage = self.dataSource.currentSpace == nil ? [UIImage imageNamed:@"people_floating_action"] : [UIImage imageNamed:@"add_member_floating_action"];
+    UIImage *fabImage = self.dataSource.currentSpace == nil ? AssetImages.peopleFloatingAction.image : AssetImages.addMemberFloatingAction.image;
     // Add the (+) button programmatically
-<<<<<<< HEAD
     plusButtonImageView = [self vc_addFABWithImage:fabImage
-=======
-    plusButtonImageView = [self vc_addFABWithImage:AssetImages.peopleFloatingAction.image
->>>>>>> e003b661
                                             target:self
                                             action:@selector(onPlusButtonPressed)];
 }
