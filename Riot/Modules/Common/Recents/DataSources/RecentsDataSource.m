/*
 Copyright 2015 OpenMarket Ltd
 Copyright 2017 Vector Creations Ltd
 
 Licensed under the Apache License, Version 2.0 (the "License");
 you may not use this file except in compliance with the License.
 You may obtain a copy of the License at
 
 http://www.apache.org/licenses/LICENSE-2.0
 
 Unless required by applicable law or agreed to in writing, software
 distributed under the License is distributed on an "AS IS" BASIS,
 WITHOUT WARRANTIES OR CONDITIONS OF ANY KIND, either express or implied.
 See the License for the specific language governing permissions and
 limitations under the License.
 */

#import "RecentsDataSource.h"

#import "RecentCellData.h"
#import "SectionHeaderView.h"

#import "ThemeService.h"

#import "MXRoom+Riot.h"
#import "MXSession+Riot.h"
#import "NSArray+Element.h"

#import "Riot-Swift.h"

#define RECENTSDATASOURCE_SECTION_DIRECTORY     0x01
#define RECENTSDATASOURCE_SECTION_INVITES       0x02
#define RECENTSDATASOURCE_SECTION_FAVORITES     0x04
#define RECENTSDATASOURCE_SECTION_CONVERSATIONS 0x08
#define RECENTSDATASOURCE_SECTION_LOWPRIORITY   0x10
#define RECENTSDATASOURCE_SECTION_SERVERNOTICE  0x20
#define RECENTSDATASOURCE_SECTION_PEOPLE        0x40
#define RECENTSDATASOURCE_SECTION_SUGGESTED     0x80

#define RECENTSDATASOURCE_DEFAULT_SECTION_HEADER_HEIGHT     30.0

NSString *const kRecentsDataSourceTapOnDirectoryServerChange = @"kRecentsDataSourceTapOnDirectoryServerChange";

@interface RecentsDataSource() <SecureBackupBannerCellDelegate, CrossSigningSetupBannerCellDelegate, RecentsListServiceDelegate>
{
    dispatch_queue_t processingQueue;
    
    NSInteger shrinkedSectionsBitMask;

    NSMutableDictionary<NSString*, id> *roomTagsListenerByUserId;
    
    // Timer to not refresh publicRoomsDirectoryDataSource on every keystroke.
    NSTimer *publicRoomsTriggerTimer;
}

@property (nonatomic, assign, readwrite) SecureBackupBannerDisplay secureBackupBannerDisplay;
@property (nonatomic, assign, readwrite) CrossSigningBannerDisplay crossSigningBannerDisplay;

@property (nonatomic, readwrite) id<RecentsListServiceProtocol> recentsListService;

@property (nonatomic, strong) CrossSigningService *crossSigningService;

@end

@implementation RecentsDataSource
@synthesize directorySection, invitesSection, favoritesSection, peopleSection, conversationSection, lowPrioritySection, serverNoticeSection, suggestedRoomsSection, secureBackupBannerSection, crossSigningBannerSection;
@synthesize hiddenCellIndexPath, droppingCellIndexPath, droppingCellBackGroundView;

- (instancetype)initWithMatrixSession:(MXSession *)mxSession
                   recentsListService:(id<RecentsListServiceProtocol>)theRecentsListService
{
    if (self = [super initWithMatrixSession:mxSession])
    {
        processingQueue = dispatch_queue_create("RecentsDataSource", DISPATCH_QUEUE_SERIAL);
        
        _crossSigningBannerDisplay = CrossSigningBannerDisplayNone;
        _secureBackupBannerDisplay = SecureBackupBannerDisplayNone;
        
        [self resetSectionIndexes];
        
        _areSectionsShrinkable = NO;
        shrinkedSectionsBitMask = 0;
        
        roomTagsListenerByUserId = [[NSMutableDictionary alloc] init];
        
        _crossSigningService = [CrossSigningService new];
        
        // Set default data and view classes
        [self registerCellDataClass:RecentCellData.class forCellIdentifier:kMXKRecentCellIdentifier];
        
        [self registerSpaceServiceDidBuildGraphNotification];
        self.recentsListService = theRecentsListService;
        [self.recentsListService addDelegate:self];
    }
    return self;
}

- (void)dealloc
{
    [self unregisterSpaceServiceDidBuildGraphNotification];
}

- (void)resetSectionIndexes
{
    crossSigningBannerSection = -1;
    secureBackupBannerSection = -1;
    directorySection = -1;
    invitesSection = -1;
    favoritesSection = -1;
    peopleSection = -1;
    conversationSection = -1;
    lowPrioritySection = -1;
    serverNoticeSection = -1;
    suggestedRoomsSection = -1;
}

#pragma mark - Properties

- (NSArray<id<MXRoomSummaryProtocol>> *)invitesCellDataArray
{
    return self.recentsListService.invitedRoomListData.rooms;
}
- (NSArray<id<MXRoomSummaryProtocol>> *)favoriteCellDataArray
{
    return self.recentsListService.favoritedRoomListData.rooms;
}
- (NSArray<id<MXRoomSummaryProtocol>> *)peopleCellDataArray
{
    return self.recentsListService.peopleRoomListData.rooms;
}
- (NSArray<id<MXRoomSummaryProtocol>> *)conversationCellDataArray
{
    return self.recentsListService.conversationRoomListData.rooms;
}
- (NSArray<id<MXRoomSummaryProtocol>> *)lowPriorityCellDataArray
{
    return self.recentsListService.lowPriorityRoomListData.rooms;
}
- (NSArray<id<MXRoomSummaryProtocol>> *)serverNoticeCellDataArray
{
    return self.recentsListService.serverNoticeRoomListData.rooms;
}
- (NSArray<id<MXRoomSummaryProtocol>> *)suggestedRoomCellDataArray
{
    return self.recentsListService.suggestedRoomListData.rooms;
}

- (NSInteger)totalVisibleItemCount
{
    return self.recentsListService.totalVisibleItemCount;
}

- (DiscussionsCount *)favoriteMissedDiscussionsCount
{
    return self.recentsListService.favoritedMissedDiscussionsCount;
}

- (DiscussionsCount *)directMissedDiscussionsCount
{
    return self.recentsListService.peopleMissedDiscussionsCount;
}

- (DiscussionsCount *)groupMissedDiscussionsCount
{
    return self.recentsListService.conversationMissedDiscussionsCount;
}

#pragma mark -

- (void)setDelegate:(id<MXKDataSourceDelegate>)delegate andRecentsDataSourceMode:(RecentsDataSourceMode)recentsDataSourceMode
{
    // Update the configuration, the recentsDataSourceMode setter will force a refresh.
    self.delegate = delegate;
    self.recentsDataSourceMode = recentsDataSourceMode;
}

- (void)setRecentsDataSourceMode:(RecentsDataSourceMode)recentsDataSourceMode
{
    _recentsDataSourceMode = recentsDataSourceMode;
    
    // Register to key backup state changes only on in home mode.
    if (recentsDataSourceMode == RecentsDataSourceModeHome)
    {
        [self registerKeyBackupStateDidChangeNotification];
    }
    else
    {
        [self unregisterKeyBackupStateDidChangeNotification];
    }

    [self updateSecureBackupBanner];
    [self refreshCrossSigningBannerDisplay];
    [self.recentsListService updateMode:_recentsDataSourceMode];
}

- (void)setCurrentSpace:(MXSpace *)currentSpace
{
    [self.recentsListService updateSpace:currentSpace];
}

- (UIView *)viewForStickyHeaderInSection:(NSInteger)section withFrame:(CGRect)frame
{
    UIView *stickyHeader;

    NSInteger savedShrinkedSectionsBitMask = shrinkedSectionsBitMask;
    if (section == directorySection)
    {
        // Return the section header used when the section is shrinked
        shrinkedSectionsBitMask = RECENTSDATASOURCE_SECTION_DIRECTORY;
    }

    stickyHeader = [self viewForHeaderInSection:section withFrame:frame];

    shrinkedSectionsBitMask = savedShrinkedSectionsBitMask;

    return stickyHeader;
}

#pragma mark - Space Service notifications

- (void)registerSpaceServiceDidBuildGraphNotification
{
    [[NSNotificationCenter defaultCenter] addObserver:self selector:@selector(spaceServiceDidBuildGraphNotification:) name:MXSpaceService.didBuildSpaceGraph object:nil];
}

- (void)spaceServiceDidBuildGraphNotification:(NSNotification*)notification
{
    [self forceRefresh];
}

- (void)unregisterSpaceServiceDidBuildGraphNotification
{
    [[NSNotificationCenter defaultCenter] removeObserver:self name:MXSpaceService.didBuildSpaceGraph object:nil];
}

#pragma mark - Key backup setup banner

- (void)registerKeyBackupStateDidChangeNotification
{
    // Check homeserver update in background
    [self.mxSession.crypto.backup forceRefresh:nil failure:nil];
    
    [[NSNotificationCenter defaultCenter] addObserver:self selector:@selector(keyBackupStateDidChangeNotification:) name:kMXKeyBackupDidStateChangeNotification object:nil];
}

- (void)unregisterKeyBackupStateDidChangeNotification
{
    [[NSNotificationCenter defaultCenter] removeObserver:self name:kMXKeyBackupDidStateChangeNotification object:nil];
}

- (void)keyBackupStateDidChangeNotification:(NSNotification*)notification
{
    if ([self updateSecureBackupBanner])
    {
        [self forceRefresh];
    }
}

- (BOOL)updateSecureBackupBanner
{
    SecureBackupBannerDisplay secureBackupBanner = SecureBackupBannerDisplayNone;
    
    if (self.recentsDataSourceMode == RecentsDataSourceModeHome)
    {
        SecureBackupBannerPreferences *secureBackupBannersPreferences = SecureBackupBannerPreferences.shared;
        
        // Display the banner only if we can set up 4S, if there are messages keys to backup and key backup is disabled
        if (!secureBackupBannersPreferences.hideSetupBanner
            && [self.mxSession vc_canSetupSecureBackup]
            && self.mxSession.crypto.backup.hasKeysToBackup
            && self.mxSession.crypto.backup.state == MXKeyBackupStateDisabled)
        {
            MXLogDebug(@"[RecentsDataSource] updateSecureBackupBanner: Secure backup should be shown (crypto.backup.state = %lu)", (unsigned long)self.mxSession.crypto.backup.state);
            secureBackupBanner = SecureBackupBannerDisplaySetup;
        }
    }
    
    BOOL updated = (self.secureBackupBannerDisplay != secureBackupBanner);
    
    self.secureBackupBannerDisplay = secureBackupBanner;
    
    return updated;
}

- (void)hideKeyBackupBannerWithDisplay:(SecureBackupBannerDisplay)secureBackupBannerDisplay
{
    SecureBackupBannerPreferences *keyBackupBannersPreferences = SecureBackupBannerPreferences.shared;
    
    switch (secureBackupBannerDisplay) {
        case SecureBackupBannerDisplaySetup:
            keyBackupBannersPreferences.hideSetupBanner = YES;
            break;
        default:
            break;
    }
    
    [self updateSecureBackupBanner];
    [self forceRefresh];
}

#pragma mark - Cross-signing setup banner

- (void)refreshCrossSigningBannerDisplay
{
    if (self.recentsDataSourceMode == RecentsDataSourceModeHome)
    {
        CrossSigningBannerPreferences *crossSigningBannerPreferences = CrossSigningBannerPreferences.shared;
        
        if (!crossSigningBannerPreferences.hideSetupBanner)
        {
            [self.crossSigningService canSetupCrossSigningFor:self.mxSession success:^(BOOL canSetupCrossSigning) {

                CrossSigningBannerDisplay crossSigningBannerDisplay = canSetupCrossSigning ? CrossSigningBannerDisplaySetup : CrossSigningBannerDisplayNone;
                
                [self updateCrossSigningBannerDisplay:crossSigningBannerDisplay];
                
            } failure:^(NSError * _Nonnull error) {
                MXLogDebug(@"[RecentsDataSource] refreshCrossSigningBannerDisplay: Fail to verify if cross signing banner can be displayed");
            }];
        }
        else
        {
            [self updateCrossSigningBannerDisplay:CrossSigningBannerDisplayNone];
        }
    }
    else
    {
        [self updateCrossSigningBannerDisplay:CrossSigningBannerDisplayNone];
    }
}

- (void)updateCrossSigningBannerDisplay:(CrossSigningBannerDisplay)crossSigningBannerDisplay
{
    if (self.crossSigningBannerDisplay == crossSigningBannerDisplay)
    {
        return;
    }
    
    self.crossSigningBannerDisplay = crossSigningBannerDisplay;
    [self forceRefresh];
}


- (void)hideCrossSigningBannerWithDisplay:(CrossSigningBannerDisplay)crossSigningBannerDisplay
{
    CrossSigningBannerPreferences *crossSigningBannerPreferences = CrossSigningBannerPreferences.shared;
    
    switch (crossSigningBannerDisplay) {
        case CrossSigningBannerDisplaySetup:
            crossSigningBannerPreferences.hideSetupBanner = YES;
            break;
        default:
            break;
    }
    
    [self refreshCrossSigningBannerDisplay];
}

#pragma mark -

- (MXKSessionRecentsDataSource *)addMatrixSession:(MXSession *)mxSession
{
    MXKSessionRecentsDataSource *recentsDataSource = [super addMatrixSession:mxSession];

    // Initialise the public room directory data source
    // Note that it is single matrix session only for now
    if (!_publicRoomsDirectoryDataSource)
    {
        _publicRoomsDirectoryDataSource = [[PublicRoomsDirectoryDataSource alloc] initWithMatrixSession:mxSession];
        _publicRoomsDirectoryDataSource.showNSFWRooms = RiotSettings.shared.showNSFWPublicRooms;
        _publicRoomsDirectoryDataSource.delegate = self;
    }
    
    return recentsDataSource;
}

- (void)removeMatrixSession:(MXSession*)matrixSession
{
    [super removeMatrixSession:matrixSession];
    
    // sanity check
    if (matrixSession.myUser && matrixSession.myUser.userId)
    {
        id roomTagListener = roomTagsListenerByUserId[matrixSession.myUser.userId];
        
        if (roomTagListener)
        {
            [matrixSession removeListener:roomTagListener];
            [roomTagsListenerByUserId removeObjectForKey:matrixSession.myUser.userId];
        }
    }
    
    if (_publicRoomsDirectoryDataSource.mxSession == matrixSession)
    {
        [_publicRoomsDirectoryDataSource destroy];
        _publicRoomsDirectoryDataSource = nil;
    }
}

- (void)dataSource:(MXKDataSource*)dataSource didStateChange:(MXKDataSourceState)aState
{
    if (dataSource == _publicRoomsDirectoryDataSource)
    {
        if (-1 != directorySection && !self.droppingCellIndexPath)
        {
            // TODO: We should only update the directory section
            [self.delegate dataSource:self didCellChange:nil];
        }
    }
    else
    {
        [super dataSource:dataSource didStateChange:aState];

        if ((aState == MXKDataSourceStateReady) && dataSource.mxSession.myUser.userId)
        {
            // Register the room tags updates to refresh the favorites order
            MXWeakify(self);
            id roomTagsListener = [dataSource.mxSession listenToEventsOfTypes:@[kMXEventTypeStringRoomTag]
                                                                onEvent:^(MXEvent *event, MXTimelineDirection direction, id customObject) {

                                                                    MXStrongifyAndReturnIfNil(self);

                                                                    // Consider only live event
                                                                    if (direction == MXTimelineDirectionForwards)
                                                                    {
                                                                        dispatch_async(dispatch_get_main_queue(), ^{

                                                                            [self forceRefresh];

                                                                        });
                                                                    }

                                                                }];

            roomTagsListenerByUserId[dataSource.mxSession.myUser.userId] = roomTagsListener;
        }
    }
}

- (void)forceRefresh
{
    // Refresh is disabled during drag&drop animation"
    if (!self.droppingCellIndexPath)
    {
        [self.recentsListService refresh];
    }
}

- (void)didMXSessionInviteRoomUpdate:(NSNotification *)notif
{
    MXSession *mxSession = notif.object;
    if ([self.mxSessions indexOfObject:mxSession] != NSNotFound)
    {
        [self forceRefresh];
    }
}

#pragma mark - UITableViewDataSource

- (NSInteger)numberOfSectionsInTableView:(UITableView *)tableView
{
    // Sanity check
    if (tableView.tag != self.recentsDataSourceMode)
    {
        // The view controller of this table view is not the current selected one in the tab bar controller.
        return 0;
    }
    
    NSInteger sectionsCount = 0;
    
    // Check whether all data sources are ready before rendering recents
    if (self.state == MXKDataSourceStateReady)
    {
        [self resetSectionIndexes];
        
        if (self.crossSigningBannerDisplay != CrossSigningBannerDisplayNone)
        {
            crossSigningBannerSection = sectionsCount++;
        }
        else if (self.secureBackupBannerDisplay != SecureBackupBannerDisplayNone)
        {
            secureBackupBannerSection = sectionsCount++;
        }
        
        if (self.invitesCellDataArray.count > 0)
        {
            invitesSection = sectionsCount++;
        }
        
        if (self.favoriteCellDataArray.count > 0)
        {
            favoritesSection = sectionsCount++;
        }
        
        if (self.peopleCellDataArray.count > 0 || _recentsDataSourceMode == RecentsDataSourceModeHome)
        {
            peopleSection = sectionsCount++;
        }
        
        // Keep visible the main rooms section even if it is empty, except on favourites screen.
        if (self.conversationCellDataArray.count > 0 || _recentsDataSourceMode == RecentsDataSourceModeHome)
        {
            conversationSection = sectionsCount++;
        }
        
        if (self.lowPriorityCellDataArray.count > 0)
        {
            lowPrioritySection = sectionsCount++;
        }

        if (self.serverNoticeCellDataArray.count > 0)
        {
            serverNoticeSection = sectionsCount++;
        }
        
        if (self.suggestedRoomCellDataArray.count > 0)
        {
            suggestedRoomsSection = sectionsCount++;
        }
    }
    
    return sectionsCount;
}

- (NSInteger)tableView:(UITableView *)tableView numberOfRowsInSection:(NSInteger)section
{
    // Sanity check
    if (tableView.tag != self.recentsDataSourceMode)
    {
        // The view controller of this table view is not the current selected one in the tab bar controller.
        return 0;
    }
    
    NSUInteger count = 0;

    if (section == self.crossSigningBannerSection && self.crossSigningBannerDisplay != CrossSigningBannerDisplayNone)
    {
        count = 1;
    }
    else if (section == self.secureBackupBannerSection && self.secureBackupBannerDisplay != SecureBackupBannerDisplayNone)
    {
        count = 1;
    }
    else if (section == favoritesSection && !(shrinkedSectionsBitMask & RECENTSDATASOURCE_SECTION_FAVORITES))
    {
        count = self.favoriteCellDataArray.count;
    }
    else if (section == peopleSection && !(shrinkedSectionsBitMask & RECENTSDATASOURCE_SECTION_PEOPLE))
    {
        count = self.peopleCellDataArray.count ? self.peopleCellDataArray.count : 1;
    }
    else if (section == conversationSection && !(shrinkedSectionsBitMask & RECENTSDATASOURCE_SECTION_CONVERSATIONS))
    {
        count = self.conversationCellDataArray.count ? self.conversationCellDataArray.count : 1;
    }
    else if (section == directorySection && !(shrinkedSectionsBitMask & RECENTSDATASOURCE_SECTION_DIRECTORY))
    {
        count = [_publicRoomsDirectoryDataSource tableView:tableView numberOfRowsInSection:0];
    }
    else if (section == lowPrioritySection && !(shrinkedSectionsBitMask & RECENTSDATASOURCE_SECTION_LOWPRIORITY))
    {
        count = self.lowPriorityCellDataArray.count;
    }
    else if (section == serverNoticeSection && !(shrinkedSectionsBitMask & RECENTSDATASOURCE_SECTION_SERVERNOTICE))
    {
        count = self.serverNoticeCellDataArray.count;
    }
    else if (section == invitesSection && !(shrinkedSectionsBitMask & RECENTSDATASOURCE_SECTION_INVITES))
    {
        count = self.invitesCellDataArray.count;
    }
    else if (section == suggestedRoomsSection && !(shrinkedSectionsBitMask & RECENTSDATASOURCE_SECTION_SUGGESTED))
    {
        count = self.suggestedRoomCellDataArray.count;
    }
    
    // Adjust this count according to the potential dragged cell.
    if ([self isMovingCellSection:section])
    {
        count++;
    }
    
    if (count && [self isHiddenCellSection:section])
    {
        count--;
    }
    
    return count;
}

- (CGFloat)heightForHeaderInSection:(NSInteger)section
{
    if (section == self.secureBackupBannerSection || section == self.crossSigningBannerSection)
    {
        return 0.0;
    }

    return RECENTSDATASOURCE_DEFAULT_SECTION_HEADER_HEIGHT;
}

- (NSAttributedString *)attributedStringForHeaderTitleInSection:(NSInteger)section
{
    NSAttributedString *sectionTitle;
    NSString *title;
    NSUInteger count = 0;
    
    if (section == favoritesSection)
    {
        count = self.favoriteCellDataArray.count;
        title = [VectorL10n roomRecentsFavouritesSection];
    }
    else if (section == peopleSection)
    {
        count = self.peopleCellDataArray.count;
        title = [VectorL10n roomRecentsPeopleSection];
    }
    else if (section == conversationSection)
    {
        count = self.conversationCellDataArray.count;
        
        if (_recentsDataSourceMode == RecentsDataSourceModePeople)
        {
            title = [VectorL10n peopleConversationSection];
        }
        else
        {
            title = [VectorL10n roomRecentsConversationsSection];
        }
    }
    else if (section == directorySection)
    {
        title = [VectorL10n roomRecentsDirectorySection];
    }
    else if (section == lowPrioritySection)
    {
        count = self.lowPriorityCellDataArray.count;
        title = [VectorL10n roomRecentsLowPrioritySection];
    }
    else if (section == serverNoticeSection)
    {
        count = self.serverNoticeCellDataArray.count;
        title = [VectorL10n roomRecentsServerNoticeSection];
    }
    else if (section == invitesSection)
    {
        count = self.invitesCellDataArray.count;
        
        if (_recentsDataSourceMode == RecentsDataSourceModePeople)
        {
            title = [VectorL10n peopleInvitesSection];
        }
        else
        {
            title = [VectorL10n roomRecentsInvitesSection];
        }
    }
    else if (section == suggestedRoomsSection)
    {
        count = self.suggestedRoomCellDataArray.count;
        title = [VectorL10n roomRecentsSuggestedRoomsSection];
    }
    
    if (count)
    {
        NSString *roomCount = [NSString stringWithFormat:@"   %tu", count];
        
        NSMutableAttributedString *mutableSectionTitle = [[NSMutableAttributedString alloc] initWithString:title
                                                                                         attributes:@{NSForegroundColorAttributeName : ThemeService.shared.theme.headerTextPrimaryColor,
                                                                                                      NSFontAttributeName: [UIFont boldSystemFontOfSize:15.0]}];
        [mutableSectionTitle appendAttributedString:[[NSMutableAttributedString alloc] initWithString:roomCount
                                                                                    attributes:@{NSForegroundColorAttributeName : ThemeService.shared.theme.headerTextSecondaryColor,
                                                                                                 NSFontAttributeName: [UIFont boldSystemFontOfSize:15.0]}]];
        
        sectionTitle = mutableSectionTitle;
    }
    else if (title)
    {
        sectionTitle = [[NSAttributedString alloc] initWithString:title
                                               attributes:@{NSForegroundColorAttributeName : ThemeService.shared.theme.headerTextPrimaryColor,
                                                            NSFontAttributeName: [UIFont boldSystemFontOfSize:15.0]}];
    }
    
    return sectionTitle;
}

- (UIView *)badgeViewForHeaderTitleInHomeSection:(NSInteger)section
{
    // Prepare a badge to display the total of missed notifications in this section.
    id<MXRoomListDataCounts> counts = nil;
    UIView *missedNotifAndUnreadBadgeBgView = nil;
    
    if (section == favoritesSection)
    {
        counts = self.recentsListService.favoritedRoomListData.counts;
    }
    else if (section == peopleSection)
    {
        counts = self.recentsListService.peopleRoomListData.counts;
    }
    else if (section == conversationSection)
    {
        counts = self.recentsListService.conversationRoomListData.counts;
    }
    else if (section == lowPrioritySection)
    {
        counts = self.recentsListService.lowPriorityRoomListData.counts;
    }
    else if (section == serverNoticeSection)
    {
        counts = self.recentsListService.serverNoticeRoomListData.counts;
    }
    else if (section == suggestedRoomsSection)
    {
        counts = self.recentsListService.suggestedRoomListData.counts;
    }

    if (counts.numberOfNotifications)
    {
        UILabel *missedNotifAndUnreadBadgeLabel = [[UILabel alloc] init];
        missedNotifAndUnreadBadgeLabel.textColor = ThemeService.shared.theme.baseTextPrimaryColor;
        missedNotifAndUnreadBadgeLabel.font = [UIFont boldSystemFontOfSize:14];
        if (counts.numberOfNotifications > 1000)
        {
            CGFloat value = counts.numberOfNotifications / 1000.0;
            missedNotifAndUnreadBadgeLabel.text = [VectorL10n largeBadgeValueKFormat:value];
        }
        else
        {
            missedNotifAndUnreadBadgeLabel.text = [NSString stringWithFormat:@"%tu", counts.numberOfNotifications];
        }
        
        [missedNotifAndUnreadBadgeLabel sizeToFit];
        
        CGFloat bgViewWidth = missedNotifAndUnreadBadgeLabel.frame.size.width + 18;
        
        BOOL highlight = counts.numberOfHighlights > 0;
        missedNotifAndUnreadBadgeBgView = [[UIView alloc] initWithFrame:CGRectMake(0, 0, bgViewWidth, 20)];
        [missedNotifAndUnreadBadgeBgView.layer setCornerRadius:10];
        missedNotifAndUnreadBadgeBgView.backgroundColor = highlight ? ThemeService.shared.theme.noticeColor : ThemeService.shared.theme.noticeSecondaryColor;
        
        [missedNotifAndUnreadBadgeBgView addSubview:missedNotifAndUnreadBadgeLabel];
        missedNotifAndUnreadBadgeLabel.center = missedNotifAndUnreadBadgeBgView.center;
        [missedNotifAndUnreadBadgeLabel.centerXAnchor constraintEqualToAnchor:missedNotifAndUnreadBadgeBgView.centerXAnchor
                                                                     constant:0].active = YES;
        [missedNotifAndUnreadBadgeLabel.centerYAnchor constraintEqualToAnchor:missedNotifAndUnreadBadgeBgView.centerYAnchor
                                                                     constant:0].active = YES;
    }
    
    return missedNotifAndUnreadBadgeBgView;
}

- (UIView *)viewForHeaderInSection:(NSInteger)section withFrame:(CGRect)frame
{
    // No header view in key backup banner section
    if (section == self.secureBackupBannerSection || section == self.crossSigningBannerSection)
    {
        return nil;
    }
    
    SectionHeaderView *sectionHeader = [[SectionHeaderView alloc] initWithFrame:frame];
    sectionHeader.backgroundColor = ThemeService.shared.theme.headerBackgroundColor;
    sectionHeader.topViewHeight = RECENTSDATASOURCE_DEFAULT_SECTION_HEADER_HEIGHT;
    NSInteger sectionBitwise = 0;

    if (_areSectionsShrinkable)
    {
        if (section == favoritesSection)
        {
            sectionBitwise =  RECENTSDATASOURCE_SECTION_FAVORITES;
        }
        else if (section == peopleSection)
        {
            sectionBitwise =  RECENTSDATASOURCE_SECTION_PEOPLE;
        }
        else if (section == conversationSection)
        {
            sectionBitwise = RECENTSDATASOURCE_SECTION_CONVERSATIONS;
        }
        else if (section == directorySection)
        {
            sectionBitwise = RECENTSDATASOURCE_SECTION_CONVERSATIONS;
        }
        else if (section == lowPrioritySection)
        {
            sectionBitwise = RECENTSDATASOURCE_SECTION_LOWPRIORITY;
        }
        else if (section == serverNoticeSection)
        {
            sectionBitwise = RECENTSDATASOURCE_SECTION_SERVERNOTICE;
        }
        else if (section == invitesSection)
        {
            sectionBitwise = RECENTSDATASOURCE_SECTION_INVITES;
        }
        else if (section == suggestedRoomsSection)
        {
            sectionBitwise = RECENTSDATASOURCE_SECTION_SUGGESTED;
        }
    }
    
    if (sectionBitwise)
    {
        // Add shrink button
        UIButton *shrinkButton = [UIButton buttonWithType:UIButtonTypeCustom];
        shrinkButton.backgroundColor = [UIColor clearColor];
        [shrinkButton addTarget:self action:@selector(onButtonPressed:) forControlEvents:UIControlEventTouchUpInside];
        shrinkButton.tag = sectionBitwise;
        [sectionHeader addSubview:shrinkButton];
        sectionHeader.topSpanningView = shrinkButton;
        sectionHeader.userInteractionEnabled = YES;
        
        // Add shrink icon
        UIImage *chevron;
        if (shrinkedSectionsBitMask & sectionBitwise)
        {
            chevron = [UIImage imageNamed:@"disclosure_icon"];
        }
        else
        {
            chevron = [UIImage imageNamed:@"shrink_icon"];
        }
        UIImageView *chevronView = [[UIImageView alloc] initWithImage:chevron];
        chevronView.tintColor = ThemeService.shared.theme.textSecondaryColor;
        chevronView.contentMode = UIViewContentModeCenter;
        [sectionHeader addSubview:chevronView];
        sectionHeader.accessoryView = chevronView;
    }
    else if (_recentsDataSourceMode == RecentsDataSourceModeHome)
    {
        // Add a badge to display the total of missed notifications by section.
        UIView *badgeView = [self badgeViewForHeaderTitleInHomeSection:section];
        
        if (badgeView)
        {
            [sectionHeader addSubview:badgeView];
            sectionHeader.accessoryView = badgeView;
        }
    }
    
    // Add label
    frame.size.height = RECENTSDATASOURCE_DEFAULT_SECTION_HEADER_HEIGHT - 10;
    UILabel *headerLabel = [[UILabel alloc] initWithFrame:frame];
    headerLabel.backgroundColor = [UIColor clearColor];
    headerLabel.attributedText = [self attributedStringForHeaderTitleInSection:section];
    [sectionHeader addSubview:headerLabel];
    sectionHeader.headerLabel = headerLabel;

    return sectionHeader;
}

- (UITableViewCell *)tableView:(UITableView *)tableView cellForRowAtIndexPath:(NSIndexPath *)indexPath
{
    // Sanity check
    if (tableView.tag != self.recentsDataSourceMode)
    {
        // The view controller of this table view is not the current selected one in the tab bar controller.
        // Return a fake cell to prevent app from crashing
        return [[UITableViewCell alloc] init];
    }
    
    if (indexPath.section == self.crossSigningBannerSection)
    {
        CrossSigningSetupBannerCell* crossSigningSetupBannerCell = [tableView dequeueReusableCellWithIdentifier:CrossSigningSetupBannerCell.defaultReuseIdentifier forIndexPath:indexPath];
        crossSigningSetupBannerCell.delegate = self;
        return crossSigningSetupBannerCell;
    }
    else if (indexPath.section == self.secureBackupBannerSection)
    {
        SecureBackupBannerCell* keyBackupBannerCell = [tableView dequeueReusableCellWithIdentifier:SecureBackupBannerCell.defaultReuseIdentifier forIndexPath:indexPath];
        [keyBackupBannerCell configureFor:self.secureBackupBannerDisplay];
        keyBackupBannerCell.delegate = self;
        return keyBackupBannerCell;
    }
    else if (indexPath.section == directorySection)
    {
        NSIndexPath *indexPathInPublicRooms = [NSIndexPath indexPathForRow:indexPath.row inSection:0];
        return [_publicRoomsDirectoryDataSource tableView:tableView cellForRowAtIndexPath:indexPathInPublicRooms];
    }
    else if (self.droppingCellIndexPath && [indexPath isEqual:self.droppingCellIndexPath])
    {
        static NSString* cellIdentifier = @"RiotRecentsMovingCell";
        
        UITableViewCell* cell = [[UITableViewCell alloc] initWithStyle:UITableViewCellStyleDefault reuseIdentifier:@"RiotRecentsMovingCell"];
        
        // add an imageview of the cell.
        // The image is a shot of the genuine cell.
        // Thus, this cell has the same look as the genuine cell without computing it.
        UIImageView* imageView = [cell viewWithTag:[cellIdentifier hash]];
        
        if (!imageView || (imageView != self.droppingCellBackGroundView))
        {
            if (imageView)
            {
                [imageView removeFromSuperview];
            }
            self.droppingCellBackGroundView.tag = [cellIdentifier hash];
            [cell.contentView addSubview:self.droppingCellBackGroundView];
        }
        
        self.droppingCellBackGroundView.frame = self.droppingCellBackGroundView.frame;
        cell.contentView.backgroundColor = [UIColor clearColor];
        cell.backgroundColor = [UIColor clearColor];
        
        return cell;
    }
    else if ((indexPath.section == conversationSection && !self.conversationCellDataArray.count)
             || (indexPath.section == peopleSection && !self.peopleCellDataArray.count))
    {
        MXKTableViewCell *tableViewCell = [tableView dequeueReusableCellWithIdentifier:[MXKTableViewCell defaultReuseIdentifier]];
        if (!tableViewCell)
        {
            tableViewCell = [[MXKTableViewCell alloc] init];
            tableViewCell.textLabel.textColor = ThemeService.shared.theme.textSecondaryColor;
            tableViewCell.textLabel.font = [UIFont systemFontOfSize:15.0];
            tableViewCell.selectionStyle = UITableViewCellSelectionStyleNone;
        }
        
        // Check whether a search session is in progress
        if (self.searchPatternsList)
        {
            tableViewCell.textLabel.text = [VectorL10n searchNoResult];
        }
        else if (_recentsDataSourceMode == RecentsDataSourceModePeople || indexPath.section == peopleSection)
        {
            tableViewCell.textLabel.text = [VectorL10n peopleNoConversation];
        }
        else
        {
            tableViewCell.textLabel.text = [VectorL10n roomRecentsNoConversation];
        }
        
        return tableViewCell;
    }
    
    return [super tableView:tableView cellForRowAtIndexPath:indexPath];
}

- (id<MXKRecentCellDataStoring>)cellDataAtIndexPath:(NSIndexPath *)indexPath
{
    id<MXRoomSummaryProtocol> summary = nil;
    NSUInteger cellDataIndex = indexPath.row;
    NSInteger tableSection = indexPath.section;
    
    // Compute the actual cell data index by taking into account the current droppingCellIndexPath and hiddenCellIndexPath (if any).
    if ([self isMovingCellSection:tableSection] && (cellDataIndex > self.droppingCellIndexPath.row))
    {
        cellDataIndex --;
    }
    if ([self isHiddenCellSection:tableSection] && (cellDataIndex >= self.hiddenCellIndexPath.row))
    {
        cellDataIndex ++;
    }
    
    if (tableSection == favoritesSection)
    {
        if (cellDataIndex < self.favoriteCellDataArray.count)
        {
            summary = self.favoriteCellDataArray[cellDataIndex];
        }
    }
    else if (tableSection == peopleSection)
    {
        if (cellDataIndex < self.peopleCellDataArray.count)
        {
            summary = self.peopleCellDataArray[cellDataIndex];
        }
    }
    else if (tableSection== conversationSection)
    {
        if (cellDataIndex < self.conversationCellDataArray.count)
        {
            summary = self.conversationCellDataArray[cellDataIndex];
        }
    }
    else if (tableSection == lowPrioritySection)
    {
        if (cellDataIndex < self.lowPriorityCellDataArray.count)
        {
            summary = self.lowPriorityCellDataArray[cellDataIndex];
        }
    }
    else if (tableSection == serverNoticeSection)
    {
        if (cellDataIndex < self.serverNoticeCellDataArray.count)
        {
            summary = self.serverNoticeCellDataArray[cellDataIndex];
        }
    }
    else if (tableSection == invitesSection)
    {
        if (cellDataIndex < self.invitesCellDataArray.count)
        {
            summary = self.invitesCellDataArray[cellDataIndex];
        }
    }
    else if (tableSection == suggestedRoomsSection)
    {
        if (cellDataIndex < self.suggestedRoomCellDataArray.count)
        {
            summary = self.suggestedRoomCellDataArray[cellDataIndex];
        }
    }
    
    if (summary)
    {
        return [[MXKRecentCellData alloc] initWithRoomSummary:summary dataSource:self];
    }
    return nil;
}

- (CGFloat)cellHeightAtIndexPath:(NSIndexPath *)indexPath
{
    if (indexPath.section == directorySection)
    {
        return [_publicRoomsDirectoryDataSource cellHeightAtIndexPath:indexPath];
    }
    if (self.droppingCellIndexPath && [indexPath isEqual:self.droppingCellIndexPath])
    {
        return self.droppingCellBackGroundView.frame.size.height;
    }
    if ((indexPath.section == conversationSection && !self.conversationCellDataArray.count)
         || (indexPath.section == peopleSection && !self.peopleCellDataArray.count))
    {
        return 50.0;
    }
    
    // Override this method here to use our own cellDataAtIndexPath
    id<MXKRecentCellDataStoring> cellData = [self cellDataAtIndexPath:indexPath];
    
    if (cellData && self.delegate)
    {
        Class<MXKCellRendering> class = [self.delegate cellViewClassForCellData:cellData];
        
        return [class heightForCellData:cellData withMaximumWidth:0];
    }

    return 0;
}

- (BOOL)tableView:(UITableView *)tableView canEditRowAtIndexPath:(NSIndexPath *)indexPath
{
    // Sanity check
    if (tableView.tag != self.recentsDataSourceMode)
    {
        // The view controller of this table view is not the current selected one in the tab bar controller.
        return NO;
    }
    
    // Invited rooms are not editable.
    return (indexPath.section != invitesSection);
}

#pragma mark -

- (NSInteger)cellIndexPosWithRoomId:(NSString*)roomId andMatrixSession:(MXSession*)matrixSession within:(NSArray<id<MXRoomSummaryProtocol>> *)summaries
{
    if (!roomId || !matrixSession || !summaries.count || self.mxSession != matrixSession)
    {
        return NSNotFound;
    }
    return [summaries indexOfObjectPassingTest:^BOOL(id<MXRoomSummaryProtocol>  _Nonnull obj, NSUInteger idx, BOOL * _Nonnull stop) {
        return [obj.roomId isEqualToString:roomId];
    }];
}

- (NSIndexPath*)cellIndexPathWithRoomId:(NSString*)roomId andMatrixSession:(MXSession*)matrixSession
{
    NSIndexPath *indexPath = nil;
    NSInteger index;
    
    if (invitesSection >= 0)
    {
        index = [self cellIndexPosWithRoomId:roomId andMatrixSession:matrixSession within:self.invitesCellDataArray];
        
        if (index != NSNotFound)
        {
            // Check whether the invitations are shrinked
            if (shrinkedSectionsBitMask & RECENTSDATASOURCE_SECTION_INVITES)
            {
                return nil;
            }
            indexPath = [NSIndexPath indexPathForRow:index inSection:invitesSection];
        }
    }
    
    if (!indexPath && (favoritesSection >= 0))
    {
        index = [self cellIndexPosWithRoomId:roomId andMatrixSession:matrixSession within:self.favoriteCellDataArray];
        
        if (index != NSNotFound)
        {
            // Check whether the favorites are shrinked
            if (shrinkedSectionsBitMask & RECENTSDATASOURCE_SECTION_FAVORITES)
            {
                return nil;
            }
            indexPath = [NSIndexPath indexPathForRow:index inSection:favoritesSection];
        }
    }
    
    if (!indexPath && (peopleSection >= 0))
    {
        index = [self cellIndexPosWithRoomId:roomId andMatrixSession:matrixSession within:self.peopleCellDataArray];
        
        if (index != NSNotFound)
        {
            // Check whether the favorites are shrinked
            if (shrinkedSectionsBitMask & RECENTSDATASOURCE_SECTION_PEOPLE)
            {
                return nil;
            }
            indexPath = [NSIndexPath indexPathForRow:index inSection:peopleSection];
        }
    }
    
    if (!indexPath && (conversationSection >= 0))
    {
        index = [self cellIndexPosWithRoomId:roomId andMatrixSession:matrixSession within:self.conversationCellDataArray];
        
        if (index != NSNotFound)
        {
            // Check whether the conversations are shrinked
            if (shrinkedSectionsBitMask & RECENTSDATASOURCE_SECTION_CONVERSATIONS)
            {
                return nil;
            }
            indexPath = [NSIndexPath indexPathForRow:index inSection:conversationSection];
        }
    }
    
    if (!indexPath && (lowPrioritySection >= 0))
    {
        index = [self cellIndexPosWithRoomId:roomId andMatrixSession:matrixSession within:self.lowPriorityCellDataArray];
        
        if (index != NSNotFound)
        {
            // Check whether the low priority rooms are shrinked
            if (shrinkedSectionsBitMask & RECENTSDATASOURCE_SECTION_LOWPRIORITY)
            {
                return nil;
            }
            indexPath = [NSIndexPath indexPathForRow:index inSection:lowPrioritySection];
        }
    }

    if (!indexPath && (serverNoticeSection >= 0))
    {
        index = [self cellIndexPosWithRoomId:roomId andMatrixSession:matrixSession within:self.serverNoticeCellDataArray];

        if (index != NSNotFound)
        {
            // Check whether the low priority rooms are shrinked
            if (shrinkedSectionsBitMask & RECENTSDATASOURCE_SECTION_SERVERNOTICE)
            {
                return nil;
            }
            indexPath = [NSIndexPath indexPathForRow:index inSection:serverNoticeSection];
        }
    }

    if (!indexPath && (suggestedRoomsSection >= 0))
    {
        index = [self cellIndexPosWithRoomId:roomId andMatrixSession:matrixSession within:self.serverNoticeCellDataArray];

        if (index != NSNotFound)
        {
            // Check whether the low priority rooms are shrinked
            if (shrinkedSectionsBitMask & RECENTSDATASOURCE_SECTION_SUGGESTED)
            {
                return nil;
            }
            indexPath = [NSIndexPath indexPathForRow:index inSection:serverNoticeSection];
        }
    }

    return indexPath;
}

#pragma mark - MXKDataSourceDelegate
        
<<<<<<< HEAD
=======
        NSMutableArray<id<MXKRecentCellDataStoring>> *cells = [NSMutableArray new];
        NSInteger count = recentsDataSource.numberOfCells;

        for (NSUInteger index = 0; index < count; index++)
        {
            id<MXKRecentCellDataStoring> cell = [recentsDataSource cellDataAtIndex:index];
            [cells addObject:cell];
        }

        MXWeakify(self);
        [self computeStateAsyncWithCells:cells recentsDataSourceMode:self.recentsDataSourceMode matrixSession:recentsDataSource.mxSession onComplete:^(RecentsDataSourceState *newState) {
            MXStrongifyAndReturnIfNil(self);
            
            self->state = newState;
            onComplete();
        }];
    }
    else
    {
        onComplete();
    }
}

- (void)computeStateAsyncWithCells:(NSArray<id<MXKRecentCellDataStoring>> *)cells
             recentsDataSourceMode:(RecentsDataSourceMode)recentsDataSourceMode
                     matrixSession:(MXSession*)mxSession
                        onComplete:(void (^)(RecentsDataSourceState *newState))onComplete
{
    dispatch_async(processingQueue, ^{
        RecentsDataSourceState *newState = [RecentsDataSource computeStateWithCells:cells recentsDataSourceMode:recentsDataSourceMode matrixSession:mxSession];
        dispatch_async(dispatch_get_main_queue(), ^{
            onComplete(newState);
        });
    });
}

+ (RecentsDataSourceState *)computeStateWithCells:(NSArray<id<MXKRecentCellDataStoring>> *)cells
                            recentsDataSourceMode:(RecentsDataSourceMode)recentsDataSourceMode
                                    matrixSession:(MXSession*)mxSession
{
    NSDate *startDate = [NSDate date];
    
    NSMutableArray<id<MXKRecentCellDataStoring>> *invitesCellDataArray = [NSMutableArray new];
    NSMutableArray<id<MXKRecentCellDataStoring>> *favoriteCellDataArray = [NSMutableArray new];
    NSMutableArray<id<MXKRecentCellDataStoring>> *peopleCellDataArray = [NSMutableArray new];
    NSMutableArray<id<MXKRecentCellDataStoring>> *conversationCellDataArray = [NSMutableArray new];
    NSMutableArray<id<MXKRecentCellDataStoring>> *lowPriorityCellDataArray = [NSMutableArray new];
    NSMutableArray<id<MXKRecentCellDataStoring>> *serverNoticeCellDataArray = [NSMutableArray new];
    NSMutableArray<id<MXKRecentCellDataStoring>> *suggestedRoomCellDataArray = [NSMutableArray new];

    MissedDiscussionsCount *favouriteMissedDiscussionsCount = [MissedDiscussionsCount new];
    MissedDiscussionsCount *directMissedDiscussionsCount = [MissedDiscussionsCount new];
    MissedDiscussionsCount *groupMissedDiscussionsCount = [MissedDiscussionsCount new];
    NSUInteger unsentMessagesDirectDiscussionsCount = 0;
    NSUInteger unsentMessagesGroupDiscussionsCount = 0;
    
    for (id<MXKRecentCellDataStoring> recentCellDataStoring in cells)
    {
        MXRoom* room = recentCellDataStoring.roomSummary.room;
        
        if (recentsDataSourceMode == RecentsDataSourceModeHome)
        {
            if (room.accountData.tags[kMXRoomTagServerNotice])
            {
                [serverNoticeCellDataArray addObject:recentCellDataStoring];
            }
            else if (room.accountData.tags[kMXRoomTagFavourite])
            {
                [favoriteCellDataArray addObject:recentCellDataStoring];
            }
            else if (room.accountData.tags[kMXRoomTagLowPriority])
            {
                [lowPriorityCellDataArray addObject:recentCellDataStoring];
            }
            else if (room.summary.membership == MXMembershipInvite)
            {
                if (room.summary.roomType != MXRoomTypeSpace && !MXSDKOptions.sharedInstance.autoAcceptRoomInvites)
                {
                    [invitesCellDataArray addObject:recentCellDataStoring];
                }
            }
            else if (room.isDirect)
            {
                [peopleCellDataArray addObject:recentCellDataStoring];
            }
            else if (recentCellDataStoring.isSuggestedRoom && recentCellDataStoring.spaceChildInfo.roomType != MXRoomTypeSpace)
            {
                MXRoomSummary *roomSummary = [mxSession roomSummaryWithRoomId:recentCellDataStoring.spaceChildInfo.childRoomId];
                if (!roomSummary.isJoined)
                {
                    [suggestedRoomCellDataArray addObject:recentCellDataStoring];
                }
            }
            else
            {
                // Hide spaces from home (keep space invites)
                if (room.summary.roomType != MXRoomTypeSpace)
                {
                    [conversationCellDataArray addObject:recentCellDataStoring];
                }
            }
        }
        else if (recentsDataSourceMode == RecentsDataSourceModeFavourites)
        {
            // Keep only the favourites rooms.
            if (room.accountData.tags[kMXRoomTagFavourite])
            {
                [favoriteCellDataArray addObject:recentCellDataStoring];
            }
        }
        else if (recentsDataSourceMode == RecentsDataSourceModePeople)
        {
            // Keep only the direct rooms which are not low priority
            if (room.isDirect && !room.accountData.tags[kMXRoomTagLowPriority])
            {
                if (room.summary.membership == MXMembershipInvite)
                {
                    if (!MXSDKOptions.sharedInstance.autoAcceptRoomInvites)
                    {
                        [invitesCellDataArray addObject:recentCellDataStoring];
                    }
                    
                }
                else
                {
                    [conversationCellDataArray addObject:recentCellDataStoring];
                }
            }
        }
        else if (recentsDataSourceMode == RecentsDataSourceModeRooms)
        {
            if (recentCellDataStoring.isSuggestedRoom && recentCellDataStoring.spaceChildInfo.roomType != MXRoomTypeSpace)
            {
                MXRoomSummary *roomSummary = [mxSession roomSummaryWithRoomId:recentCellDataStoring.spaceChildInfo.childRoomId];
                BOOL isJoined = roomSummary.membership == MXMembershipJoin || roomSummary.membershipTransitionState == MXMembershipTransitionStateJoined;
                if (!isJoined)
                {
                    [suggestedRoomCellDataArray addObject:recentCellDataStoring];
                }
            }
            // Consider only non direct rooms.
            else if (!room.isDirect)
            {
                // Keep only the invites, the favourites and the rooms without tag and room type different from space
                if (room.summary.membership == MXMembershipInvite)
                {
                    if (room.summary.roomType != MXRoomTypeSpace && !MXSDKOptions.sharedInstance.autoAcceptRoomInvites)
                    {
                        [invitesCellDataArray addObject:recentCellDataStoring];
                    }
                }
                else if ((!room.accountData.tags.count || room.accountData.tags[kMXRoomTagFavourite]) && room.summary.roomType != MXRoomTypeSpace)
                {
                    [conversationCellDataArray addObject:recentCellDataStoring];
                }
            }
        }
        
        // Update missed conversations counts
        NSUInteger notificationCount = recentCellDataStoring.roomSummary.notificationCount;
        
        // Ignore the regular notification count if the room is in 'mentions only" mode at the Riot level.
        if (room.isMentionsOnly)
        {
            // Only the highlighted missed messages must be considered here.
            notificationCount = recentCellDataStoring.roomSummary.highlightCount;
        }
        
        if (notificationCount)
        {
            if (room.accountData.tags[kMXRoomTagFavourite])
            {
                favouriteMissedDiscussionsCount.count ++;
                
                if (recentCellDataStoring.roomSummary.highlightCount)
                {
                    favouriteMissedDiscussionsCount.highlightCount ++;
                }
            }
            
            if (room.isDirect)
            {
                directMissedDiscussionsCount.count ++;
                
                if (recentCellDataStoring.roomSummary.highlightCount)
                {
                    directMissedDiscussionsCount.highlightCount ++;
                }
            }
            else if (!room.accountData.tags.count || room.accountData.tags[kMXRoomTagFavourite])
            {
                groupMissedDiscussionsCount.count ++;
                
                if (recentCellDataStoring.roomSummary.highlightCount)
                {
                    groupMissedDiscussionsCount.highlightCount ++;
                }
            }
        }
        else if (room.summary.membership == MXMembershipInvite)
        {
            if (room.isDirect)
            {
                directMissedDiscussionsCount.count ++;
            }
            else
            {
                groupMissedDiscussionsCount.highlightCount ++;
            }
        }
        
        if (room.sentStatus != RoomSentStatusOk)
        {
            if (room.isDirect)
            {
                unsentMessagesDirectDiscussionsCount ++;
            }
            else
            {
                unsentMessagesGroupDiscussionsCount ++;
            }
        }
    }
    
    if (recentsDataSourceMode == RecentsDataSourceModeHome)
    {
        BOOL pinMissedNotif = RiotSettings.shared.pinRoomsWithMissedNotificationsOnHome;
        BOOL pinUnread = RiotSettings.shared.pinRoomsWithUnreadMessagesOnHome;
        NSComparator comparator = nil;
        
        if (pinMissedNotif)
        {
            // Sort each rooms collection by considering first the rooms with some missed notifs, the rooms with unread, then the others.
            comparator = ^NSComparisonResult(id<MXKRecentCellDataStoring> recentCellData1, id<MXKRecentCellDataStoring> recentCellData2) {
                
                if (recentCellData1.spaceChildInfo && !recentCellData2.spaceChildInfo)
                {
                    return NSOrderedDescending;
                }
                if (recentCellData2.spaceChildInfo && !recentCellData1.spaceChildInfo)
                {
                    return NSOrderedAscending;
                }

                if (recentCellData1.roomSummary.room.sentStatus != RoomSentStatusOk
                    && recentCellData2.roomSummary.room.sentStatus == RoomSentStatusOk)
                {
                    return NSOrderedAscending;
                }
                
                if (recentCellData2.roomSummary.room.sentStatus != RoomSentStatusOk
                    && recentCellData1.roomSummary.room.sentStatus == RoomSentStatusOk)
                {
                    return NSOrderedDescending;
                }
                
                if (recentCellData1.highlightCount)
                {
                    if (recentCellData2.highlightCount)
                    {
                        return NSOrderedSame;
                    }
                    else
                    {
                        return NSOrderedAscending;
                    }
                }
                else if (recentCellData2.highlightCount)
                {
                    return NSOrderedDescending;
                }
                else if (recentCellData1.notificationCount)
                {
                    if (recentCellData2.notificationCount)
                    {
                        return NSOrderedSame;
                    }
                    else
                    {
                        return NSOrderedAscending;
                    }
                }
                else if (recentCellData2.notificationCount)
                {
                    return NSOrderedDescending;
                }
                else if (pinUnread)
                {
                    if (recentCellData1.hasUnread)
                    {
                        if (recentCellData2.hasUnread)
                        {
                            return NSOrderedSame;
                        }
                        else
                        {
                            return NSOrderedAscending;
                        }
                    }
                    else if (recentCellData2.hasUnread)
                    {
                        return NSOrderedDescending;
                    }
                }
                
                return NSOrderedSame;
            };
        }
        else if (pinUnread)
        {
            // Sort each rooms collection by considering first the rooms with some unread messages then the others.
            comparator = ^NSComparisonResult(id<MXKRecentCellDataStoring> recentCellData1, id<MXKRecentCellDataStoring> recentCellData2) {
                
                if (recentCellData1.spaceChildInfo && !recentCellData2.spaceChildInfo)
                {
                    return NSOrderedDescending;
                }
                if (recentCellData2.spaceChildInfo && !recentCellData1.spaceChildInfo)
                {
                    return NSOrderedAscending;
                }

                if (recentCellData1.roomSummary.room.sentStatus != RoomSentStatusOk
                    && recentCellData2.roomSummary.room.sentStatus == RoomSentStatusOk)
                {
                    return NSOrderedAscending;
                }
                
                if (recentCellData2.roomSummary.room.sentStatus != RoomSentStatusOk
                    && recentCellData1.roomSummary.room.sentStatus == RoomSentStatusOk)
                {
                    return NSOrderedDescending;
                }
                
                if (recentCellData1.hasUnread)
                {
                    if (recentCellData2.hasUnread)
                    {
                        return NSOrderedSame;
                    }
                    else
                    {
                        return NSOrderedAscending;
                    }
                }
                else if (recentCellData2.hasUnread)
                {
                    return NSOrderedDescending;
                }
                
                return NSOrderedSame;
            };
        }
        
        if (comparator)
        {
            // Sort the rooms collections
            [favoriteCellDataArray sortUsingComparator:comparator];
            [peopleCellDataArray sortUsingComparator:comparator];
            [conversationCellDataArray sortUsingComparator:comparator];
            [lowPriorityCellDataArray sortUsingComparator:comparator];
            [serverNoticeCellDataArray sortUsingComparator:comparator];
        }
    }
    else if (favoriteCellDataArray.count > 0 && recentsDataSourceMode == RecentsDataSourceModeFavourites)
    {
        // Sort them according to their tag order
        [favoriteCellDataArray sortUsingComparator:^NSComparisonResult(id<MXKRecentCellDataStoring> recentCellData1, id<MXKRecentCellDataStoring> recentCellData2) {
            
            return [mxSession compareRoomsByTag:kMXRoomTagFavourite room1:recentCellData1.roomSummary.room room2:recentCellData2.roomSummary.room];
            
        }];
    }
    else if (conversationCellDataArray.count > 0 && (recentsDataSourceMode == RecentsDataSourceModeRooms || recentsDataSourceMode == RecentsDataSourceModePeople))
    {
        [conversationCellDataArray sortUsingComparator:^NSComparisonResult(id<MXKRecentCellDataStoring> recentCellData1, id<MXKRecentCellDataStoring> recentCellData2) {
            
            if (recentCellData1.roomSummary.room.sentStatus != RoomSentStatusOk
                && recentCellData2.roomSummary.room.sentStatus == RoomSentStatusOk)
            {
                return NSOrderedAscending;
            }
            
            if (recentCellData2.roomSummary.room.sentStatus != RoomSentStatusOk
                && recentCellData1.roomSummary.room.sentStatus == RoomSentStatusOk)
            {
                return NSOrderedDescending;
            }
            
            return NSOrderedAscending;
        }];
    }
    
    MXLogDebug(@"[RecentsDataSource] refreshRoomsSections: Done in %.0fms", [[NSDate date] timeIntervalSinceDate:startDate] * 1000);
    MXLogDebug(@"[RecentsDataSource] refreshRoomsSections with %ld suggested room", suggestedRoomCellDataArray.count);

    return [[RecentsDataSourceState alloc]
            initWithInvitesCellDataArray:invitesCellDataArray
            favoriteCellDataArray:favoriteCellDataArray
            peopleCellDataArray:peopleCellDataArray
            conversationCellDataArray:conversationCellDataArray
            lowPriorityCellDataArray:lowPriorityCellDataArray
            serverNoticeCellDataArray:serverNoticeCellDataArray
            suggestedRoomCellDataArray:suggestedRoomCellDataArray
            favouriteMissedDiscussionsCount:favouriteMissedDiscussionsCount
            directMissedDiscussionsCount:directMissedDiscussionsCount
            groupMissedDiscussionsCount:groupMissedDiscussionsCount
            unsentMessagesDirectDiscussionsCount:unsentMessagesDirectDiscussionsCount
            unsentMessagesGroupDiscussionsCount:unsentMessagesGroupDiscussionsCount];
}

>>>>>>> d3413a7a
- (void)dataSource:(MXKDataSource*)dataSource didCellChange:(id)changes
{
    // Refresh is disabled during drag&drop animation
    if (self.droppingCellIndexPath)
    {
        return;
    }
    
    // FIXME : manage multi accounts
    // to manage multi accounts
    // this method in MXKInterleavedRecentsDataSource must be split in two parts
    // 1 - the intervealing cells method
    // 2 - [super dataSource:dataSource didCellChange:changes] call.
    // the [self refreshRoomsSections] call should be done at the end of the 1- method
    // so a dedicated method must be implemented in MXKInterleavedRecentsDataSource
    // this class will inherit of this new method
    // 1 - call [super thisNewMethod]
    // 2 - call [self refreshRoomsSections]
    
    // Call super to keep update readyRecentsDataSourceArray.
    [super dataSource:dataSource didCellChange:changes];
}

#pragma mark - Drag & Drop handling

- (BOOL)isMovingCellSection:(NSInteger)section
{
    return self.droppingCellIndexPath && (self.droppingCellIndexPath.section == section);
}

- (BOOL)isHiddenCellSection:(NSInteger)section
{
    return self.hiddenCellIndexPath && (self.hiddenCellIndexPath.section == section);
}

#pragma mark - Action

- (IBAction)onButtonPressed:(id)sender
{
    if ([sender isKindOfClass:[UIButton class]])
    {
        UIButton *shrinkButton = (UIButton*)sender;
        NSInteger selectedSectionBit = shrinkButton.tag;
        
        if (shrinkedSectionsBitMask & selectedSectionBit)
        {
            // Disclose the section
            shrinkedSectionsBitMask &= ~selectedSectionBit;
        }
        else
        {
            // Shrink this section
            shrinkedSectionsBitMask |= selectedSectionBit;
        }
        
        // Inform the delegate about the update
        [self.delegate dataSource:self didCellChange:nil];
    }
}

- (IBAction)onPublicRoomsSearchPatternUpdate:(id)sender
{
    if (publicRoomsTriggerTimer)
    {
        NSString *searchPattern = publicRoomsTriggerTimer.userInfo;

        [publicRoomsTriggerTimer invalidate];
        publicRoomsTriggerTimer = nil;

        _publicRoomsDirectoryDataSource.searchPattern = searchPattern;
        [_publicRoomsDirectoryDataSource paginate:nil failure:nil];
    }
}

#pragma mark - Action

- (IBAction)onDirectoryServerPickerTap:(UITapGestureRecognizer*)sender
{
    [self.delegate dataSource:self didRecognizeAction:kRecentsDataSourceTapOnDirectoryServerChange inCell:nil userInfo:nil];
}

#pragma mark - Override MXKDataSource

- (void)destroy
{
    [super destroy];

    [publicRoomsTriggerTimer invalidate];
    publicRoomsTriggerTimer = nil;
    
    [self.recentsListService stop];
}

#pragma mark - Override MXKRecentsDataSource

- (void)searchWithPatterns:(NSArray *)patternsList
{
    [super searchWithPatterns:patternsList];
    
    NSString *searchPattern = [patternsList componentsJoinedByString:@" "];
    
    [self.recentsListService updateQuery:searchPattern];

    if (_publicRoomsDirectoryDataSource)
    {
        // Do not send a /publicRooms request for every keystroke
        // Let user finish typing
        [publicRoomsTriggerTimer invalidate];
        publicRoomsTriggerTimer = [NSTimer scheduledTimerWithTimeInterval:0.7 target:self selector:@selector(onPublicRoomsSearchPatternUpdate:) userInfo:searchPattern repeats:NO];
    }
}

#pragma mark - drag and drop managemenent

- (BOOL)isDraggableCellAt:(NSIndexPath*)path
{
    if (_recentsDataSourceMode == RecentsDataSourceModePeople || _recentsDataSourceMode == RecentsDataSourceModeRooms)
    {
        return NO;
    }

    return (path && ((path.section == favoritesSection) || (path.section == peopleSection) || (path.section == lowPrioritySection) || (path.section == serverNoticeSection) || (path.section == conversationSection)));
}

- (BOOL)canCellMoveFrom:(NSIndexPath*)oldPath to:(NSIndexPath*)newPath
{
    BOOL res = [self isDraggableCellAt:oldPath] && [self isDraggableCellAt:newPath];
    
    // the both index pathes are movable
    if (res)
    {
        // only the favorites cell can be moved within the same section
        res &= (oldPath.section == favoritesSection) || (newPath.section != oldPath.section);
        
        // other cases ?
    }
    
    return res;
}

- (NSString*)roomTagAt:(NSIndexPath*)path
{
    if (path.section == favoritesSection)
    {
        return kMXRoomTagFavourite;
    }
    else if (path.section == lowPrioritySection)
    {
        return kMXRoomTagLowPriority;
    }
    else if (path.section == serverNoticeSection)
    {
        return kMXRoomTagServerNotice;
    }
    
    return nil;
}

- (void)moveRoomCell:(MXRoom*)room from:(NSIndexPath*)oldPath to:(NSIndexPath*)newPath success:(void (^)(void))moveSuccess failure:(void (^)(NSError *error))moveFailure;
{
    MXLogDebug(@"[RecentsDataSource] moveCellFrom (%tu, %tu) to (%tu, %tu)", oldPath.section, oldPath.row, newPath.section, newPath.row);
    
    if ([self canCellMoveFrom:oldPath to:newPath] && ![newPath isEqual:oldPath])
    {
        if (newPath.section == peopleSection)
        {
            [room setIsDirect:YES
                   withUserId:nil
                      success:moveSuccess
                      failure:^(NSError *error) {
                          
                          MXLogDebug(@"[RecentsDataSource] Failed to mark as direct");
                          
                          if (moveFailure)
                          {
                              moveFailure(error);
                          }
                          
                          [self forceRefresh];
                          
                          // Notify user
                          [[AppDelegate theDelegate] showErrorAsAlert:error];
                      }];
        }
        else
        {
            NSString* oldRoomTag = [self roomTagAt:oldPath];
            NSString* dstRoomTag = [self roomTagAt:newPath];
            NSUInteger oldPos = (oldPath.section == newPath.section) ? oldPath.row : NSNotFound;
            
            NSString* tagOrder = [room.mxSession tagOrderToBeAtIndex:newPath.row from:oldPos withTag:dstRoomTag];
            
            MXLogDebug(@"[RecentsDataSource] Update the room %@ [%@] tag from %@ to %@ with tag order %@", room.roomId, room.summary.displayname, oldRoomTag, dstRoomTag, tagOrder);
            
            [room replaceTag:oldRoomTag
                       byTag:dstRoomTag
                   withOrder:tagOrder
                     success: ^{
                         
                         MXLogDebug(@"[RecentsDataSource] move is done");
                         
                         if (moveSuccess)
                         {
                             moveSuccess();
                         }
                         
                         // wait the server echo to reload the tableview.
                         
                     } failure:^(NSError *error) {
                         
                         MXLogDebug(@"[RecentsDataSource] Failed to update the tag %@ of room (%@)", dstRoomTag, room.roomId);
                         
                         if (moveFailure)
                         {
                             moveFailure(error);
                         }
                         
                         [self forceRefresh];
                         
                         // Notify user
                         [[AppDelegate theDelegate] showErrorAsAlert:error];
                     }];
        }
    }
    else
    {
        MXLogDebug(@"[RecentsDataSource] cannot move this cell");
        
        if (moveFailure)
        {
            moveFailure(nil);
        }
        
        [self forceRefresh];
    }
}

#pragma mark - SecureBackupSetupBannerCellDelegate

- (void)secureBackupBannerCellDidTapCloseAction:(SecureBackupBannerCell * _Nonnull)cell
{
    [self hideKeyBackupBannerWithDisplay:self.secureBackupBannerDisplay];
}

#pragma mark - CrossSigningSetupBannerCellDelegate

- (void)crossSigningSetupBannerCellDidTapCloseAction:(CrossSigningSetupBannerCell *)cell
{
    [self hideCrossSigningBannerWithDisplay:self.crossSigningBannerDisplay];
}

#pragma mark - RecentsListServiceDelegate

- (void)serviceDidChangeData:(id<RecentsListServiceProtocol>)service
{
    // TODO: Update only updated sections
    [self.delegate dataSource:self didCellChange:nil];
}

@end<|MERGE_RESOLUTION|>--- conflicted
+++ resolved
@@ -1177,421 +1177,7 @@
 }
 
 #pragma mark - MXKDataSourceDelegate
-        
-<<<<<<< HEAD
-=======
-        NSMutableArray<id<MXKRecentCellDataStoring>> *cells = [NSMutableArray new];
-        NSInteger count = recentsDataSource.numberOfCells;
-
-        for (NSUInteger index = 0; index < count; index++)
-        {
-            id<MXKRecentCellDataStoring> cell = [recentsDataSource cellDataAtIndex:index];
-            [cells addObject:cell];
-        }
-
-        MXWeakify(self);
-        [self computeStateAsyncWithCells:cells recentsDataSourceMode:self.recentsDataSourceMode matrixSession:recentsDataSource.mxSession onComplete:^(RecentsDataSourceState *newState) {
-            MXStrongifyAndReturnIfNil(self);
-            
-            self->state = newState;
-            onComplete();
-        }];
-    }
-    else
-    {
-        onComplete();
-    }
-}
-
-- (void)computeStateAsyncWithCells:(NSArray<id<MXKRecentCellDataStoring>> *)cells
-             recentsDataSourceMode:(RecentsDataSourceMode)recentsDataSourceMode
-                     matrixSession:(MXSession*)mxSession
-                        onComplete:(void (^)(RecentsDataSourceState *newState))onComplete
-{
-    dispatch_async(processingQueue, ^{
-        RecentsDataSourceState *newState = [RecentsDataSource computeStateWithCells:cells recentsDataSourceMode:recentsDataSourceMode matrixSession:mxSession];
-        dispatch_async(dispatch_get_main_queue(), ^{
-            onComplete(newState);
-        });
-    });
-}
-
-+ (RecentsDataSourceState *)computeStateWithCells:(NSArray<id<MXKRecentCellDataStoring>> *)cells
-                            recentsDataSourceMode:(RecentsDataSourceMode)recentsDataSourceMode
-                                    matrixSession:(MXSession*)mxSession
-{
-    NSDate *startDate = [NSDate date];
-    
-    NSMutableArray<id<MXKRecentCellDataStoring>> *invitesCellDataArray = [NSMutableArray new];
-    NSMutableArray<id<MXKRecentCellDataStoring>> *favoriteCellDataArray = [NSMutableArray new];
-    NSMutableArray<id<MXKRecentCellDataStoring>> *peopleCellDataArray = [NSMutableArray new];
-    NSMutableArray<id<MXKRecentCellDataStoring>> *conversationCellDataArray = [NSMutableArray new];
-    NSMutableArray<id<MXKRecentCellDataStoring>> *lowPriorityCellDataArray = [NSMutableArray new];
-    NSMutableArray<id<MXKRecentCellDataStoring>> *serverNoticeCellDataArray = [NSMutableArray new];
-    NSMutableArray<id<MXKRecentCellDataStoring>> *suggestedRoomCellDataArray = [NSMutableArray new];
-
-    MissedDiscussionsCount *favouriteMissedDiscussionsCount = [MissedDiscussionsCount new];
-    MissedDiscussionsCount *directMissedDiscussionsCount = [MissedDiscussionsCount new];
-    MissedDiscussionsCount *groupMissedDiscussionsCount = [MissedDiscussionsCount new];
-    NSUInteger unsentMessagesDirectDiscussionsCount = 0;
-    NSUInteger unsentMessagesGroupDiscussionsCount = 0;
-    
-    for (id<MXKRecentCellDataStoring> recentCellDataStoring in cells)
-    {
-        MXRoom* room = recentCellDataStoring.roomSummary.room;
-        
-        if (recentsDataSourceMode == RecentsDataSourceModeHome)
-        {
-            if (room.accountData.tags[kMXRoomTagServerNotice])
-            {
-                [serverNoticeCellDataArray addObject:recentCellDataStoring];
-            }
-            else if (room.accountData.tags[kMXRoomTagFavourite])
-            {
-                [favoriteCellDataArray addObject:recentCellDataStoring];
-            }
-            else if (room.accountData.tags[kMXRoomTagLowPriority])
-            {
-                [lowPriorityCellDataArray addObject:recentCellDataStoring];
-            }
-            else if (room.summary.membership == MXMembershipInvite)
-            {
-                if (room.summary.roomType != MXRoomTypeSpace && !MXSDKOptions.sharedInstance.autoAcceptRoomInvites)
-                {
-                    [invitesCellDataArray addObject:recentCellDataStoring];
-                }
-            }
-            else if (room.isDirect)
-            {
-                [peopleCellDataArray addObject:recentCellDataStoring];
-            }
-            else if (recentCellDataStoring.isSuggestedRoom && recentCellDataStoring.spaceChildInfo.roomType != MXRoomTypeSpace)
-            {
-                MXRoomSummary *roomSummary = [mxSession roomSummaryWithRoomId:recentCellDataStoring.spaceChildInfo.childRoomId];
-                if (!roomSummary.isJoined)
-                {
-                    [suggestedRoomCellDataArray addObject:recentCellDataStoring];
-                }
-            }
-            else
-            {
-                // Hide spaces from home (keep space invites)
-                if (room.summary.roomType != MXRoomTypeSpace)
-                {
-                    [conversationCellDataArray addObject:recentCellDataStoring];
-                }
-            }
-        }
-        else if (recentsDataSourceMode == RecentsDataSourceModeFavourites)
-        {
-            // Keep only the favourites rooms.
-            if (room.accountData.tags[kMXRoomTagFavourite])
-            {
-                [favoriteCellDataArray addObject:recentCellDataStoring];
-            }
-        }
-        else if (recentsDataSourceMode == RecentsDataSourceModePeople)
-        {
-            // Keep only the direct rooms which are not low priority
-            if (room.isDirect && !room.accountData.tags[kMXRoomTagLowPriority])
-            {
-                if (room.summary.membership == MXMembershipInvite)
-                {
-                    if (!MXSDKOptions.sharedInstance.autoAcceptRoomInvites)
-                    {
-                        [invitesCellDataArray addObject:recentCellDataStoring];
-                    }
-                    
-                }
-                else
-                {
-                    [conversationCellDataArray addObject:recentCellDataStoring];
-                }
-            }
-        }
-        else if (recentsDataSourceMode == RecentsDataSourceModeRooms)
-        {
-            if (recentCellDataStoring.isSuggestedRoom && recentCellDataStoring.spaceChildInfo.roomType != MXRoomTypeSpace)
-            {
-                MXRoomSummary *roomSummary = [mxSession roomSummaryWithRoomId:recentCellDataStoring.spaceChildInfo.childRoomId];
-                BOOL isJoined = roomSummary.membership == MXMembershipJoin || roomSummary.membershipTransitionState == MXMembershipTransitionStateJoined;
-                if (!isJoined)
-                {
-                    [suggestedRoomCellDataArray addObject:recentCellDataStoring];
-                }
-            }
-            // Consider only non direct rooms.
-            else if (!room.isDirect)
-            {
-                // Keep only the invites, the favourites and the rooms without tag and room type different from space
-                if (room.summary.membership == MXMembershipInvite)
-                {
-                    if (room.summary.roomType != MXRoomTypeSpace && !MXSDKOptions.sharedInstance.autoAcceptRoomInvites)
-                    {
-                        [invitesCellDataArray addObject:recentCellDataStoring];
-                    }
-                }
-                else if ((!room.accountData.tags.count || room.accountData.tags[kMXRoomTagFavourite]) && room.summary.roomType != MXRoomTypeSpace)
-                {
-                    [conversationCellDataArray addObject:recentCellDataStoring];
-                }
-            }
-        }
-        
-        // Update missed conversations counts
-        NSUInteger notificationCount = recentCellDataStoring.roomSummary.notificationCount;
-        
-        // Ignore the regular notification count if the room is in 'mentions only" mode at the Riot level.
-        if (room.isMentionsOnly)
-        {
-            // Only the highlighted missed messages must be considered here.
-            notificationCount = recentCellDataStoring.roomSummary.highlightCount;
-        }
-        
-        if (notificationCount)
-        {
-            if (room.accountData.tags[kMXRoomTagFavourite])
-            {
-                favouriteMissedDiscussionsCount.count ++;
-                
-                if (recentCellDataStoring.roomSummary.highlightCount)
-                {
-                    favouriteMissedDiscussionsCount.highlightCount ++;
-                }
-            }
-            
-            if (room.isDirect)
-            {
-                directMissedDiscussionsCount.count ++;
-                
-                if (recentCellDataStoring.roomSummary.highlightCount)
-                {
-                    directMissedDiscussionsCount.highlightCount ++;
-                }
-            }
-            else if (!room.accountData.tags.count || room.accountData.tags[kMXRoomTagFavourite])
-            {
-                groupMissedDiscussionsCount.count ++;
-                
-                if (recentCellDataStoring.roomSummary.highlightCount)
-                {
-                    groupMissedDiscussionsCount.highlightCount ++;
-                }
-            }
-        }
-        else if (room.summary.membership == MXMembershipInvite)
-        {
-            if (room.isDirect)
-            {
-                directMissedDiscussionsCount.count ++;
-            }
-            else
-            {
-                groupMissedDiscussionsCount.highlightCount ++;
-            }
-        }
-        
-        if (room.sentStatus != RoomSentStatusOk)
-        {
-            if (room.isDirect)
-            {
-                unsentMessagesDirectDiscussionsCount ++;
-            }
-            else
-            {
-                unsentMessagesGroupDiscussionsCount ++;
-            }
-        }
-    }
-    
-    if (recentsDataSourceMode == RecentsDataSourceModeHome)
-    {
-        BOOL pinMissedNotif = RiotSettings.shared.pinRoomsWithMissedNotificationsOnHome;
-        BOOL pinUnread = RiotSettings.shared.pinRoomsWithUnreadMessagesOnHome;
-        NSComparator comparator = nil;
-        
-        if (pinMissedNotif)
-        {
-            // Sort each rooms collection by considering first the rooms with some missed notifs, the rooms with unread, then the others.
-            comparator = ^NSComparisonResult(id<MXKRecentCellDataStoring> recentCellData1, id<MXKRecentCellDataStoring> recentCellData2) {
-                
-                if (recentCellData1.spaceChildInfo && !recentCellData2.spaceChildInfo)
-                {
-                    return NSOrderedDescending;
-                }
-                if (recentCellData2.spaceChildInfo && !recentCellData1.spaceChildInfo)
-                {
-                    return NSOrderedAscending;
-                }
-
-                if (recentCellData1.roomSummary.room.sentStatus != RoomSentStatusOk
-                    && recentCellData2.roomSummary.room.sentStatus == RoomSentStatusOk)
-                {
-                    return NSOrderedAscending;
-                }
-                
-                if (recentCellData2.roomSummary.room.sentStatus != RoomSentStatusOk
-                    && recentCellData1.roomSummary.room.sentStatus == RoomSentStatusOk)
-                {
-                    return NSOrderedDescending;
-                }
-                
-                if (recentCellData1.highlightCount)
-                {
-                    if (recentCellData2.highlightCount)
-                    {
-                        return NSOrderedSame;
-                    }
-                    else
-                    {
-                        return NSOrderedAscending;
-                    }
-                }
-                else if (recentCellData2.highlightCount)
-                {
-                    return NSOrderedDescending;
-                }
-                else if (recentCellData1.notificationCount)
-                {
-                    if (recentCellData2.notificationCount)
-                    {
-                        return NSOrderedSame;
-                    }
-                    else
-                    {
-                        return NSOrderedAscending;
-                    }
-                }
-                else if (recentCellData2.notificationCount)
-                {
-                    return NSOrderedDescending;
-                }
-                else if (pinUnread)
-                {
-                    if (recentCellData1.hasUnread)
-                    {
-                        if (recentCellData2.hasUnread)
-                        {
-                            return NSOrderedSame;
-                        }
-                        else
-                        {
-                            return NSOrderedAscending;
-                        }
-                    }
-                    else if (recentCellData2.hasUnread)
-                    {
-                        return NSOrderedDescending;
-                    }
-                }
-                
-                return NSOrderedSame;
-            };
-        }
-        else if (pinUnread)
-        {
-            // Sort each rooms collection by considering first the rooms with some unread messages then the others.
-            comparator = ^NSComparisonResult(id<MXKRecentCellDataStoring> recentCellData1, id<MXKRecentCellDataStoring> recentCellData2) {
-                
-                if (recentCellData1.spaceChildInfo && !recentCellData2.spaceChildInfo)
-                {
-                    return NSOrderedDescending;
-                }
-                if (recentCellData2.spaceChildInfo && !recentCellData1.spaceChildInfo)
-                {
-                    return NSOrderedAscending;
-                }
-
-                if (recentCellData1.roomSummary.room.sentStatus != RoomSentStatusOk
-                    && recentCellData2.roomSummary.room.sentStatus == RoomSentStatusOk)
-                {
-                    return NSOrderedAscending;
-                }
-                
-                if (recentCellData2.roomSummary.room.sentStatus != RoomSentStatusOk
-                    && recentCellData1.roomSummary.room.sentStatus == RoomSentStatusOk)
-                {
-                    return NSOrderedDescending;
-                }
-                
-                if (recentCellData1.hasUnread)
-                {
-                    if (recentCellData2.hasUnread)
-                    {
-                        return NSOrderedSame;
-                    }
-                    else
-                    {
-                        return NSOrderedAscending;
-                    }
-                }
-                else if (recentCellData2.hasUnread)
-                {
-                    return NSOrderedDescending;
-                }
-                
-                return NSOrderedSame;
-            };
-        }
-        
-        if (comparator)
-        {
-            // Sort the rooms collections
-            [favoriteCellDataArray sortUsingComparator:comparator];
-            [peopleCellDataArray sortUsingComparator:comparator];
-            [conversationCellDataArray sortUsingComparator:comparator];
-            [lowPriorityCellDataArray sortUsingComparator:comparator];
-            [serverNoticeCellDataArray sortUsingComparator:comparator];
-        }
-    }
-    else if (favoriteCellDataArray.count > 0 && recentsDataSourceMode == RecentsDataSourceModeFavourites)
-    {
-        // Sort them according to their tag order
-        [favoriteCellDataArray sortUsingComparator:^NSComparisonResult(id<MXKRecentCellDataStoring> recentCellData1, id<MXKRecentCellDataStoring> recentCellData2) {
-            
-            return [mxSession compareRoomsByTag:kMXRoomTagFavourite room1:recentCellData1.roomSummary.room room2:recentCellData2.roomSummary.room];
-            
-        }];
-    }
-    else if (conversationCellDataArray.count > 0 && (recentsDataSourceMode == RecentsDataSourceModeRooms || recentsDataSourceMode == RecentsDataSourceModePeople))
-    {
-        [conversationCellDataArray sortUsingComparator:^NSComparisonResult(id<MXKRecentCellDataStoring> recentCellData1, id<MXKRecentCellDataStoring> recentCellData2) {
-            
-            if (recentCellData1.roomSummary.room.sentStatus != RoomSentStatusOk
-                && recentCellData2.roomSummary.room.sentStatus == RoomSentStatusOk)
-            {
-                return NSOrderedAscending;
-            }
-            
-            if (recentCellData2.roomSummary.room.sentStatus != RoomSentStatusOk
-                && recentCellData1.roomSummary.room.sentStatus == RoomSentStatusOk)
-            {
-                return NSOrderedDescending;
-            }
-            
-            return NSOrderedAscending;
-        }];
-    }
-    
-    MXLogDebug(@"[RecentsDataSource] refreshRoomsSections: Done in %.0fms", [[NSDate date] timeIntervalSinceDate:startDate] * 1000);
-    MXLogDebug(@"[RecentsDataSource] refreshRoomsSections with %ld suggested room", suggestedRoomCellDataArray.count);
-
-    return [[RecentsDataSourceState alloc]
-            initWithInvitesCellDataArray:invitesCellDataArray
-            favoriteCellDataArray:favoriteCellDataArray
-            peopleCellDataArray:peopleCellDataArray
-            conversationCellDataArray:conversationCellDataArray
-            lowPriorityCellDataArray:lowPriorityCellDataArray
-            serverNoticeCellDataArray:serverNoticeCellDataArray
-            suggestedRoomCellDataArray:suggestedRoomCellDataArray
-            favouriteMissedDiscussionsCount:favouriteMissedDiscussionsCount
-            directMissedDiscussionsCount:directMissedDiscussionsCount
-            groupMissedDiscussionsCount:groupMissedDiscussionsCount
-            unsentMessagesDirectDiscussionsCount:unsentMessagesDirectDiscussionsCount
-            unsentMessagesGroupDiscussionsCount:unsentMessagesGroupDiscussionsCount];
-}
-
->>>>>>> d3413a7a
+
 - (void)dataSource:(MXKDataSource*)dataSource didCellChange:(id)changes
 {
     // Refresh is disabled during drag&drop animation
