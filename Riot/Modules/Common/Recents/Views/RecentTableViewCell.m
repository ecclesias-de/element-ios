--- conflicted
+++ resolved
@@ -124,19 +124,9 @@
             self.roomTitle.font = [UIFont systemFontOfSize:17 weight:UIFontWeightMedium];
         }
 
-<<<<<<< HEAD
-        MXRoomSummary *summary = [roomCellData.mxSession roomSummaryWithRoomId:roomCellData.roomSummary.roomId];
-        [summary setRoomAvatarImageIn:self.roomAvatar];
-=======
-        if (roomCellData.spaceChildInfo)
-        {
-            [self.roomAvatar vc_setRoomAvatarImageWith:roomCellData.spaceChildInfo.avatarUrl displayName:roomCellData.spaceChildInfo.displayName mediaManager:roomCellData.recentsDataSource.mxSession.mediaManager];
-        }
-        else
-        {
-            [self.roomAvatar vc_setRoomAvatarImageWith:roomCellData.roomSummary.avatar displayName:roomCellData.roomSummary.displayname mediaManager:roomCellData.roomSummary.mxSession.mediaManager];
-        }
->>>>>>> 5c537b6e
+        [self.roomAvatar vc_setRoomAvatarImageWith:roomCellData.avatarUrl
+                                       displayName:roomCellData.roomDisplayname
+                                      mediaManager:roomCellData.mxSession.mediaManager];
     }
     else
     {
