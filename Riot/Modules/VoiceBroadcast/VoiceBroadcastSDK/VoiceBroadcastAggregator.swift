// 
// Copyright 2022 New Vector Ltd
//
// Licensed under the Apache License, Version 2.0 (the "License");
// you may not use this file except in compliance with the License.
// You may obtain a copy of the License at
//
// http://www.apache.org/licenses/LICENSE-2.0
//
// Unless required by applicable law or agreed to in writing, software
// distributed under the License is distributed on an "AS IS" BASIS,
// WITHOUT WARRANTIES OR CONDITIONS OF ANY KIND, either express or implied.
// See the License for the specific language governing permissions and
// limitations under the License.
//

import Foundation

/// VoiceBroadcastAggregator errors
public enum VoiceBroadcastAggregatorError: Error {
    case invalidVoiceBroadcastStartEvent
}

public enum VoiceBroadcastAggregatorLaunchState {
    case idle
    case starting
    case loaded
    case error
}

public protocol VoiceBroadcastAggregatorDelegate: AnyObject {
    func voiceBroadcastAggregatorDidStartLoading(_ aggregator: VoiceBroadcastAggregator)
    func voiceBroadcastAggregatorDidEndLoading(_ aggregator: VoiceBroadcastAggregator)
    func voiceBroadcastAggregator(_ aggregator: VoiceBroadcastAggregator, didFailWithError: Error)
    func voiceBroadcastAggregator(_ aggregator: VoiceBroadcastAggregator, didReceiveChunk: VoiceBroadcastChunk)
    func voiceBroadcastAggregator(_ aggregator: VoiceBroadcastAggregator, didReceiveState: VoiceBroadcastInfoState)
    func voiceBroadcastAggregatorDidUpdateData(_ aggregator: VoiceBroadcastAggregator)
}

/**
 Responsible for building voice broadcast models out of the original voice broadcast start event and listen to replies.
 It will listen for voice broadcast chunk events on the live timline and update the built models accordingly.
 I will also listen for `mxRoomDidFlushData` and reload all data to avoid gappy sync problems
*/

public class VoiceBroadcastAggregator {
    
    private let session: MXSession
    private let room: MXRoom
    private let voiceBroadcastStartEventId: String
    private let voiceBroadcastBuilder: VoiceBroadcastBuilder
    
    private var voiceBroadcastInfoStartEventContent: VoiceBroadcastInfo!
    private var voiceBroadcastSenderId: String!
    
    private var referenceEventsListener: Any?
    
    private var events: [MXEvent] = []
    
    public private(set) var voiceBroadcast: VoiceBroadcast! {
        didSet {
            delegate?.voiceBroadcastAggregatorDidUpdateData(self)
        }
    }
    
<<<<<<< HEAD
    private(set) var launchState: VoiceBroadcastAggregatorLaunchState = .idle
    public private(set) var voiceBroadcastState: VoiceBroadcastInfo.State
=======
    public private(set) var isStarted: Bool = false
    public private(set) var voiceBroadcastState: VoiceBroadcastInfoState
>>>>>>> 17b45aa7
    public var delegate: VoiceBroadcastAggregatorDelegate?
    
    deinit {
        if let referenceEventsListener = referenceEventsListener {
            room.removeListener(referenceEventsListener)
        }
    }
    
    public init(session: MXSession, room: MXRoom, voiceBroadcastStartEventId: String, voiceBroadcastState: VoiceBroadcastInfoState) throws {
        self.session = session
        self.room = room
        self.voiceBroadcastStartEventId = voiceBroadcastStartEventId
        self.voiceBroadcastState = voiceBroadcastState
        self.voiceBroadcastBuilder = VoiceBroadcastBuilder()
        
        NotificationCenter.default.addObserver(self, selector: #selector(handleRoomDataFlush), name: NSNotification.Name.mxRoomDidFlushData, object: self.room)

        try buildVoiceBroadcastStartContent()
    }
    
    private func buildVoiceBroadcastStartContent() throws {
        guard let event = session.store.event(withEventId: voiceBroadcastStartEventId, inRoom: room.roomId),
              let eventContent = VoiceBroadcastInfo(fromJSON: event.content),
              let senderId = event.stateKey
        else {
            throw VoiceBroadcastAggregatorError.invalidVoiceBroadcastStartEvent
        }
        
        voiceBroadcastInfoStartEventContent = eventContent
        voiceBroadcastSenderId = senderId
        
        voiceBroadcast = voiceBroadcastBuilder.build(mediaManager: session.mediaManager,
                                                     voiceBroadcastStartEventId: voiceBroadcastStartEventId,
                                                     voiceBroadcastInvoiceBroadcastStartEventContent: eventContent,
                                                     events: events,
                                                     currentUserIdentifier: session.myUserId)
    }
    
    @objc private func handleRoomDataFlush(sender: Notification) {
        guard let room = sender.object as? MXRoom, room == self.room else {
            return
        }
        
        // TODO: What is the impact on room data flush on voice broadcast audio streaming?
        MXLog.warning("[VoiceBroadcastAggregator] handleRoomDataFlush is not supported yet")
    }
    
    private func updateState() {
        self.room.state { roomState in
            guard let event = roomState?.stateEvents(with: .custom(VoiceBroadcastSettings.voiceBroadcastInfoContentKeyType))?.last,
                  event.stateKey == self.voiceBroadcastSenderId,
                  let voiceBroadcastInfo = VoiceBroadcastInfo(fromJSON: event.content),
                  (event.eventId == self.voiceBroadcastStartEventId || voiceBroadcastInfo.voiceBroadcastId == self.voiceBroadcastStartEventId),
                  let state = VoiceBroadcastInfoState(rawValue: voiceBroadcastInfo.state) else {
                return
            }
        
            self.delegate?.voiceBroadcastAggregator(self, didReceiveState: state)
        }
    }
        
    func start() {
        guard launchState == .idle else {
            return
        }
        launchState = .starting
        
        delegate?.voiceBroadcastAggregatorDidStartLoading(self)
        
        session.aggregations.referenceEvents(forEvent: voiceBroadcastStartEventId, inRoom: room.roomId, from: nil, limit: -1) { [weak self] response in
            guard let self = self else {
                return
            }
            
            self.events.removeAll()
            
            let filteredChunk = response.chunk.filter { event in
                event.sender == self.voiceBroadcastSenderId &&
                event.content[VoiceBroadcastSettings.voiceBroadcastContentKeyChunkType] != nil
            }
            
            self.events.append(contentsOf: filteredChunk)
            
            let eventTypes = [VoiceBroadcastSettings.voiceBroadcastInfoContentKeyType, kMXEventTypeStringRoomMessage]
            self.referenceEventsListener = self.room.listen(toEventsOfTypes: eventTypes) { [weak self] event, direction, state in
                
                guard let self = self else {
                    return
                }
                
                if event.eventType == .roomMessage {
                    guard event.sender == self.voiceBroadcastSenderId,
                          let relatedEventId = event.relatesTo?.eventId,
                          relatedEventId == self.voiceBroadcastStartEventId,
                          event.content[VoiceBroadcastSettings.voiceBroadcastContentKeyChunkType] != nil else {
                        return
                    }
                    
                    if !self.events.contains(where: { $0.eventId == event.eventId }) {
                        self.events.append(event)
                        MXLog.debug("[VoiceBroadcastAggregator] Got a new chunk for broadcast \(relatedEventId). Total: \(self.events.count)")
                        
                        if let chunk = self.voiceBroadcastBuilder.buildChunk(event: event, mediaManager: self.session.mediaManager, voiceBroadcastStartEventId: self.voiceBroadcastStartEventId) {
                            self.delegate?.voiceBroadcastAggregator(self, didReceiveChunk: chunk)
                        }
                        
                        self.voiceBroadcast = self.voiceBroadcastBuilder.build(mediaManager: self.session.mediaManager,
                                                                               voiceBroadcastStartEventId: self.voiceBroadcastStartEventId,
                                                                               voiceBroadcastInvoiceBroadcastStartEventContent: self.voiceBroadcastInfoStartEventContent,
                                                                               events: self.events,
                                                                               currentUserIdentifier: self.session.myUserId)
                    }
                } else {
                    self.updateState()
                }
            } as Any
            
            self.events.forEach { event in
                guard let chunk = self.voiceBroadcastBuilder.buildChunk(event: event, mediaManager: self.session.mediaManager, voiceBroadcastStartEventId: self.voiceBroadcastStartEventId) else {
                    return
                }
                self.delegate?.voiceBroadcastAggregator(self, didReceiveChunk: chunk)
            }
            
            self.updateState()
          
            self.voiceBroadcast = self.voiceBroadcastBuilder.build(mediaManager: self.session.mediaManager,
                                                                   voiceBroadcastStartEventId: self.voiceBroadcastStartEventId,
                                                                   voiceBroadcastInvoiceBroadcastStartEventContent: self.voiceBroadcastInfoStartEventContent,
                                                                   events: self.events,
                                                                   currentUserIdentifier: self.session.myUserId)
            
            MXLog.debug("[VoiceBroadcastAggregator] Start aggregation with \(self.voiceBroadcast.chunks.count) chunks for broadcast \(self.voiceBroadcastStartEventId)")
            
            self.launchState = .loaded
            self.delegate?.voiceBroadcastAggregatorDidEndLoading(self)
            
        } failure: { [weak self] error in
            guard let self = self else {
                return
            }
            
            MXLog.error("[VoiceBroadcastAggregator] start failed", context: error)
            self.launchState = .error
            self.delegate?.voiceBroadcastAggregator(self, didFailWithError: error)
        }
    }
}<|MERGE_RESOLUTION|>--- conflicted
+++ resolved
@@ -63,13 +63,8 @@
         }
     }
     
-<<<<<<< HEAD
     private(set) var launchState: VoiceBroadcastAggregatorLaunchState = .idle
-    public private(set) var voiceBroadcastState: VoiceBroadcastInfo.State
-=======
-    public private(set) var isStarted: Bool = false
     public private(set) var voiceBroadcastState: VoiceBroadcastInfoState
->>>>>>> 17b45aa7
     public var delegate: VoiceBroadcastAggregatorDelegate?
     
     deinit {
