--- conflicted
+++ resolved
@@ -466,16 +466,12 @@
         {
             [sectionLocalContacts addRowWithTag:LOCAL_CONTACTS_PHONEBOOK_COUNTRY_INDEX];
         }
-<<<<<<< HEAD
         else
         {
             [sectionLocalContacts addRowWithTag:LOCAL_CONTACTS_SYNC_DESCRIPTION_INDEX];
         }
         NSString *localizedStringKey = UIDevice.currentDevice.userInterfaceIdiom == UIUserInterfaceIdiomPhone ? @"settings_phone_contacts" : @"settings_contacts";
         sectionLocalContacts.headerTitle = NSLocalizedStringFromTable(localizedStringKey, @"Vector", nil);
-=======
-        sectionLocalContacts.headerTitle = [VectorL10n settingsContacts];
->>>>>>> 2c0bf1e8
         [tmpSections addObject:sectionLocalContacts];
     }
     
@@ -2209,11 +2205,7 @@
             MXKTableViewCellWithLabelAndSwitch* labelAndSwitchCell = [self getLabelAndSwitchCell:tableView forIndexPath:indexPath];
 
             labelAndSwitchCell.mxkLabel.numberOfLines = 0;
-<<<<<<< HEAD
             labelAndSwitchCell.mxkLabel.text = NSLocalizedStringFromTable(@"settings_contacts_enable_sync", @"Vector", nil);
-=======
-            labelAndSwitchCell.mxkLabel.text = [VectorL10n settingsContactsDiscoverMatrixUsers];
->>>>>>> 2c0bf1e8
             labelAndSwitchCell.mxkSwitch.on = [MXKAppSettings standardAppSettings].syncLocalContacts;
             labelAndSwitchCell.mxkSwitch.onTintColor = ThemeService.shared.theme.tintColor;
             labelAndSwitchCell.mxkSwitch.enabled = YES;
