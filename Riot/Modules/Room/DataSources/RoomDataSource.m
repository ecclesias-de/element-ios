--- conflicted
+++ resolved
@@ -576,18 +576,6 @@
                                 [threadSummaryView.trailingAnchor constraintLessThanOrEqualToAnchor:threadSummaryView.superview.trailingAnchor constant:-RoomBubbleCellLayout.reactionsViewRightMargin]
                             ]];
                         }
-<<<<<<< HEAD
-                        
-                        // Set constraints for the summary view
-                        [NSLayoutConstraint activateConstraints: @[
-                            [threadSummaryView.leadingAnchor constraintEqualToAnchor:threadSummaryView.superview.leadingAnchor
-                                                                constant:leftMargin],
-                            topConstraint,
-                            [threadSummaryView.heightAnchor constraintEqualToConstant:[ThreadSummaryView contentViewHeightForThread:component.thread fitting:cellData.maxTextViewWidth]],
-                            [threadSummaryView.trailingAnchor constraintLessThanOrEqualToAnchor:threadSummaryView.superview.trailingAnchor constant:-RoomBubbleCellLayout.reactionsViewRightMargin]
-                        ]];
-=======
->>>>>>> 8a1d66f4
                     }
                     
                     MXKReceiptSendersContainer* avatarsContainer;
