/*
 Copyright 2014 OpenMarket Ltd
 Copyright 2017 Vector Creations Ltd
 Copyright 2018 New Vector Ltd
 
 Licensed under the Apache License, Version 2.0 (the "License");
 you may not use this file except in compliance with the License.
 You may obtain a copy of the License at
 
 http://www.apache.org/licenses/LICENSE-2.0
 
 Unless required by applicable law or agreed to in writing, software
 distributed under the License is distributed on an "AS IS" BASIS,
 WITHOUT WARRANTIES OR CONDITIONS OF ANY KIND, either express or implied.
 See the License for the specific language governing permissions and
 limitations under the License.
 */

#import "RoomViewController.h"

#import "RoomDataSource.h"
#import "RoomBubbleCellData.h"

#import "RoomInputToolbarView.h"
#import "DisabledRoomInputToolbarView.h"

#import "RoomActivitiesView.h"

#import "AttachmentsViewController.h"

#import "EventDetailsView.h"

#import "RoomAvatarTitleView.h"
#import "ExpandedRoomTitleView.h"
#import "SimpleRoomTitleView.h"
#import "PreviewRoomTitleView.h"

#import "RoomMemberDetailsViewController.h"
#import "ContactDetailsViewController.h"

#import "SegmentedViewController.h"
#import "RoomSettingsViewController.h"

#import "RoomFilesViewController.h"

#import "RoomSearchViewController.h"

#import "UsersDevicesViewController.h"

#import "ReadReceiptsViewController.h"

#import "JitsiViewController.h"

#import "RoomEmptyBubbleCell.h"

#import "RoomIncomingTextMsgBubbleCell.h"
#import "RoomIncomingTextMsgWithoutSenderInfoBubbleCell.h"
#import "RoomIncomingTextMsgWithPaginationTitleBubbleCell.h"
#import "RoomIncomingTextMsgWithoutSenderNameBubbleCell.h"
#import "RoomIncomingTextMsgWithPaginationTitleWithoutSenderNameBubbleCell.h"
#import "RoomIncomingAttachmentBubbleCell.h"
#import "RoomIncomingAttachmentWithoutSenderInfoBubbleCell.h"
#import "RoomIncomingAttachmentWithPaginationTitleBubbleCell.h"

#import "RoomIncomingEncryptedTextMsgBubbleCell.h"
#import "RoomIncomingEncryptedTextMsgWithoutSenderInfoBubbleCell.h"
#import "RoomIncomingEncryptedTextMsgWithPaginationTitleBubbleCell.h"
#import "RoomIncomingEncryptedTextMsgWithoutSenderNameBubbleCell.h"
#import "RoomIncomingEncryptedTextMsgWithPaginationTitleWithoutSenderNameBubbleCell.h"
#import "RoomIncomingEncryptedAttachmentBubbleCell.h"
#import "RoomIncomingEncryptedAttachmentWithoutSenderInfoBubbleCell.h"
#import "RoomIncomingEncryptedAttachmentWithPaginationTitleBubbleCell.h"

#import "RoomOutgoingTextMsgBubbleCell.h"
#import "RoomOutgoingTextMsgWithoutSenderInfoBubbleCell.h"
#import "RoomOutgoingTextMsgWithPaginationTitleBubbleCell.h"
#import "RoomOutgoingTextMsgWithoutSenderNameBubbleCell.h"
#import "RoomOutgoingTextMsgWithPaginationTitleWithoutSenderNameBubbleCell.h"
#import "RoomOutgoingAttachmentBubbleCell.h"
#import "RoomOutgoingAttachmentWithoutSenderInfoBubbleCell.h"
#import "RoomOutgoingAttachmentWithPaginationTitleBubbleCell.h"

#import "RoomOutgoingEncryptedTextMsgBubbleCell.h"
#import "RoomOutgoingEncryptedTextMsgWithoutSenderInfoBubbleCell.h"
#import "RoomOutgoingEncryptedTextMsgWithPaginationTitleBubbleCell.h"
#import "RoomOutgoingEncryptedTextMsgWithoutSenderNameBubbleCell.h"
#import "RoomOutgoingEncryptedTextMsgWithPaginationTitleWithoutSenderNameBubbleCell.h"
#import "RoomOutgoingEncryptedAttachmentBubbleCell.h"
#import "RoomOutgoingEncryptedAttachmentWithoutSenderInfoBubbleCell.h"
#import "RoomOutgoingEncryptedAttachmentWithPaginationTitleBubbleCell.h"

#import "RoomMembershipBubbleCell.h"
#import "RoomMembershipWithPaginationTitleBubbleCell.h"
#import "RoomMembershipCollapsedBubbleCell.h"
#import "RoomMembershipCollapsedWithPaginationTitleBubbleCell.h"
#import "RoomMembershipExpandedBubbleCell.h"
#import "RoomMembershipExpandedWithPaginationTitleBubbleCell.h"
#import "RoomCreationWithPaginationCollapsedBubbleCell.h"
#import "RoomCreationCollapsedBubbleCell.h"

#import "RoomSelectedStickerBubbleCell.h"
#import "RoomPredecessorBubbleCell.h"

#import "MXKRoomBubbleTableViewCell+Riot.h"

#import "AvatarGenerator.h"
#import "Tools.h"
#import "WidgetManager.h"

#import "GBDeviceInfo_iOS.h"

#import "RoomEncryptedDataBubbleCell.h"
#import "EncryptionInfoView.h"

#import "MXRoom+Riot.h"

#import "IntegrationManagerViewController.h"
#import "WidgetPickerViewController.h"
#import "StickerPickerViewController.h"

#import "EventFormatter.h"
#import <MatrixKit/MXKSlashCommands.h>

#import "SettingsViewController.h"
#import "SecurityViewController.h"

#import "TypingUserInfo.h"

#import "MXSDKOptions.h"

#import "Riot-Swift.h"

NSNotificationName const RoomCallTileTappedNotification = @"RoomCallTileTappedNotification";
NSNotificationName const RoomGroupCallTileTappedNotification = @"RoomGroupCallTileTappedNotification";
const NSTimeInterval kResizeComposerAnimationDuration = .05;

@interface RoomViewController () <UISearchBarDelegate, UIGestureRecognizerDelegate, UIScrollViewAccessibilityDelegate, RoomTitleViewTapGestureDelegate, RoomParticipantsViewControllerDelegate, MXKRoomMemberDetailsViewControllerDelegate, ContactsTableViewControllerDelegate, MXServerNoticesDelegate, RoomContextualMenuViewControllerDelegate,
    ReactionsMenuViewModelCoordinatorDelegate, EditHistoryCoordinatorBridgePresenterDelegate, MXKDocumentPickerPresenterDelegate, EmojiPickerCoordinatorBridgePresenterDelegate,
    ReactionHistoryCoordinatorBridgePresenterDelegate, CameraPresenterDelegate, MediaPickerCoordinatorBridgePresenterDelegate,
    RoomDataSourceDelegate, RoomCreationModalCoordinatorBridgePresenterDelegate, RoomInfoCoordinatorBridgePresenterDelegate, DialpadViewControllerDelegate, RemoveJitsiWidgetViewDelegate, VoiceMessageControllerDelegate, SpaceDetailPresenterDelegate>
{
    
    // The preview header
    PreviewRoomTitleView *previewHeader;
    
    // The customized room data source for Vector
    RoomDataSource *customizedRoomDataSource;
    
    // The user taps on a user id contained in a message
    MXKContact *selectedContact;
    
    // List of members who are typing in the room.
    NSArray *currentTypingUsers;
    
    // Typing notifications listener.
    id typingNotifListener;
    
    // The position of the first touch down event stored in case of scrolling when the expanded header is visible.
    CGPoint startScrollingPoint;
    
    // Missed discussions badge
    NSUInteger missedDiscussionsCount;
    NSUInteger missedHighlightCount;
    UILabel *missedDiscussionsBadgeLabel;
    UIView *missedDiscussionsDotView;
    
    // Potential encryption details view.
    EncryptionInfoView *encryptionInfoView;
    
    // The list of unknown devices that prevent outgoing messages from being sent
    MXUsersDevicesMap<MXDeviceInfo*> *unknownDevices;
    
    // Observe kAppDelegateDidTapStatusBarNotification to handle tap on clock status bar.
    id kAppDelegateDidTapStatusBarNotificationObserver;
    
    // Observe kAppDelegateNetworkStatusDidChangeNotification to handle network status change.
    id kAppDelegateNetworkStatusDidChangeNotificationObserver;

    // Observers to manage MXSession state (and sync errors)
    id kMXSessionStateDidChangeObserver;

    // Observers to manage ongoing conference call banner
    id kMXCallStateDidChangeObserver;
    id kMXCallManagerConferenceStartedObserver;
    id kMXCallManagerConferenceFinishedObserver;

    // Observers to manage widgets
    id kMXKWidgetManagerDidUpdateWidgetObserver;
    
    // Observer kMXRoomSummaryDidChangeNotification to keep updated the missed discussion count
    id mxRoomSummaryDidChangeObserver;

    // Observer for removing the re-request explanation/waiting dialog
    id mxEventDidDecryptNotificationObserver;
    
    // The table view cell in which the read marker is displayed (nil by default).
    MXKRoomBubbleTableViewCell *readMarkerTableViewCell;
    
    // Tell whether the view controller is appeared or not.
    BOOL isAppeared;
    
    // Tell whether the room has a Jitsi call or not.
    BOOL hasJitsiCall;
    
    // The right bar button items back up.
    NSArray<UIBarButtonItem *> *rightBarButtonItems;

    // Observe kThemeServiceDidChangeThemeNotification to handle user interface theme change.
    id kThemeServiceDidChangeThemeNotificationObserver;
    
    // Observe URL preview updates to refresh cells.
    id URLPreviewDidUpdateNotificationObserver;
    
    // Listener for `m.room.tombstone` event type
    id tombstoneEventNotificationsListener;

    // Homeserver notices
    MXServerNotices *serverNotices;
    
    // Formatted body parser for events
    FormattedBodyParser *formattedBodyParser;
    
    // Time to display notification content in the timeline
    MXTaskProfile *notificationTaskProfile;
}

@property (nonatomic, weak) IBOutlet UIView *overlayContainerView;
@property (nonatomic, strong) RemoveJitsiWidgetView *removeJitsiWidgetView;


@property (nonatomic, strong) RoomContextualMenuViewController *roomContextualMenuViewController;
@property (nonatomic, strong) RoomContextualMenuPresenter *roomContextualMenuPresenter;
@property (nonatomic, strong) MXKErrorAlertPresentation *errorPresenter;
@property (nonatomic, strong) NSString *textMessageBeforeEditing;
@property (nonatomic, strong) EditHistoryCoordinatorBridgePresenter *editHistoryPresenter;
@property (nonatomic, strong) MXKDocumentPickerPresenter *documentPickerPresenter;
@property (nonatomic, strong) EmojiPickerCoordinatorBridgePresenter *emojiPickerCoordinatorBridgePresenter;
@property (nonatomic, strong) ReactionHistoryCoordinatorBridgePresenter *reactionHistoryCoordinatorBridgePresenter;
@property (nonatomic, strong) CameraPresenter *cameraPresenter;
@property (nonatomic, strong) MediaPickerCoordinatorBridgePresenter *mediaPickerPresenter;
@property (nonatomic, strong) RoomMessageURLParser *roomMessageURLParser;
@property (nonatomic, strong) RoomCreationModalCoordinatorBridgePresenter *roomCreationModalCoordinatorBridgePresenter;
@property (nonatomic, strong) RoomInfoCoordinatorBridgePresenter *roomInfoCoordinatorBridgePresenter;
@property (nonatomic, strong) CustomSizedPresentationController *customSizedPresentationController;
@property (nonatomic, getter=isActivitiesViewExpanded) BOOL activitiesViewExpanded;
@property (nonatomic, getter=isScrollToBottomHidden) BOOL scrollToBottomHidden;
@property (nonatomic, getter=isMissedDiscussionsBadgeHidden) BOOL missedDiscussionsBadgeHidden;

@property (nonatomic, strong) VoiceMessageController *voiceMessageController;
@property (nonatomic, strong) SpaceDetailPresenter *spaceDetailPresenter;

@end

@implementation RoomViewController
@synthesize roomPreviewData;

#pragma mark - Class methods

+ (UINib *)nib
{
    return [UINib nibWithNibName:NSStringFromClass(self.class)
                          bundle:[NSBundle bundleForClass:self.class]];
}

+ (instancetype)roomViewController
{
    return [[[self class] alloc] initWithNibName:NSStringFromClass(self.class)
                                          bundle:[NSBundle bundleForClass:self.class]];
}

+ (instancetype)instantiate
{
    UIStoryboard *storyboard = [UIStoryboard storyboardWithName:@"Main" bundle:[NSBundle mainBundle]];
    return [storyboard instantiateViewControllerWithIdentifier:@"RoomViewControllerStoryboardId"];
}

#pragma mark -

- (instancetype)initWithNibName:(nullable NSString *)nibNameOrNil bundle:(nullable NSBundle *)nibBundleOrNil
{
    self = [super initWithNibName:nibNameOrNil bundle:nibBundleOrNil];
    if (self)
    {
        // Disable auto join
        self.autoJoinInvitedRoom = NO;
        
        // Disable auto scroll to bottom on keyboard presentation
        self.scrollHistoryToTheBottomOnKeyboardPresentation = NO;
    }
    
    return self;
}

- (nullable instancetype)initWithCoder:(NSCoder *)aDecoder
{
    self = [super initWithCoder:aDecoder];
    if (self)
    {
        // Disable auto join
        self.autoJoinInvitedRoom = NO;
        
        // Disable auto scroll to bottom on keyboard presentation
        self.scrollHistoryToTheBottomOnKeyboardPresentation = NO;
    }
    
    return self;
}

#pragma mark -

- (void)finalizeInit
{
    [super finalizeInit];
    
    self.resizeComposerAnimationDuration = kResizeComposerAnimationDuration;
    
    // Setup `MXKViewControllerHandling` properties
    self.enableBarTintColorStatusChange = NO;
    self.rageShakeManager = [RageShakeManager sharedManager];
    formattedBodyParser = [FormattedBodyParser new];
    
    _showMissedDiscussionsBadge = YES;
    _scrollToBottomHidden = YES;
    
    // Listen to the event sent state changes
    [[NSNotificationCenter defaultCenter] addObserver:self selector:@selector(eventDidChangeSentState:) name:kMXEventDidChangeSentStateNotification object:nil];
    [[NSNotificationCenter defaultCenter] addObserver:self selector:@selector(eventDidChangeIdentifier:) name:kMXEventDidChangeIdentifierNotification object:nil];
    
    // Show / hide actions button in document preview according BuildSettings
    self.allowActionsInDocumentPreview = BuildSettings.messageDetailsAllowShare;
    
    _voiceMessageController = [[VoiceMessageController alloc] initWithThemeService:ThemeService.shared mediaServiceProvider:VoiceMessageMediaServiceProvider.sharedProvider];
    self.voiceMessageController.delegate = self;
}

- (void)viewDidLoad
{
    [super viewDidLoad];
    
    // Register first customized cell view classes used to render bubbles
    [self.bubblesTableView registerClass:RoomIncomingTextMsgBubbleCell.class forCellReuseIdentifier:RoomIncomingTextMsgBubbleCell.defaultReuseIdentifier];
    [self.bubblesTableView registerClass:RoomIncomingTextMsgWithoutSenderInfoBubbleCell.class forCellReuseIdentifier:RoomIncomingTextMsgWithoutSenderInfoBubbleCell.defaultReuseIdentifier];
    [self.bubblesTableView registerClass:RoomIncomingTextMsgWithPaginationTitleBubbleCell.class forCellReuseIdentifier:RoomIncomingTextMsgWithPaginationTitleBubbleCell.defaultReuseIdentifier];
    [self.bubblesTableView registerClass:RoomIncomingAttachmentBubbleCell.class forCellReuseIdentifier:RoomIncomingAttachmentBubbleCell.defaultReuseIdentifier];
    [self.bubblesTableView registerClass:RoomIncomingAttachmentWithoutSenderInfoBubbleCell.class forCellReuseIdentifier:RoomIncomingAttachmentWithoutSenderInfoBubbleCell.defaultReuseIdentifier];
    [self.bubblesTableView registerClass:RoomIncomingAttachmentWithPaginationTitleBubbleCell.class forCellReuseIdentifier:RoomIncomingAttachmentWithPaginationTitleBubbleCell.defaultReuseIdentifier];
    [self.bubblesTableView registerClass:RoomIncomingTextMsgWithoutSenderNameBubbleCell.class forCellReuseIdentifier:RoomIncomingTextMsgWithoutSenderNameBubbleCell.defaultReuseIdentifier];
    [self.bubblesTableView registerClass:RoomIncomingTextMsgWithPaginationTitleWithoutSenderNameBubbleCell.class forCellReuseIdentifier:RoomIncomingTextMsgWithPaginationTitleWithoutSenderNameBubbleCell.defaultReuseIdentifier];
    
    [self.bubblesTableView registerClass:RoomIncomingEncryptedTextMsgBubbleCell.class forCellReuseIdentifier:RoomIncomingEncryptedTextMsgBubbleCell.defaultReuseIdentifier];
    [self.bubblesTableView registerClass:RoomIncomingEncryptedTextMsgWithoutSenderInfoBubbleCell.class forCellReuseIdentifier:RoomIncomingEncryptedTextMsgWithoutSenderInfoBubbleCell.defaultReuseIdentifier];
    [self.bubblesTableView registerClass:RoomIncomingEncryptedTextMsgWithPaginationTitleBubbleCell.class forCellReuseIdentifier:RoomIncomingEncryptedTextMsgWithPaginationTitleBubbleCell.defaultReuseIdentifier];
    [self.bubblesTableView registerClass:RoomIncomingEncryptedAttachmentBubbleCell.class forCellReuseIdentifier:RoomIncomingEncryptedAttachmentBubbleCell.defaultReuseIdentifier];
    [self.bubblesTableView registerClass:RoomIncomingEncryptedAttachmentWithoutSenderInfoBubbleCell.class forCellReuseIdentifier:RoomIncomingEncryptedAttachmentWithoutSenderInfoBubbleCell.defaultReuseIdentifier];
    [self.bubblesTableView registerClass:RoomIncomingEncryptedAttachmentWithPaginationTitleBubbleCell.class forCellReuseIdentifier:RoomIncomingEncryptedAttachmentWithPaginationTitleBubbleCell.defaultReuseIdentifier];
    [self.bubblesTableView registerClass:RoomIncomingEncryptedTextMsgWithoutSenderNameBubbleCell.class forCellReuseIdentifier:RoomIncomingEncryptedTextMsgWithoutSenderNameBubbleCell.defaultReuseIdentifier];
    [self.bubblesTableView registerClass:RoomIncomingEncryptedTextMsgWithPaginationTitleWithoutSenderNameBubbleCell.class forCellReuseIdentifier:RoomIncomingEncryptedTextMsgWithPaginationTitleWithoutSenderNameBubbleCell.defaultReuseIdentifier];
    
    [self.bubblesTableView registerClass:RoomOutgoingAttachmentBubbleCell.class forCellReuseIdentifier:RoomOutgoingAttachmentBubbleCell.defaultReuseIdentifier];
    [self.bubblesTableView registerClass:RoomOutgoingAttachmentWithoutSenderInfoBubbleCell.class forCellReuseIdentifier:RoomOutgoingAttachmentWithoutSenderInfoBubbleCell.defaultReuseIdentifier];
    [self.bubblesTableView registerClass:RoomOutgoingAttachmentWithPaginationTitleBubbleCell.class forCellReuseIdentifier:RoomOutgoingAttachmentWithPaginationTitleBubbleCell.defaultReuseIdentifier];
    [self.bubblesTableView registerClass:RoomOutgoingTextMsgBubbleCell.class forCellReuseIdentifier:RoomOutgoingTextMsgBubbleCell.defaultReuseIdentifier];
    [self.bubblesTableView registerClass:RoomOutgoingTextMsgWithoutSenderInfoBubbleCell.class forCellReuseIdentifier:RoomOutgoingTextMsgWithoutSenderInfoBubbleCell.defaultReuseIdentifier];
    [self.bubblesTableView registerClass:RoomOutgoingTextMsgWithPaginationTitleBubbleCell.class forCellReuseIdentifier:RoomOutgoingTextMsgWithPaginationTitleBubbleCell.defaultReuseIdentifier];
    [self.bubblesTableView registerClass:RoomOutgoingTextMsgWithoutSenderNameBubbleCell.class forCellReuseIdentifier:RoomOutgoingTextMsgWithoutSenderNameBubbleCell.defaultReuseIdentifier];
    [self.bubblesTableView registerClass:RoomOutgoingTextMsgWithPaginationTitleWithoutSenderNameBubbleCell.class forCellReuseIdentifier:RoomOutgoingTextMsgWithPaginationTitleWithoutSenderNameBubbleCell.defaultReuseIdentifier];
    
    [self.bubblesTableView registerClass:RoomOutgoingEncryptedAttachmentBubbleCell.class forCellReuseIdentifier:RoomOutgoingEncryptedAttachmentBubbleCell.defaultReuseIdentifier];
    [self.bubblesTableView registerClass:RoomOutgoingEncryptedAttachmentWithoutSenderInfoBubbleCell.class forCellReuseIdentifier:RoomOutgoingEncryptedAttachmentWithoutSenderInfoBubbleCell.defaultReuseIdentifier];
    [self.bubblesTableView registerClass:RoomOutgoingEncryptedAttachmentWithPaginationTitleBubbleCell.class forCellReuseIdentifier:RoomOutgoingEncryptedAttachmentWithPaginationTitleBubbleCell.defaultReuseIdentifier];
    [self.bubblesTableView registerClass:RoomOutgoingEncryptedTextMsgBubbleCell.class forCellReuseIdentifier:RoomOutgoingEncryptedTextMsgBubbleCell.defaultReuseIdentifier];
    [self.bubblesTableView registerClass:RoomOutgoingEncryptedTextMsgWithoutSenderInfoBubbleCell.class forCellReuseIdentifier:RoomOutgoingEncryptedTextMsgWithoutSenderInfoBubbleCell.defaultReuseIdentifier];
    [self.bubblesTableView registerClass:RoomOutgoingEncryptedTextMsgWithPaginationTitleBubbleCell.class forCellReuseIdentifier:RoomOutgoingEncryptedTextMsgWithPaginationTitleBubbleCell.defaultReuseIdentifier];
    [self.bubblesTableView registerClass:RoomOutgoingEncryptedTextMsgWithoutSenderNameBubbleCell.class forCellReuseIdentifier:RoomOutgoingEncryptedTextMsgWithoutSenderNameBubbleCell.defaultReuseIdentifier];
    [self.bubblesTableView registerClass:RoomOutgoingEncryptedTextMsgWithPaginationTitleWithoutSenderNameBubbleCell.class forCellReuseIdentifier:RoomOutgoingEncryptedTextMsgWithPaginationTitleWithoutSenderNameBubbleCell.defaultReuseIdentifier];
    
    [self.bubblesTableView registerClass:RoomEmptyBubbleCell.class forCellReuseIdentifier:RoomEmptyBubbleCell.defaultReuseIdentifier];
    
    [self.bubblesTableView registerClass:RoomMembershipBubbleCell.class forCellReuseIdentifier:RoomMembershipBubbleCell.defaultReuseIdentifier];
    [self.bubblesTableView registerClass:RoomMembershipWithPaginationTitleBubbleCell.class forCellReuseIdentifier:RoomMembershipWithPaginationTitleBubbleCell.defaultReuseIdentifier];
    [self.bubblesTableView registerClass:RoomMembershipCollapsedBubbleCell.class forCellReuseIdentifier:RoomMembershipCollapsedBubbleCell.defaultReuseIdentifier];
    [self.bubblesTableView registerClass:RoomMembershipCollapsedWithPaginationTitleBubbleCell.class forCellReuseIdentifier:RoomMembershipCollapsedWithPaginationTitleBubbleCell.defaultReuseIdentifier];
    [self.bubblesTableView registerClass:RoomMembershipExpandedBubbleCell.class forCellReuseIdentifier:RoomMembershipExpandedBubbleCell.defaultReuseIdentifier];
    [self.bubblesTableView registerClass:RoomMembershipExpandedWithPaginationTitleBubbleCell.class forCellReuseIdentifier:RoomMembershipExpandedWithPaginationTitleBubbleCell.defaultReuseIdentifier];
    
    [self.bubblesTableView registerClass:RoomSelectedStickerBubbleCell.class forCellReuseIdentifier:RoomSelectedStickerBubbleCell.defaultReuseIdentifier];
    [self.bubblesTableView registerClass:RoomPredecessorBubbleCell.class forCellReuseIdentifier:RoomPredecessorBubbleCell.defaultReuseIdentifier];
    
    [self.bubblesTableView registerClass:KeyVerificationIncomingRequestApprovalBubbleCell.class forCellReuseIdentifier:KeyVerificationIncomingRequestApprovalBubbleCell.defaultReuseIdentifier];
    [self.bubblesTableView registerClass:KeyVerificationIncomingRequestApprovalWithPaginationTitleBubbleCell.class forCellReuseIdentifier:KeyVerificationIncomingRequestApprovalWithPaginationTitleBubbleCell.defaultReuseIdentifier];
    [self.bubblesTableView registerClass:KeyVerificationRequestStatusBubbleCell.class forCellReuseIdentifier:KeyVerificationRequestStatusBubbleCell.defaultReuseIdentifier];
    [self.bubblesTableView registerClass:KeyVerificationRequestStatusWithPaginationTitleBubbleCell.class forCellReuseIdentifier:KeyVerificationRequestStatusWithPaginationTitleBubbleCell.defaultReuseIdentifier];
    [self.bubblesTableView registerClass:KeyVerificationConclusionBubbleCell.class forCellReuseIdentifier:KeyVerificationConclusionBubbleCell.defaultReuseIdentifier];
    [self.bubblesTableView registerClass:KeyVerificationConclusionWithPaginationTitleBubbleCell.class forCellReuseIdentifier:KeyVerificationConclusionWithPaginationTitleBubbleCell.defaultReuseIdentifier];
    
    [self.bubblesTableView registerClass:RoomCreationCollapsedBubbleCell.class forCellReuseIdentifier:RoomCreationCollapsedBubbleCell.defaultReuseIdentifier];
    [self.bubblesTableView registerClass:RoomCreationWithPaginationCollapsedBubbleCell.class forCellReuseIdentifier:RoomCreationWithPaginationCollapsedBubbleCell.defaultReuseIdentifier];
    
    //  call cells
    [self.bubblesTableView registerClass:RoomDirectCallStatusBubbleCell.class forCellReuseIdentifier:RoomDirectCallStatusBubbleCell.defaultReuseIdentifier];
    [self.bubblesTableView registerClass:RoomGroupCallStatusBubbleCell.class forCellReuseIdentifier:RoomGroupCallStatusBubbleCell.defaultReuseIdentifier];
    
    [self.bubblesTableView registerClass:RoomCreationIntroCell.class forCellReuseIdentifier:RoomCreationIntroCell.defaultReuseIdentifier];
    
    [self.bubblesTableView registerNib:RoomTypingBubbleCell.nib forCellReuseIdentifier:RoomTypingBubbleCell.defaultReuseIdentifier];
    
    [self.bubblesTableView registerClass:VoiceMessageBubbleCell.class forCellReuseIdentifier:VoiceMessageBubbleCell.defaultReuseIdentifier];
    [self.bubblesTableView registerClass:VoiceMessageWithoutSenderInfoBubbleCell.class forCellReuseIdentifier:VoiceMessageWithoutSenderInfoBubbleCell.defaultReuseIdentifier];
    [self.bubblesTableView registerClass:VoiceMessageWithPaginationTitleBubbleCell.class forCellReuseIdentifier:VoiceMessageWithPaginationTitleBubbleCell.defaultReuseIdentifier];
    
    [self vc_removeBackTitle];
    
    [self setupRemoveJitsiWidgetRemoveView];
    
    // Replace the default input toolbar view.
    // Note: this operation will force the layout of subviews. That is why cell view classes must be registered before.
    [self updateRoomInputToolbarViewClassIfNeeded];
    
    // set extra area
    [self setRoomActivitiesViewClass:RoomActivitiesView.class];
    
    // Custom the attachmnet viewer
    [self setAttachmentsViewerClass:AttachmentsViewController.class];
    
    // Custom the event details view
    [self setEventDetailsViewClass:EventDetailsView.class];
    
    // Prepare missed dicussion badge (if any)
    self.showMissedDiscussionsBadge = _showMissedDiscussionsBadge;
    
    // Set up the room title view according to the data source (if any)
    [self refreshRoomTitle];
    
    // Refresh tool bar if the room data source is set.
    if (self.roomDataSource)
    {
        [self refreshRoomInputToolbar];
    }
    
    self.roomContextualMenuPresenter = [RoomContextualMenuPresenter new];
    self.errorPresenter = [MXKErrorAlertPresentation new];
    self.roomMessageURLParser = [RoomMessageURLParser new];
    
    self.jumpToLastUnreadLabel.text = [VectorL10n roomJumpToFirstUnread];
    
    // Observe user interface theme change.
    kThemeServiceDidChangeThemeNotificationObserver = [[NSNotificationCenter defaultCenter] addObserverForName:kThemeServiceDidChangeThemeNotification object:nil queue:[NSOperationQueue mainQueue] usingBlock:^(NSNotification *notif) {
        
        [self userInterfaceThemeDidChange];
        
    }];
    [self userInterfaceThemeDidChange];
    
    // Observe URL preview updates.
    [self registerURLPreviewNotifications];
    
    [self setupActions];
}

- (void)userInterfaceThemeDidChange
{
    // Consider the main navigation controller if the current view controller is embedded inside a split view controller.
    UINavigationController *mainNavigationController = self.navigationController;
    if (self.splitViewController.isCollapsed && self.splitViewController.viewControllers.count)
    {
        mainNavigationController = self.splitViewController.viewControllers.firstObject;
    }
    
    [ThemeService.shared.theme applyStyleOnNavigationBar:self.navigationController.navigationBar];
    if (mainNavigationController)
    {
        [ThemeService.shared.theme applyStyleOnNavigationBar:mainNavigationController.navigationBar];
    }
    
    // Keep navigation bar transparent in some cases
    if (!self.previewHeaderContainer.hidden)
    {
        self.navigationController.navigationBar.translucent = YES;
        mainNavigationController.navigationBar.translucent = YES;
    }
    
    [self.inputToolbarView customizeViewRendering];
    
    self.activityIndicator.backgroundColor = ThemeService.shared.theme.overlayBackgroundColor;
    
    [self.removeJitsiWidgetView updateWithTheme:ThemeService.shared.theme];
    
    // Prepare jump to last unread banner
    self.jumpToLastUnreadImageView.tintColor = ThemeService.shared.theme.tintColor;
    self.jumpToLastUnreadLabel.textColor = ThemeService.shared.theme.textPrimaryColor;
    
    self.previewHeaderContainer.backgroundColor = ThemeService.shared.theme.headerBackgroundColor;
    
    // Check the table view style to select its bg color.
    self.bubblesTableView.backgroundColor = ((self.bubblesTableView.style == UITableViewStylePlain) ? ThemeService.shared.theme.backgroundColor : ThemeService.shared.theme.headerBackgroundColor);
    self.bubblesTableView.separatorColor = ThemeService.shared.theme.lineBreakColor;
    self.view.backgroundColor = self.bubblesTableView.backgroundColor;
    
    if (self.bubblesTableView.dataSource)
    {
        [self.bubblesTableView reloadData];
    }
    
    [self.scrollToBottomButton vc_addShadowWithColor:ThemeService.shared.theme.shadowColor
                                              offset:CGSizeMake(0, 4)
                                              radius:6
                                             opacity:0.2];

    self.inputBackgroundView.backgroundColor = [ThemeService.shared.theme.backgroundColor colorWithAlphaComponent:0.98];
    
    if (ThemeService.shared.isCurrentThemeDark)
    {
        [self.scrollToBottomButton setImage:[UIImage imageNamed:@"scrolldown_dark"] forState:UIControlStateNormal];

        self.jumpToLastUnreadBanner.backgroundColor = ThemeService.shared.theme.colors.navigation;
        [self.jumpToLastUnreadBanner vc_removeShadow];
        self.resetReadMarkerButton.tintColor = ThemeService.shared.theme.colors.quarterlyContent;
    }
    else
    {
        [self.scrollToBottomButton setImage:[UIImage imageNamed:@"scrolldown"] forState:UIControlStateNormal];
        
        self.jumpToLastUnreadBanner.backgroundColor = ThemeService.shared.theme.colors.background;
        [self.jumpToLastUnreadBanner vc_addShadowWithColor:ThemeService.shared.theme.shadowColor
                                                    offset:CGSizeMake(0, 4)
                                                    radius:8
                                                   opacity:0.1];
        self.resetReadMarkerButton.tintColor = ThemeService.shared.theme.colors.tertiaryContent;
    }
    
    self.scrollToBottomBadgeLabel.badgeColor = ThemeService.shared.theme.tintColor;
    
    [self setNeedsStatusBarAppearanceUpdate];
}

- (UIStatusBarStyle)preferredStatusBarStyle
{
    return ThemeService.shared.theme.statusBarStyle;
}

- (void)didReceiveMemoryWarning
{
    [super didReceiveMemoryWarning];
    // Dispose of any resources that can be recreated.
}

- (void)viewWillAppear:(BOOL)animated
{
    [super viewWillAppear:animated];
    
    // Screen tracking
    [[Analytics sharedInstance] trackScreen:@"ChatRoom"];
    
    // Refresh the room title view
    [self refreshRoomTitle];
    
    //  refresh remove Jitsi widget view
    [self refreshRemoveJitsiWidgetView];
    
    // Refresh tool bar if the room data source is set.
    if (self.roomDataSource)
    {
        [self refreshRoomInputToolbar];
    }
    
    // Reset typing notification in order to remove the allocated space
    if ([self.roomDataSource isKindOfClass:RoomDataSource.class])
    {
        [((RoomDataSource*)self.roomDataSource) resetTypingNotification];
    }

    [self listenTypingNotifications];
    [self listenCallNotifications];
    [self listenWidgetNotifications];
    [self listenTombstoneEventNotifications];
    [self listenMXSessionStateChangeNotifications];
    
    // Observe kAppDelegateDidTapStatusBarNotification.
    kAppDelegateDidTapStatusBarNotificationObserver = [[NSNotificationCenter defaultCenter] addObserverForName:kAppDelegateDidTapStatusBarNotification object:nil queue:[NSOperationQueue mainQueue] usingBlock:^(NSNotification *notif) {
        
        [self setBubbleTableViewContentOffset:CGPointMake(-self.bubblesTableView.adjustedContentInset.left, -self.bubblesTableView.adjustedContentInset.top) animated:YES];
    }];
    
    if ([self.roomDataSource.roomId isEqualToString:[LegacyAppDelegate theDelegate].lastNavigatedRoomIdFromPush])
    {
        [self startActivityIndicator];
        [self.roomDataSource reload];
        [LegacyAppDelegate theDelegate].lastNavigatedRoomIdFromPush = nil;
        
        notificationTaskProfile = [MXSDKOptions.sharedInstance.profiler startMeasuringTaskWithName:AnalyticsNoficationsTimeToDisplayContent
                                                                                          category:AnalyticsNoficationsCategory];
    }
}

- (void)viewWillDisappear:(BOOL)animated
{
    [super viewWillDisappear:animated];
    
    // hide action
    if (currentAlert)
    {
        [currentAlert dismissViewControllerAnimated:NO completion:nil];
        currentAlert = nil;
    }
    
    [self removeTypingNotificationsListener];
    
    if (customizedRoomDataSource)
    {
        // Cancel potential selected event (to leave edition mode)
        if (customizedRoomDataSource.selectedEventId)
        {
            [self cancelEventSelection];
        }
    }
    
    // Hide preview header to restore navigation bar settings
    [self showPreviewHeader:NO];
    
    if (kAppDelegateDidTapStatusBarNotificationObserver)
    {
        [[NSNotificationCenter defaultCenter] removeObserver:kAppDelegateDidTapStatusBarNotificationObserver];
        kAppDelegateDidTapStatusBarNotificationObserver = nil;
    }
    
    [self removeCallNotificationsListeners];
    [self removeWidgetNotificationsListeners];
    [self removeTombstoneEventNotificationsListener];
    [self removeMXSessionStateChangeNotificationsListener];
    
    // Re-enable the read marker display, and disable its update.
    self.roomDataSource.showReadMarker = YES;
    self.updateRoomReadMarker = NO;
    isAppeared = NO;
    
    [VoiceMessageMediaServiceProvider.sharedProvider pauseAllServices];
}

- (void)viewDidAppear:(BOOL)animated
{
    [super viewDidAppear:animated];
    
    isAppeared = YES;
    [self checkReadMarkerVisibility];
    
    if (self.roomDataSource)
    {
        // Set visible room id
        [AppDelegate theDelegate].visibleRoomId = self.roomDataSource.roomId;
    }
    
    // Observe network reachability
    kAppDelegateNetworkStatusDidChangeNotificationObserver = [[NSNotificationCenter defaultCenter] addObserverForName:kAppDelegateNetworkStatusDidChangeNotification object:nil queue:[NSOperationQueue mainQueue] usingBlock:^(NSNotification *notif) {
        
        [self refreshActivitiesViewDisplay];
        
    }];
    [self refreshActivitiesViewDisplay];
    [self refreshJumpToLastUnreadBannerDisplay];
    
    // Observe missed notifications
    mxRoomSummaryDidChangeObserver = [[NSNotificationCenter defaultCenter] addObserverForName:kMXRoomSummaryDidChangeNotification object:nil queue:[NSOperationQueue mainQueue] usingBlock:^(NSNotification *notif) {
        
        MXRoomSummary *roomSummary = notif.object;
        
        if ([roomSummary.roomId isEqualToString:self.roomDataSource.roomId])
        {
            [self refreshMissedDiscussionsCount:NO];
        }
    }];
    [self refreshMissedDiscussionsCount:YES];
    self.keyboardHeight = MAX(self.keyboardHeight, 0);
    
    if (hasJitsiCall &&
        !self.isRoomHavingAJitsiCall)
    {
        //  the room had a Jitsi call before, but not now
        hasJitsiCall = NO;
        [self reloadBubblesTable:YES];
    }
}

- (void)viewDidDisappear:(BOOL)animated
{
    [super viewDidDisappear:animated];
    
    // Hide contextual menu if needed
    [self hideContextualMenuAnimated:NO];
    
    // Reset visible room id
    [AppDelegate theDelegate].visibleRoomId = nil;
    
    if (kAppDelegateNetworkStatusDidChangeNotificationObserver)
    {
        [[NSNotificationCenter defaultCenter] removeObserver:kAppDelegateNetworkStatusDidChangeNotificationObserver];
        kAppDelegateNetworkStatusDidChangeNotificationObserver = nil;
    }
    
    if (mxRoomSummaryDidChangeObserver)
    {
        [[NSNotificationCenter defaultCenter] removeObserver:mxRoomSummaryDidChangeObserver];
        mxRoomSummaryDidChangeObserver = nil;
    }
    
    if (mxEventDidDecryptNotificationObserver)
    {
        [[NSNotificationCenter defaultCenter] removeObserver:mxEventDidDecryptNotificationObserver];
        mxEventDidDecryptNotificationObserver = nil;
    }
        
    if (self.isRoomHavingAJitsiCall)
    {
        hasJitsiCall = YES;
        [self reloadBubblesTable:YES];
    }
}

- (void)viewDidLayoutSubviews
{
    [super viewDidLayoutSubviews];
    
    UIEdgeInsets contentInset = self.bubblesTableView.contentInset;
    contentInset.bottom = self.view.safeAreaInsets.bottom;
    self.bubblesTableView.contentInset = contentInset;
    
    // Check here whether a subview has been added or removed
    if (encryptionInfoView)
    {
        if (!encryptionInfoView.superview)
        {
            // Reset
            encryptionInfoView = nil;
            
            // Reload the full table to take into account a potential change on a device status.
            [self.bubblesTableView reloadData];
        }
    }
    
    if (eventDetailsView)
    {
        if (!eventDetailsView.superview)
        {
            // Reset
            eventDetailsView = nil;
        }
    }
    
    // Check whether the preview header is visible
    if (previewHeader)
    {
        if (previewHeader.mainHeaderContainer.isHidden)
        {
            // Check here the main background height to display a correct navigation bar background.
            CGRect frame = self.navigationController.navigationBar.frame;
            
            CGFloat mainHeaderBackgroundHeight = frame.size.height + (frame.origin.y > 0 ? frame.origin.y : 0);
            
            if (previewHeader.mainHeaderBackgroundHeightConstraint.constant != mainHeaderBackgroundHeight)
            {
                previewHeader.mainHeaderBackgroundHeightConstraint.constant = mainHeaderBackgroundHeight;
                
                // Force the layout of previewHeader to update the position of 'bottomBorderView' which
                // is used to define the actual height of the preview container.
                [previewHeader layoutIfNeeded];
            }
        }
        
        self.edgesForExtendedLayout = UIRectEdgeAll;
        
        // Adjust the top constraint of the bubbles table
        CGRect frame = previewHeader.bottomBorderView.frame;
        self.previewHeaderContainerHeightConstraint.constant = frame.origin.y + frame.size.height;
        
        self.bubblesTableViewTopConstraint.constant = self.previewHeaderContainerHeightConstraint.constant - self.bubblesTableView.adjustedContentInset.top;
    }
    else
    {
        // In non expanded header mode, the navigation bar is opaque
        // The table view must not display behind it
        self.edgesForExtendedLayout = UIRectEdgeLeft | UIRectEdgeBottom | UIRectEdgeRight;
    }
    
    //  stay at the bottom if already was
    if (self.isBubblesTableScrollViewAtTheBottom)
    {
        [self scrollBubblesTableViewToBottomAnimated:NO];
    }
    
    [self refreshMissedDiscussionsCount:YES];
}

- (void)viewWillTransitionToSize:(CGSize)size withTransitionCoordinator:(id <UIViewControllerTransitionCoordinator>)coordinator
{
    if ([self.titleView isKindOfClass:RoomTitleView.class])
    {
        RoomTitleView *roomTitleView = (RoomTitleView*)self.titleView;
        if (UIInterfaceOrientationIsLandscape([UIApplication sharedApplication].statusBarOrientation))
        {
            [roomTitleView updateLayoutForOrientation:UIInterfaceOrientationPortrait];
        }
        else
        {
            [roomTitleView updateLayoutForOrientation:UIInterfaceOrientationLandscapeLeft];
        }
    }

    // Hide the expanded header or the preview in case of iPad and iPhone 6 plus.
    // On these devices, the display mode of the splitviewcontroller may change during screen rotation.
    // It may correspond to an overlay mode in portrait and a side-by-side mode in landscape.
    // This display mode change involves a change at the navigation bar level.
    // If we don't hide the header, the navigation bar is in a wrong state after rotation. FIXME: Find a way to keep visible the header on rotation.
    if ([GBDeviceInfo deviceInfo].family == GBDeviceFamilyiPad || [GBDeviceInfo deviceInfo].displayInfo.display >= GBDeviceDisplay5p5Inch)
    {
        // Hide the preview header (if any) before rotating (It will be restored by `refreshRoomTitle` call if this is still a room preview).
        [self showPreviewHeader:NO];
        
        dispatch_after(dispatch_time(DISPATCH_TIME_NOW, (int64_t)((coordinator.transitionDuration + 0.5) * NSEC_PER_SEC)), dispatch_get_main_queue(), ^{
            
            // Let [self refreshRoomTitle] refresh this title view correctly
            [self refreshRoomTitle];
            
        });
    }
    else if (previewHeader)
    {
        // Refresh here the preview header according to the coming screen orientation.
        
        // Retrieve the affine transform indicating the amount of rotation being applied to the interface.
        // This transform is the identity transform when no rotation is applied.
        // Otherwise, it is a transform that applies a 90 degree, -90 degree, or 180 degree rotation.
        CGAffineTransform transform = coordinator.targetTransform;
        
        // Consider here only the transform that applies a +/- 90 degree.
        if (transform.b * transform.c == -1)
        {
            UIInterfaceOrientation currentScreenOrientation = [[UIApplication sharedApplication] statusBarOrientation];
            BOOL isLandscapeOriented = YES;
            
            switch (currentScreenOrientation)
            {
                case UIInterfaceOrientationLandscapeRight:
                case UIInterfaceOrientationLandscapeLeft:
                {
                    // We leave here landscape orientation
                    isLandscapeOriented = NO;
                    break;
                }
                default:
                    break;
            }
            
            [self refreshPreviewHeader:isLandscapeOriented];
        }
    }
    else
    {
        dispatch_after(dispatch_time(DISPATCH_TIME_NOW, (int64_t)((coordinator.transitionDuration + 0.5) * NSEC_PER_SEC)), dispatch_get_main_queue(), ^{
            
            // Refresh the room title at the end of the transition to take into account the potential changes during the transition.
            // For example the display of a preview header is ignored during transition.
            [self refreshRoomTitle];
            
        });
    }
    
    [super viewWillTransitionToSize:size withTransitionCoordinator:coordinator];
}

#pragma mark - Accessibility

// Handle scrolling when VoiceOver is on because it does not work well if we let the system do:
// VoiceOver loses the focus on the tableview
- (BOOL)accessibilityScroll:(UIAccessibilityScrollDirection)direction
{
    BOOL canScroll = YES;
    
    // Scroll by one page
    CGFloat tableViewHeight = self.bubblesTableView.frame.size.height;
    
    CGPoint offset = self.bubblesTableView.contentOffset;
    switch (direction)
    {
        case UIAccessibilityScrollDirectionUp:
            offset.y -= tableViewHeight;
            break;
            
        case UIAccessibilityScrollDirectionDown:
            offset.y += tableViewHeight;
            break;
            
        default:
            break;
    }
    
    if (offset.y < 0 && ![self.roomDataSource.timeline canPaginate:MXTimelineDirectionBackwards])
    {
        // Can't paginate more. Let's stick on the first item
        UIView *focusedView = [self firstCellWithAccessibilityDataInCells:self.bubblesTableView.visibleCells.objectEnumerator];
        UIAccessibilityPostNotification(UIAccessibilityLayoutChangedNotification, focusedView);
        canScroll = NO;
    }
    else if (offset.y > self.bubblesTableView.contentSize.height - tableViewHeight
             && ![self.roomDataSource.timeline canPaginate:MXTimelineDirectionForwards])
    {
        // Can't paginate more. Let's stick on the last item with accessibility
        UIView *focusedView = [self firstCellWithAccessibilityDataInCells:self.bubblesTableView.visibleCells.reverseObjectEnumerator];
        UIAccessibilityPostNotification(UIAccessibilityLayoutChangedNotification, focusedView);
        canScroll = NO;
    }
    else
    {
        // Disable VoiceOver while scrolling
        self.bubblesTableView.accessibilityElementsHidden = YES;
        
        [self setBubbleTableViewContentOffset:offset animated:NO];
        
        NSEnumerator<UITableViewCell*> *cells;
        if (direction == UIAccessibilityScrollDirectionUp)
        {
            cells = self.bubblesTableView.visibleCells.objectEnumerator;
        }
        else
        {
            cells = self.bubblesTableView.visibleCells.reverseObjectEnumerator;
        }
        UIView *cell = [self firstCellWithAccessibilityDataInCells:cells];
        
        self.bubblesTableView.accessibilityElementsHidden = NO;
        
        // Force VoiceOver to focus on a visible item
        UIAccessibilityPostNotification(UIAccessibilityLayoutChangedNotification, cell);
    }
    
    // If we cannot scroll, let VoiceOver indicates the border
    return canScroll;
}

- (UIView*)firstCellWithAccessibilityDataInCells:(NSEnumerator<UITableViewCell*>*)cells
{
    UIView *view;
    
    for (UITableViewCell *cell in cells)
    {
        if (![cell isKindOfClass:[RoomEmptyBubbleCell class]])
        {
            view = cell;
            break;
        }
    }
    
    return view;
}


#pragma mark - Override MXKRoomViewController

- (void)onMatrixSessionChange
{
    [super onMatrixSessionChange];
    
    // Re-enable the read marker display, and disable its update.
    self.roomDataSource.showReadMarker = YES;
    self.updateRoomReadMarker = NO;
}

- (void)stopActivityIndicator
{
    if (notificationTaskProfile)
    {
        // Consider here we have displayed the message corresponding to the notification
        [MXSDKOptions.sharedInstance.profiler stopMeasuringTaskWithProfile:notificationTaskProfile];
        notificationTaskProfile = nil;
    }
    
    [super stopActivityIndicator];
}

- (void)displayRoom:(MXKRoomDataSource *)dataSource
{
    // Remove potential preview Data
    if (roomPreviewData)
    {
        roomPreviewData = nil;
        [self removeMatrixSession:self.mainSession];
    }
    
    // Enable the read marker display, and disable its update.
    dataSource.showReadMarker = YES;
    self.updateRoomReadMarker = NO;
    
    [super displayRoom:dataSource];
    
    customizedRoomDataSource = nil;
    
    if (self.roomDataSource)
    {
        [self listenToServerNotices];
        
        self.eventsAcknowledgementEnabled = YES;
        
        // Store ref on customized room data source
        if ([dataSource isKindOfClass:RoomDataSource.class])
        {
            customizedRoomDataSource = (RoomDataSource*)dataSource;
        }
        
        // Set room title view
        [self refreshRoomTitle];
    }
    else
    {
        self.navigationItem.rightBarButtonItem.enabled = NO;
    }
    
    [self refreshRoomInputToolbar];
    
    [VoiceMessageMediaServiceProvider.sharedProvider setCurrentRoomSummary:dataSource.room.summary];
    _voiceMessageController.roomId = dataSource.roomId;
}

- (void)onRoomDataSourceReady
{
    // Handle here invitation
    if (self.roomDataSource.room.summary.membership == MXMembershipInvite)
    {
        self.navigationItem.rightBarButtonItem.enabled = NO;
        
        // Show preview header
        [self showPreviewHeader:YES];
    }
    else
    {
        [super onRoomDataSourceReady];
    }
}

- (void)updateViewControllerAppearanceOnRoomDataSourceState
{
    [super updateViewControllerAppearanceOnRoomDataSourceState];
    
    if (self.isRoomPreview)
    {
        self.navigationItem.rightBarButtonItem.enabled = NO;
        
        // Remove input tool bar if any
        if (self.inputToolbarView)
        {
            [super setRoomInputToolbarViewClass:nil];
        }
        
        if (previewHeader)
        {
            previewHeader.mxRoom = self.roomDataSource.room;
            
            // Force the layout of subviews (some constraints may have been updated)
            [self forceLayoutRefresh];
        }
    }
    else
    {
        [self showPreviewHeader:NO];
        
        self.navigationItem.rightBarButtonItem.enabled = (self.roomDataSource != nil);
        
        self.titleView.editable = NO;
        
        if (self.roomDataSource)
        {
            // Restore tool bar view and room activities view if none
            if (!self.inputToolbarView)
            {
                [self updateRoomInputToolbarViewClassIfNeeded];
                
                [self refreshRoomInputToolbar];
                
                self.inputToolbarView.hidden = (self.roomDataSource.state != MXKDataSourceStateReady);
            }
            
            if (!self.activitiesView)
            {
                // And the extra area
                [self setRoomActivitiesViewClass:RoomActivitiesView.class];
            }
        }
    }
}

- (void)leaveRoomOnEvent:(MXEvent*)event
{
    // Force a simple title view initialised with the current room before leaving actually the room.
    [self setRoomTitleViewClass:SimpleRoomTitleView.class];
    self.titleView.editable = NO;
    self.titleView.mxRoom = self.roomDataSource.room;
    
    // Hide the potential read marker banner.
    self.jumpToLastUnreadBannerContainer.hidden = YES;
    
    [super leaveRoomOnEvent:event];
    
    if (self.delegate)
    {
        [self.delegate roomViewControllerDidLeaveRoom:self];
    }
    else
    {
        [[AppDelegate theDelegate] restoreInitialDisplay:nil];
    }
}

// Set the input toolbar according to the current display
- (void)updateRoomInputToolbarViewClassIfNeeded
{
    Class roomInputToolbarViewClass = RoomInputToolbarView.class;
    
    BOOL shouldDismissContextualMenu = NO;
    
    // Check the user has enough power to post message
    if (self.roomDataSource.roomState)
    {
        MXRoomPowerLevels *powerLevels = self.roomDataSource.roomState.powerLevels;
        NSInteger userPowerLevel = [powerLevels powerLevelOfUserWithUserID:self.mainSession.myUser.userId];
        
        BOOL canSend = (userPowerLevel >= [powerLevels minimumPowerLevelForSendingEventAsMessage:kMXEventTypeStringRoomMessage]);
        BOOL isRoomObsolete = self.roomDataSource.roomState.isObsolete;
        BOOL isResourceLimitExceeded = [self.roomDataSource.mxSession.syncError.errcode isEqualToString:kMXErrCodeStringResourceLimitExceeded];
        
        if (isRoomObsolete || isResourceLimitExceeded)
        {
            roomInputToolbarViewClass = nil;
            shouldDismissContextualMenu = YES;
        }
        else if (!canSend)
        {
            roomInputToolbarViewClass = DisabledRoomInputToolbarView.class;
            shouldDismissContextualMenu = YES;
        }
    }
    
    // Do not show toolbar in case of preview
    if (self.isRoomPreview)
    {
        roomInputToolbarViewClass = nil;
        shouldDismissContextualMenu = YES;
    }
    
    if (shouldDismissContextualMenu)
    {
        [self hideContextualMenuAnimated:NO];
    }
    
    // Change inputToolbarView class only if given class is different from current one
    if (!self.inputToolbarView || ![self.inputToolbarView isMemberOfClass:roomInputToolbarViewClass])
    {
        [super setRoomInputToolbarViewClass:roomInputToolbarViewClass];
        
        // The voice message toolbar cannot be set on DisabledInputToolbarView.
        if ([self.inputToolbarView isKindOfClass:RoomInputToolbarView.class])
        {
            [(RoomInputToolbarView *)self.inputToolbarView setVoiceMessageToolbarView:self.voiceMessageController.voiceMessageToolbarView];
        }
        
        [self updateInputToolBarViewHeight];
    }
}

// Get the height of the current room input toolbar
- (CGFloat)inputToolbarHeight
{
    CGFloat height = 0;
    
    if ([self.inputToolbarView isKindOfClass:RoomInputToolbarView.class])
    {
        height = ((RoomInputToolbarView*)self.inputToolbarView).mainToolbarHeightConstraint.constant;
    }
    else if ([self.inputToolbarView isKindOfClass:DisabledRoomInputToolbarView.class])
    {
        height = ((DisabledRoomInputToolbarView*)self.inputToolbarView).mainToolbarMinHeightConstraint.constant;
    }
    
    return height;
}

- (void)setRoomActivitiesViewClass:(Class)roomActivitiesViewClass
{
    // Do not show room activities in case of preview (FIXME: show it when live events will be supported during peeking)
    if (self.isRoomPreview)
    {
        roomActivitiesViewClass = nil;
    }
    
    [super setRoomActivitiesViewClass:roomActivitiesViewClass];
    
    if (!self.isActivitiesViewExpanded)
    {
        self.roomActivitiesContainerHeightConstraint.constant = 0;
    }
}

- (BOOL)isIRCStyleCommand:(NSString*)string
{
    // Override the default behavior for `/join` command in order to open automatically the joined room
    
    if ([string hasPrefix:kMXKSlashCmdJoinRoom])
    {
        // Join a room
        NSString *roomAlias;
        
        // Sanity check
        if (string.length > kMXKSlashCmdJoinRoom.length)
        {
            roomAlias = [string substringFromIndex:kMXKSlashCmdJoinRoom.length + 1];
            
            // Remove white space from both ends
            roomAlias = [roomAlias stringByTrimmingCharactersInSet:[NSCharacterSet whitespaceCharacterSet]];
        }
        
        // Check
        if (roomAlias.length)
        {
            // TODO: /join command does not support via parameters yet
            [self.mainSession joinRoom:roomAlias viaServers:nil success:^(MXRoom *room) {
                                
                [self showRoomWithId:room.roomId];
                
            } failure:^(NSError *error) {
                
                MXLogDebug(@"[RoomVC] Join roomAlias (%@) failed", roomAlias);
                //Alert user
                [self showError:error];
                
            }];
        }
        else
        {
            // Display cmd usage in text input as placeholder
            self.inputToolbarView.placeholder = @"Usage: /join <room_alias>";
        }
        return YES;
    }
    return [super isIRCStyleCommand:string];
}

- (void)setKeyboardHeight:(CGFloat)keyboardHeight
{
    [super setKeyboardHeight:keyboardHeight];

    self.inputToolbarView.maxHeight = round(([UIScreen mainScreen].bounds.size.height - keyboardHeight) * 0.7);

    // Make the activity indicator follow the keyboard
    // At runtime, this creates a smooth animation
    CGPoint activityIndicatorCenter = self.activityIndicator.center;
    activityIndicatorCenter.y = self.view.center.y - keyboardHeight / 2;
    self.activityIndicator.center = activityIndicatorCenter;
}

- (void)dismissTemporarySubViews
{
    [super dismissTemporarySubViews];
    
    if (encryptionInfoView)
    {
        [encryptionInfoView removeFromSuperview];
        encryptionInfoView = nil;
    }
}

- (void)setBubbleTableViewDisplayInTransition:(BOOL)bubbleTableViewDisplayInTransition
{
    if (self.isBubbleTableViewDisplayInTransition != bubbleTableViewDisplayInTransition)
    {
        [super setBubbleTableViewDisplayInTransition:bubbleTableViewDisplayInTransition];
        
        // Refresh additional displays when the table is ready.
        if (!bubbleTableViewDisplayInTransition && !self.bubblesTableView.isHidden)
        {
            [self refreshActivitiesViewDisplay];
            
            [self checkReadMarkerVisibility];
            [self refreshJumpToLastUnreadBannerDisplay];
        }
    }
}

- (void)sendTextMessage:(NSString*)msgTxt
{
    if (self.inputToolBarSendMode == RoomInputToolbarViewSendModeReply && customizedRoomDataSource.selectedEventId)
    {
        [self.roomDataSource sendReplyToEventWithId:customizedRoomDataSource.selectedEventId withTextMessage:msgTxt success:nil failure:^(NSError *error) {
            // Just log the error. The message will be displayed in red in the room history
            MXLogDebug(@"[MXKRoomViewController] sendTextMessage failed.");
        }];
    }
    else if (self.inputToolBarSendMode == RoomInputToolbarViewSendModeEdit && customizedRoomDataSource.selectedEventId)
    {
        [self.roomDataSource replaceTextMessageForEventWithId:customizedRoomDataSource.selectedEventId withTextMessage:msgTxt success:nil failure:^(NSError *error) {
            // Just log the error. The message will be displayed in red
            MXLogDebug(@"[MXKRoomViewController] sendTextMessage failed.");
        }];
    }
    else
    {
        // Let the datasource send it and manage the local echo
        [self.roomDataSource sendTextMessage:msgTxt success:nil failure:^(NSError *error)
         {
            // Just log the error. The message will be displayed in red in the room history
            MXLogDebug(@"[MXKRoomViewController] sendTextMessage failed.");
        }];
    }
    
    if (customizedRoomDataSource.selectedEventId)
    {
        [self cancelEventSelection];
    }
}

- (void)setRoomTitleViewClass:(Class)roomTitleViewClass
{
    // Sanity check: accept only MXKRoomTitleView classes or sub-classes
    NSParameterAssert([roomTitleViewClass isSubclassOfClass:MXKRoomTitleView.class]);
    
    MXKRoomTitleView *titleView = [roomTitleViewClass roomTitleView];
    [self setValue:titleView forKey:@"titleView"];
    titleView.delegate = self;
    titleView.mxRoom = self.roomDataSource.room;
    self.navigationItem.leftBarButtonItem = [[UIBarButtonItem alloc] initWithCustomView:titleView];
    
    if ([titleView isKindOfClass:RoomTitleView.class])
    {
        RoomTitleView *roomTitleView = (RoomTitleView*)self.titleView;
        missedDiscussionsBadgeLabel = roomTitleView.missedDiscussionsBadgeLabel;
        missedDiscussionsDotView = roomTitleView.dotView;
        [roomTitleView updateLayoutForOrientation:[UIApplication sharedApplication].statusBarOrientation];
    }

    [self updateViewControllerAppearanceOnRoomDataSourceState];
    
    [self updateTitleViewEncryptionDecoration];
}

- (void)destroy
{
    if (currentAlert)
    {
        [currentAlert dismissViewControllerAnimated:NO completion:nil];
        currentAlert = nil;
    }
    
    if (customizedRoomDataSource)
    {
        customizedRoomDataSource.selectedEventId = nil;
        customizedRoomDataSource = nil;
    }
    
    [self removeTypingNotificationsListener];
    
    if (kThemeServiceDidChangeThemeNotificationObserver)
    {
        [[NSNotificationCenter defaultCenter] removeObserver:kThemeServiceDidChangeThemeNotificationObserver];
        kThemeServiceDidChangeThemeNotificationObserver = nil;
    }
    if (kAppDelegateDidTapStatusBarNotificationObserver)
    {
        [[NSNotificationCenter defaultCenter] removeObserver:kAppDelegateDidTapStatusBarNotificationObserver];
        kAppDelegateDidTapStatusBarNotificationObserver = nil;
    }
    if (kAppDelegateNetworkStatusDidChangeNotificationObserver)
    {
        [[NSNotificationCenter defaultCenter] removeObserver:kAppDelegateNetworkStatusDidChangeNotificationObserver];
        kAppDelegateNetworkStatusDidChangeNotificationObserver = nil;
    }
    if (mxRoomSummaryDidChangeObserver)
    {
        [[NSNotificationCenter defaultCenter] removeObserver:mxRoomSummaryDidChangeObserver];
        mxRoomSummaryDidChangeObserver = nil;
    }
    if (mxEventDidDecryptNotificationObserver)
    {
        [[NSNotificationCenter defaultCenter] removeObserver:mxEventDidDecryptNotificationObserver];
        mxEventDidDecryptNotificationObserver = nil;
    }
    if (URLPreviewDidUpdateNotificationObserver)
    {
        [NSNotificationCenter.defaultCenter removeObserver:URLPreviewDidUpdateNotificationObserver];
        URLPreviewDidUpdateNotificationObserver = nil;
    }
    
    [self removeCallNotificationsListeners];
    [self removeWidgetNotificationsListeners];
    [self removeTombstoneEventNotificationsListener];
    [self removeMXSessionStateChangeNotificationsListener];
    [self removeServerNoticesListener];
    
    if (previewHeader)
    {
        // Here [destroy] is called before [viewWillDisappear:]
        MXLogDebug(@"[RoomVC] destroyed whereas it is still visible");
        
        [previewHeader removeFromSuperview];
        previewHeader = nil;
        
        // Hide preview header container to ignore [self showPreviewHeader:NO] call (if any).
        self.previewHeaderContainer.hidden = YES;
    }
    
    roomPreviewData = nil;
    
    missedDiscussionsBadgeLabel = nil;
    
    [[NSNotificationCenter defaultCenter] removeObserver:self name:kMXEventDidChangeSentStateNotification object:nil];
    [[NSNotificationCenter defaultCenter] removeObserver:self name:kMXEventDidChangeIdentifierNotification object:nil];
    
    [super destroy];
}

#pragma mark - Properties

-(void)setActivitiesViewExpanded:(BOOL)activitiesViewExpanded
{
    if (_activitiesViewExpanded != activitiesViewExpanded)
    {
        _activitiesViewExpanded = activitiesViewExpanded;
        
        self.roomActivitiesContainerHeightConstraint.constant = activitiesViewExpanded ? 53 : 0;
        [super roomInputToolbarView:self.inputToolbarView heightDidChanged:[self inputToolbarHeight] completion:nil];
    }
}

- (void)setScrollToBottomHidden:(BOOL)scrollToBottomHidden
{
    if (_scrollToBottomHidden != scrollToBottomHidden)
    {
        _scrollToBottomHidden = scrollToBottomHidden;
    }
    
    if (!_scrollToBottomHidden && [self.roomDataSource isKindOfClass:RoomDataSource.class])
    {
        RoomDataSource *roomDataSource = (RoomDataSource *) self.roomDataSource;
        if (roomDataSource.currentTypingUsers && !roomDataSource.currentTypingUsers.count)
        {
            [roomDataSource resetTypingNotification];
            [self.bubblesTableView reloadData];
        }
    }

    [UIView animateWithDuration:.2 animations:^{
        self.scrollToBottomBadgeLabel.alpha = (scrollToBottomHidden || !self.scrollToBottomBadgeLabel.text) ? 0 : 1;
        self.scrollToBottomButton.alpha = scrollToBottomHidden ? 0 : 1;
    }];
}

- (void)setMissedDiscussionsBadgeHidden:(BOOL)missedDiscussionsBadgeHidden{
    _missedDiscussionsBadgeHidden = missedDiscussionsBadgeHidden;
    
    missedDiscussionsBadgeLabel.hidden = missedDiscussionsBadgeHidden;
    missedDiscussionsDotView.hidden = missedDiscussionsBadgeHidden;
}

#pragma mark - Internals

- (UIBarButtonItem *)videoCallBarButtonItem
{
    UIBarButtonItem *item = [[UIBarButtonItem alloc] initWithImage:[UIImage imageNamed:@"video_call"]
                                                             style:UIBarButtonItemStylePlain
                                                            target:self
                                                            action:@selector(onVideoCallPressed:)];
    item.accessibilityLabel = [VectorL10n roomAccessibilityVideoCall];
    
    return item;
}

- (void)setupRemoveJitsiWidgetRemoveView
{
    self.removeJitsiWidgetView = [RemoveJitsiWidgetView instantiate];
    self.removeJitsiWidgetView.delegate = self;
    
    [self.removeJitsiWidgetContainer vc_addSubViewMatchingParent:self.removeJitsiWidgetView];
    
    self.removeJitsiWidgetContainer.hidden = YES;
    
    [self refreshRemoveJitsiWidgetView];
}

- (void)forceLayoutRefresh
{
    // Sanity check: check whether the table view data source is set.
    if (self.bubblesTableView.dataSource)
    {
        [self.view layoutIfNeeded];
    }
}

- (BOOL)isRoomPreview
{
    // Check first whether some preview data are defined.
    if (roomPreviewData)
    {
        return YES;
    }
    
    if (self.roomDataSource && self.roomDataSource.state == MXKDataSourceStateReady && self.roomDataSource.room.summary.membership == MXMembershipInvite)
    {
        return YES;
    }
    
    return NO;
}

- (BOOL)isEncryptionEnabled
{
    return self.roomDataSource.room.summary.isEncrypted && self.mainSession.crypto != nil;
}

- (BOOL)supportCallOption
{
    BOOL callOptionAllowed = (self.roomDataSource.room.isDirect && RiotSettings.shared.roomScreenAllowVoIPForDirectRoom) || (!self.roomDataSource.room.isDirect && RiotSettings.shared.roomScreenAllowVoIPForNonDirectRoom);
    return callOptionAllowed && BuildSettings.allowVoIPUsage && self.roomDataSource.mxSession.callManager && self.roomDataSource.room.summary.membersCount.joined >= 2;
}

- (BOOL)isCallActive
{
    MXCall *callInRoom = [self.roomDataSource.mxSession.callManager callInRoom:self.roomDataSource.roomId];
    
    return (callInRoom && callInRoom.state != MXCallStateEnded)
    || customizedRoomDataSource.jitsiWidget;
}

/**
 Returns a flag for the current user whether it's privileged to add/remove Jitsi widgets to this room.
 */
- (BOOL)canEditJitsiWidget
{
    MXRoomPowerLevels *powerLevels = [self.roomDataSource.roomState powerLevels];
    NSInteger requiredPower = [powerLevels minimumPowerLevelForSendingEventAsStateEvent:kWidgetModularEventTypeString];
    NSInteger myPower = [powerLevels powerLevelOfUserWithUserID:self.roomDataSource.mxSession.myUserId];
    return myPower >= requiredPower;
}

- (void)registerURLPreviewNotifications
{
    URLPreviewDidUpdateNotificationObserver = [NSNotificationCenter.defaultCenter addObserverForName:URLPreviewDidUpdateNotification object:nil queue:NSOperationQueue.mainQueue usingBlock:^(NSNotification * _Nonnull notification) {
        
        // Ensure this is the correct room
        if (![(NSString*)notification.userInfo[@"roomId"] isEqualToString:self.roomDataSource.roomId])
        {
            return;
        }
        
        // Get the indexPath for the updated cell.
        NSString *updatedEventId = notification.userInfo[@"eventId"];
        NSInteger updatedEventIndex = [self.roomDataSource indexOfCellDataWithEventId:updatedEventId];
        NSIndexPath *updatedIndexPath = [NSIndexPath indexPathForRow:updatedEventIndex inSection:0];
        
        // Store the content size and offset before reloading the cell
        CGFloat originalContentSize = self.bubblesTableView.contentSize.height;
        CGPoint contentOffset = self.bubblesTableView.contentOffset;
        
        // Only update the content offset if the cell is visible or above the current visible cells.
        BOOL shouldUpdateContentOffset = NO;
        NSIndexPath *lastVisibleIndexPath = [self.bubblesTableView indexPathsForVisibleRows].lastObject;
        if (lastVisibleIndexPath && updatedIndexPath.row < lastVisibleIndexPath.row)
        {
            shouldUpdateContentOffset = YES;
        }
        
        // Note: Despite passing in the index path, this reloads the whole table.
        [self dataSource:self.roomDataSource didCellChange:updatedIndexPath];
        
        // Update the content offset to include any changes to the scroll view's height.
        if (shouldUpdateContentOffset)
        {
            CGFloat delta = self.bubblesTableView.contentSize.height - originalContentSize;
            contentOffset.y += delta;
            
            self.bubblesTableView.contentOffset = contentOffset;
        }
    }];
}

- (void)refreshRoomTitle
{
    NSMutableArray *rightBarButtonItems = nil;
    
    // Set the right room title view
    if (self.isRoomPreview)
    {
        [self showPreviewHeader:YES];
    }
    else if (self.roomDataSource)
    {
        [self showPreviewHeader:NO];
        
        if (self.roomDataSource.isLive)
        {
            rightBarButtonItems = [NSMutableArray new];
            BOOL hasCustomJoinButton = NO;
            
            if (self.supportCallOption)
            {
                if (self.roomDataSource.room.summary.membersCount.joined == 2 && self.roomDataSource.room.isDirect)
                {
                    //  voice call button for Matrix call
                    UIBarButtonItem *itemVoice = [[UIBarButtonItem alloc] initWithImage:[UIImage imageNamed:@"voice_call_hangon_icon"]
                                                                                  style:UIBarButtonItemStylePlain
                                                                                 target:self
                                                                                 action:@selector(onVoiceCallPressed:)];
                    itemVoice.accessibilityLabel = [VectorL10n roomAccessibilityCall];
                    itemVoice.enabled = !self.isCallActive;
                    [rightBarButtonItems addObject:itemVoice];
                    
                    //  video call button for Matrix call
                    UIBarButtonItem *itemVideo = [self videoCallBarButtonItem];
                    itemVideo.enabled = !self.isCallActive;
                    [rightBarButtonItems addObject:itemVideo];
                }
                else
                {
                    //  video call button for Jitsi call
                    if (self.isCallActive)
                    {
                        if (self.isRoomHavingAJitsiCall)
                        {
                            //  show a disabled call button
                            UIBarButtonItem *item = [self videoCallBarButtonItem];
                            item.enabled = NO;
                            [rightBarButtonItems addObject:item];
                        }
                        else
                        {
                            //  show Join button
                            CallTileActionButton *button = [CallTileActionButton new];
                            [button setImage:[UIImage imageNamed:@"call_video_icon"]
                                    forState:UIControlStateNormal];
                            [button setTitle:[VectorL10n roomJoinGroupCall]
                                    forState:UIControlStateNormal];
                            [button addTarget:self
                                       action:@selector(onVideoCallPressed:)
                             forControlEvents:UIControlEventTouchUpInside];
                            button.contentEdgeInsets = UIEdgeInsetsMake(4, 12, 4, 12);
                            UIBarButtonItem *item = [[UIBarButtonItem alloc] initWithCustomView:button];
                            item.accessibilityLabel = [VectorL10n roomAccessibilityVideoCall];
                            [rightBarButtonItems addObject:item];
                            
                            hasCustomJoinButton = YES;
                        }
                    }
                    else
                    {
                        //  show a video call button
                        //  item will still be enabled, and when tapped an alert will be displayed to the user
                        UIBarButtonItem *item = [self videoCallBarButtonItem];
                        if (!self.canEditJitsiWidget)
                        {
                            item.image = [[UIImage imageNamed:@"video_call"] vc_withAlpha:0.3];
                        }
                        [rightBarButtonItems addObject:item];
                    }
                }
            }
            
            if ([self widgetsCount:NO])
            {
                UIBarButtonItem *item = [[UIBarButtonItem alloc] initWithImage:[UIImage imageNamed:@"integrations_icon"]
                                                                         style:UIBarButtonItemStylePlain
                                                                        target:self
                                                                        action:@selector(onIntegrationsPressed:)];
                item.accessibilityLabel = [VectorL10n roomAccessibilityIntegrations];
                if (hasCustomJoinButton)
                {
                    item.imageInsets = UIEdgeInsetsMake(0, -5, 0, -5);
                    item.landscapeImagePhoneInsets = UIEdgeInsetsMake(0, -5, 0, -5);
                }
                [rightBarButtonItems addObject:item];
            }
            
            // Do not change title view class here if the expanded header is visible.
            [self setRoomTitleViewClass:RoomTitleView.class];
            ((RoomTitleView*)self.titleView).tapGestureDelegate = self;
        }
        
        MXKImageView *userPictureView = ((RoomTitleView*)self.titleView).pictureView;
        
        // Set user picture in input toolbar
        if (userPictureView)
        {
            [self.roomDataSource.room.summary setRoomAvatarImageIn:userPictureView];
        }
        
        [self refreshMissedDiscussionsCount:YES];
    }
    
    self.navigationItem.rightBarButtonItems = rightBarButtonItems;
}

- (void)refreshRoomInputToolbar
{
    MXKImageView *userPictureView;
    
    // Check whether the input toolbar is ready before updating it.
    if (self.inputToolbarView && [self.inputToolbarView isKindOfClass:RoomInputToolbarView.class])
    {
        RoomInputToolbarView *roomInputToolbarView = (RoomInputToolbarView*)self.inputToolbarView;
        
        // Update encryption decoration if needed
        [self updateEncryptionDecorationForRoomInputToolbar:roomInputToolbarView];
    }
    else if (self.inputToolbarView && [self.inputToolbarView isKindOfClass:DisabledRoomInputToolbarView.class])
    {
        DisabledRoomInputToolbarView *roomInputToolbarView = (DisabledRoomInputToolbarView*)self.inputToolbarView;
        
        // Get user picture view in input toolbar
        userPictureView = roomInputToolbarView.pictureView;
        
        // For the moment, there is only one reason to use `DisabledRoomInputToolbarView`
        [roomInputToolbarView setDisabledReason:[VectorL10n roomDoNotHavePermissionToPost]];
    }
    
    // Set user picture in input toolbar
    if (userPictureView)
    {
        UIImage *preview = [AvatarGenerator generateAvatarForMatrixItem:self.mainSession.myUser.userId withDisplayName:self.mainSession.myUser.displayname];
        
        // Suppose the avatar is stored unencrypted on the Matrix media repository.
        userPictureView.enableInMemoryCache = YES;
        [userPictureView setImageURI:self.mainSession.myUser.avatarUrl
                            withType:nil
                 andImageOrientation:UIImageOrientationUp
                       toFitViewSize:userPictureView.frame.size
                          withMethod:MXThumbnailingMethodCrop
                        previewImage:preview
                        mediaManager:self.mainSession.mediaManager];
        [userPictureView.layer setCornerRadius:userPictureView.frame.size.width / 2];
        userPictureView.clipsToBounds = YES;
    }
}

- (void)setInputToolBarSendMode:(RoomInputToolbarViewSendMode)sendMode forEventWithId:(NSString *)eventId
{
    if (self.inputToolbarView && [self.inputToolbarView isKindOfClass:[RoomInputToolbarView class]])
    {
        RoomInputToolbarView *roomInputToolbarView = (RoomInputToolbarView*)self.inputToolbarView;
        if (eventId)
        {
            MXEvent *event = [self.roomDataSource eventWithEventId:eventId];
            MXRoomMember * roomMember = [self.roomDataSource.roomState.members memberWithUserId:event.sender];
            if (roomMember.displayname.length)
            {
                roomInputToolbarView.eventSenderDisplayName = roomMember.displayname;
            }
            else
            {
                roomInputToolbarView.eventSenderDisplayName = event.sender;
            }
        }
        else
        {
            roomInputToolbarView.eventSenderDisplayName = nil;
        }
        roomInputToolbarView.sendMode = sendMode;
    }
}

- (RoomInputToolbarViewSendMode)inputToolBarSendMode
{
    RoomInputToolbarViewSendMode sendMode = RoomInputToolbarViewSendModeSend;
    if (self.inputToolbarView && [self.inputToolbarView isKindOfClass:[RoomInputToolbarView class]])
    {
        RoomInputToolbarView *roomInputToolbarView = (RoomInputToolbarView*)self.inputToolbarView;
        sendMode = roomInputToolbarView.sendMode;
    }
    
    return sendMode;
}

- (void)onSwipeGesture:(UISwipeGestureRecognizer*)swipeGestureRecognizer
{
    UIView *view = swipeGestureRecognizer.view;
    
    if (view == self.activitiesView)
    {
        // Dismiss the keyboard when user swipes down on activities view.
        [self.inputToolbarView dismissKeyboard];
    }
}

- (void)updateInputToolBarViewHeight
{
    // Update the inputToolBar height.
    CGFloat height = [self inputToolbarHeight];
    // Disable animation during the update
    [UIView setAnimationsEnabled:NO];
    [self roomInputToolbarView:self.inputToolbarView heightDidChanged:height completion:nil];
    [UIView setAnimationsEnabled:YES];
}

- (UIImage*)roomEncryptionBadgeImage
{
    UIImage *encryptionIcon;
    
    if (self.isEncryptionEnabled)
    {
        RoomEncryptionTrustLevel roomEncryptionTrustLevel = ((RoomDataSource*)self.roomDataSource).encryptionTrustLevel;
        
        encryptionIcon = [EncryptionTrustLevelBadgeImageHelper roomBadgeImageFor:roomEncryptionTrustLevel];
    }
    
    return encryptionIcon;
}

- (void)updateInputToolbarEncryptionDecoration
{
    if (self.inputToolbarView && [self.inputToolbarView isKindOfClass:RoomInputToolbarView.class])
    {
        RoomInputToolbarView *roomInputToolbarView = (RoomInputToolbarView*)self.inputToolbarView;
        [self updateEncryptionDecorationForRoomInputToolbar:roomInputToolbarView];
    }
}

- (void)updateTitleViewEncryptionDecoration
{
    if (![self.titleView isKindOfClass:[RoomTitleView class]])
    {
        return;
    }
    
    RoomTitleView *roomTitleView = (RoomTitleView*)self.titleView;
    roomTitleView.badgeImageView.image = self.roomEncryptionBadgeImage;
}

- (void)updateEncryptionDecorationForRoomInputToolbar:(RoomInputToolbarView*)roomInputToolbarView
{
    roomInputToolbarView.isEncryptionEnabled = self.isEncryptionEnabled;
}

- (void)handleLongPressFromCell:(id<MXKCellRendering>)cell withTappedEvent:(MXEvent*)event
{
    if (event && !customizedRoomDataSource.selectedEventId)
    {
        [self showContextualMenuForEvent:event fromSingleTapGesture:NO cell:cell animated:YES];
    }
}

- (void)showReactionHistoryForEventId:(NSString*)eventId animated:(BOOL)animated
{
    if (self.reactionHistoryCoordinatorBridgePresenter.isPresenting)
    {
        return;
    }
    
    ReactionHistoryCoordinatorBridgePresenter *presenter = [[ReactionHistoryCoordinatorBridgePresenter alloc] initWithSession:self.mainSession roomId:self.roomDataSource.roomId eventId:eventId];
    presenter.delegate = self;
    
    [presenter presentFrom:self animated:animated];
    
    self.reactionHistoryCoordinatorBridgePresenter = presenter;
}

- (void)showCameraControllerAnimated:(BOOL)animated
{
    CameraPresenter *cameraPresenter = [CameraPresenter new];
    cameraPresenter.delegate = self;
    [cameraPresenter presentCameraFrom:self with:@[MXKUTI.image, MXKUTI.movie] animated:YES];
    
    self.cameraPresenter = cameraPresenter;
}


- (void)showMediaPickerAnimated:(BOOL)animated
{
    MediaPickerCoordinatorBridgePresenter *mediaPickerPresenter = [[MediaPickerCoordinatorBridgePresenter alloc] initWithSession:self.mainSession mediaUTIs:@[MXKUTI.image, MXKUTI.movie] allowsMultipleSelection:YES];
    mediaPickerPresenter.delegate = self;
    
    UIView *sourceView;
    
    RoomInputToolbarView *roomInputToolbarView = [self inputToolbarViewAsRoomInputToolbarView];
    
    if (roomInputToolbarView)
    {
        sourceView = roomInputToolbarView.attachMediaButton;
    }
    else
    {
        sourceView = self.inputToolbarView;
    }
    
    [mediaPickerPresenter presentFrom:self sourceView:sourceView sourceRect:sourceView.bounds animated:YES];
    
    self.mediaPickerPresenter = mediaPickerPresenter;
}

- (void)showRoomCreationModalWithBubbleData:(id<MXKRoomBubbleCellDataStoring>) bubbleData
{
    [self.roomCreationModalCoordinatorBridgePresenter dismissWithAnimated:NO completion:nil];
    
    self.roomCreationModalCoordinatorBridgePresenter = [[RoomCreationModalCoordinatorBridgePresenter alloc] initWithSession:self.mainSession bubbleData:bubbleData roomState:self.roomDataSource.roomState];
    self.roomCreationModalCoordinatorBridgePresenter.delegate = self;
    [self.roomCreationModalCoordinatorBridgePresenter presentFrom:self animated:YES];
}

- (void)showMemberDetails:(MXRoomMember *)member
{
    if (!member)
    {
        return;
    }
    RoomMemberDetailsViewController *memberViewController = [RoomMemberDetailsViewController roomMemberDetailsViewController];
    
    // Set delegate to handle action on member (start chat, mention)
    memberViewController.delegate = self;
    memberViewController.enableMention = (self.inputToolbarView != nil);
    memberViewController.enableVoipCall = NO;
    
    [memberViewController displayRoomMember:member withMatrixRoom:self.roomDataSource.room];
    
    [self.navigationController pushViewController:memberViewController animated:YES];
}

- (void)showRoomAvatarChange
{
    [self showRoomInfoWithInitialSection:RoomInfoSectionChangeAvatar];
}

- (void)showAddParticipants
{
    [self showRoomInfoWithInitialSection:RoomInfoSectionAddParticipants];
}

- (void)showRoomTopicChange
{
    [self showRoomInfoWithInitialSection:RoomInfoSectionChangeTopic];
}

- (void)showRoomInfo
{
    [self showRoomInfoWithInitialSection:RoomInfoSectionNone];
}

- (void)showRoomInfoWithInitialSection:(RoomInfoSection)roomInfoSection
{
    RoomInfoCoordinatorParameters *parameters = [[RoomInfoCoordinatorParameters alloc] initWithSession:self.roomDataSource.mxSession room:self.roomDataSource.room initialSection:roomInfoSection];
    
    self.roomInfoCoordinatorBridgePresenter = [[RoomInfoCoordinatorBridgePresenter alloc] initWithParameters:parameters];
    
    self.roomInfoCoordinatorBridgePresenter.delegate = self;
    [self.roomInfoCoordinatorBridgePresenter pushFrom:self.navigationController animated:YES];
}

- (void)setupActions {
    if (![self.inputToolbarView isKindOfClass:RoomInputToolbarView.class]) {
        return;
    }
    
    RoomInputToolbarView *roomInputView = ((RoomInputToolbarView *) self.inputToolbarView);
    MXWeakify(self);
    NSMutableArray *actionItems = [NSMutableArray new];
    if (RiotSettings.shared.roomScreenAllowCameraAction)
    {
        [actionItems addObject:[[RoomActionItem alloc] initWithImage:[UIImage imageNamed:@"action_camera"] andAction:^{
            MXStrongifyAndReturnIfNil(self);
            if ([self.inputToolbarView isKindOfClass:RoomInputToolbarView.class]) {
                ((RoomInputToolbarView *) self.inputToolbarView).actionMenuOpened = NO;
            }
            [self showCameraControllerAnimated:YES];
        }]];
    }
    if (RiotSettings.shared.roomScreenAllowMediaLibraryAction)
    {
        [actionItems addObject:[[RoomActionItem alloc] initWithImage:[UIImage imageNamed:@"action_media_library"] andAction:^{
            MXStrongifyAndReturnIfNil(self);
            if ([self.inputToolbarView isKindOfClass:RoomInputToolbarView.class]) {
                ((RoomInputToolbarView *) self.inputToolbarView).actionMenuOpened = NO;
            }
            [self showMediaPickerAnimated:YES];
        }]];
    }
    if (RiotSettings.shared.roomScreenAllowStickerAction)
    {
        [actionItems addObject:[[RoomActionItem alloc] initWithImage:[UIImage imageNamed:@"action_sticker"] andAction:^{
            MXStrongifyAndReturnIfNil(self);
            if ([self.inputToolbarView isKindOfClass:RoomInputToolbarView.class]) {
                ((RoomInputToolbarView *) self.inputToolbarView).actionMenuOpened = NO;
            }
            [self roomInputToolbarViewPresentStickerPicker];
        }]];
    }
    if (RiotSettings.shared.roomScreenAllowFilesAction)
    {
        [actionItems addObject:[[RoomActionItem alloc] initWithImage:[UIImage imageNamed:@"action_file"] andAction:^{
            MXStrongifyAndReturnIfNil(self);
            if ([self.inputToolbarView isKindOfClass:RoomInputToolbarView.class]) {
                ((RoomInputToolbarView *) self.inputToolbarView).actionMenuOpened = NO;
            }
            [self roomInputToolbarViewDidTapFileUpload];
        }]];
    }
    roomInputView.actionsBar.actionItems = actionItems;
}

- (void)roomInputToolbarViewPresentStickerPicker
{
    // Search for the sticker picker widget in the user account
    Widget *widget = [[WidgetManager sharedManager] userWidgets:self.roomDataSource.mxSession ofTypes:@[kWidgetTypeStickerPicker]].firstObject;
    
    if (widget)
    {
        // Display the widget
        [widget widgetUrl:^(NSString * _Nonnull widgetUrl) {
            
            StickerPickerViewController *stickerPickerVC = [[StickerPickerViewController alloc] initWithUrl:widgetUrl forWidget:widget];
            
            stickerPickerVC.roomDataSource = self.roomDataSource;
            
            [self.navigationController pushViewController:stickerPickerVC animated:YES];
        } failure:^(NSError * _Nonnull error) {
            
            MXLogDebug(@"[RoomVC] Cannot display widget %@", widget);
            [self showError:error];
        }];
    }
    else
    {
        // The Sticker picker widget is not installed yet. Propose the user to install it
        MXWeakify(self);
        
        [currentAlert dismissViewControllerAnimated:NO completion:nil];
        
        NSString *alertMessage = [NSString stringWithFormat:@"%@\n%@",
                                  [VectorL10n widgetStickerPickerNoStickerpacksAlert],
                                  [VectorL10n widgetStickerPickerNoStickerpacksAlertAddNow]];
                                   
        currentAlert = [UIAlertController alertControllerWithTitle:nil message:alertMessage preferredStyle:UIAlertControllerStyleAlert];
        
        [currentAlert addAction:[UIAlertAction actionWithTitle:[MatrixKitL10n no]
                                                         style:UIAlertActionStyleCancel
                                                       handler:^(UIAlertAction * action)
                                 {
            MXStrongifyAndReturnIfNil(self);
            self->currentAlert = nil;
            
        }]];
        
        [currentAlert addAction:[UIAlertAction actionWithTitle:[MatrixKitL10n yes]
                                                         style:UIAlertActionStyleDefault
                                                       handler:^(UIAlertAction * action)
                                 {
            MXStrongifyAndReturnIfNil(self);
            self->currentAlert = nil;
            
            // Show the sticker picker settings screen
            IntegrationManagerViewController *modularVC = [[IntegrationManagerViewController alloc]
                                                           initForMXSession:self.roomDataSource.mxSession
                                                           inRoom:self.roomDataSource.roomId
                                                           screen:[IntegrationManagerViewController screenForWidget:kWidgetTypeStickerPicker]
                                                           widgetId:nil];
            
            [self presentViewController:modularVC animated:NO completion:nil];
        }]];
        
        [currentAlert mxk_setAccessibilityIdentifier:@"RoomVCStickerPickerAlert"];
        [self presentViewController:currentAlert animated:YES completion:nil];
    }
}

- (void)roomInputToolbarViewDidTapFileUpload
{
    MXKDocumentPickerPresenter *documentPickerPresenter = [MXKDocumentPickerPresenter new];
    documentPickerPresenter.delegate = self;
    
    NSArray<MXKUTI*> *allowedUTIs = @[MXKUTI.data];
    [documentPickerPresenter presentDocumentPickerWith:allowedUTIs from:self animated:YES completion:nil];
    
    self.documentPickerPresenter = documentPickerPresenter;
}

/**
 Send a video asset via the room input toolbar prompting the user for the conversion preset to use
 if the `showMediaCompressionPrompt` setting has been enabled.
 @param videoAsset The video asset to send
 @param isPhotoLibraryAsset Whether the asset was picked from the user's photo library.
 */
- (void)sendVideoAsset:(AVAsset *)videoAsset isPhotoLibraryAsset:(BOOL)isPhotoLibraryAsset
{
    RoomInputToolbarView *roomInputToolbarView = [self inputToolbarViewAsRoomInputToolbarView];
    if (!roomInputToolbarView)
    {
        return;
    }
    
    if (RiotSettings.shared.showMediaCompressionPrompt)
    {
        // Show the video conversion prompt for the user to select what size video they would like to send.
        UIAlertController *compressionPrompt = [MXKTools videoConversionPromptForVideoAsset:videoAsset
                                                                              withCompletion:^(NSString *presetName) {
            // When the preset name is missing, the user cancelled.
            if (!presetName)
            {
                return;
            }
            
            // Set the chosen preset and send the video (conversion takes place in the SDK).
            [MXSDKOptions sharedInstance].videoConversionPresetName = presetName;
            [roomInputToolbarView sendSelectedVideoAsset:videoAsset isPhotoLibraryAsset:isPhotoLibraryAsset];
        }];
        
        [self presentViewController:compressionPrompt animated:YES completion:nil];
    }
    else
    {
        // Otherwise default to 1080p and send the video.
        [MXSDKOptions sharedInstance].videoConversionPresetName = AVAssetExportPreset1920x1080;
        [roomInputToolbarView sendSelectedVideoAsset:videoAsset isPhotoLibraryAsset:isPhotoLibraryAsset];
    }
}

- (void)showRoomWithId:(NSString*)roomId
{
    if (self.delegate)
    {
        [self.delegate roomViewController:self showRoomWithId:roomId];
    }
    else
    {
        [[AppDelegate theDelegate] showRoom:roomId andEventId:nil withMatrixSession:self.roomDataSource.mxSession];
    }
}

- (void)leaveRoom
{
    [self startActivityIndicator];
    
    [self.roomDataSource.room leave:^{
        
        [self stopActivityIndicator];
        
        // We remove the current view controller.
        if (self.delegate)
        {
            [self.delegate roomViewControllerDidLeaveRoom:self];
        }
        else
        {
            [[AppDelegate theDelegate] restoreInitialDisplay:^{}];
        }
        
    } failure:^(NSError *error) {
        
        [self stopActivityIndicator];
        MXLogDebug(@"[RoomVC] Failed to reject an invited room (%@) failed", self.roomDataSource.room.roomId);
        
    }];
}

- (void)roomPreviewDidTapCancelAction
{
    // Decline this invitation = leave this page
    if (self.delegate)
    {
        [self.delegate roomViewControllerPreviewDidTapCancel:self];
    }
    else
    {
        [[AppDelegate theDelegate] restoreInitialDisplay:^{}];
    }
}

- (void)startChatWithUserId:(NSString *)userId completion:(void (^)(void))completion
{
    if (self.delegate)
    {
        [self.delegate roomViewController:self startChatWithUserId:userId completion:completion];
    }
    else
    {
        [[AppDelegate theDelegate] createDirectChatWithUserId:userId completion:completion];
    }
}

- (void)showError:(NSError*)error
{
    [[AppDelegate theDelegate] showErrorAsAlert:error];
}

- (UIAlertController*)showAlertWithTitle:(NSString*)title message:(NSString*)message
{
    return [[AppDelegate theDelegate] showAlertWithTitle:title message:message];
}

- (BOOL)handleUniversalLinkURL:(NSURL*)universalLinkURL
{
    if (self.delegate)
    {
        return [self.delegate roomViewController:self handleUniversalLinkURL:universalLinkURL];
    }
    else
    {
        [self handleSpaceUniversalLinkWith:universalLinkURL];
        return YES;
    }
}
    
- (BOOL)handleUniversalLinkFragment:(NSString*)fragment fromURL:(NSURL*)universalLinkURL
{
    if (self.delegate)
    {
        return [self.delegate roomViewController:self handleUniversalLinkFragment:fragment fromURL:universalLinkURL];
    }
    else
    {
        return [[AppDelegate theDelegate] handleUniversalLinkFragment:fragment fromURL:universalLinkURL];
    }
}

#pragma mark - Jitsi

- (void)showJitsiCallWithWidget:(Widget*)widget
{
    [[AppDelegate theDelegate].callPresenter displayJitsiCallWithWidget:widget];
}

- (void)endActiveJitsiCall
{
    [[AppDelegate theDelegate].callPresenter endActiveJitsiCall];
}

- (BOOL)isRoomHavingAJitsiCall
{
    return [self isRoomHavingAJitsiCallForWidgetId:self.roomDataSource.roomId];
}

- (BOOL)isRoomHavingAJitsiCallForWidgetId:(NSString*)widgetId
{
    return [[AppDelegate theDelegate].callPresenter.jitsiVC.widget.roomId isEqualToString:widgetId];
}

#pragma mark - Dialpad

- (void)openDialpad
{
    DialpadViewController *controller = [DialpadViewController instantiateWithConfiguration:[DialpadConfiguration default]];
    controller.delegate = self;
    self.customSizedPresentationController = [[CustomSizedPresentationController alloc] initWithPresentedViewController:controller presentingViewController:self];
    self.customSizedPresentationController.dismissOnBackgroundTap = NO;
    self.customSizedPresentationController.cornerRadius = 16;
    
    controller.transitioningDelegate = self.customSizedPresentationController;
    [self presentViewController:controller animated:YES completion:nil];
}

#pragma mark - DialpadViewControllerDelegate

- (void)dialpadViewControllerDidTapCall:(DialpadViewController *)viewController withPhoneNumber:(NSString *)phoneNumber
{
    if (self.mainSession.callManager && phoneNumber.length > 0)
    {
        [self startActivityIndicator];
        
        [viewController dismissViewControllerAnimated:YES completion:^{
            MXWeakify(self);
            [self.mainSession.callManager placeCallAgainst:phoneNumber withVideo:NO success:^(MXCall * _Nonnull call) {
                MXStrongifyAndReturnIfNil(self);
                [self stopActivityIndicator];
                self.customSizedPresentationController = nil;
                
                //  do nothing extra here. UI will be handled automatically by the CallService.
            } failure:^(NSError * _Nullable error) {
                MXStrongifyAndReturnIfNil(self);
                [self stopActivityIndicator];
            }];
        }];
    }
}

- (void)dialpadViewControllerDidTapClose:(DialpadViewController *)viewController
{
    [viewController dismissViewControllerAnimated:YES completion:nil];
    self.customSizedPresentationController = nil;
}

#pragma mark - Hide/Show preview header

- (void)showPreviewHeader:(BOOL)isVisible
{
    if (self.previewHeaderContainer && self.previewHeaderContainer.isHidden == isVisible)
    {
        // Check conditions before making the preview room header visible.
        // This operation is ignored if a screen rotation is in progress,
        // or if the view controller is not embedded inside a split view controller yet.
        if (isVisible && (isSizeTransitionInProgress == YES || !self.splitViewController))
        {
            MXLogDebug(@"[RoomVC] Show preview header ignored");
            return;
        }
        
        if (isVisible)
        {
            previewHeader = [PreviewRoomTitleView roomTitleView];
            previewHeader.delegate = self;
            previewHeader.tapGestureDelegate = self;
            previewHeader.translatesAutoresizingMaskIntoConstraints = NO;
            [self.previewHeaderContainer addSubview:previewHeader];
            // Force preview header in full width
            NSLayoutConstraint *leftConstraint = [NSLayoutConstraint constraintWithItem:previewHeader
                                                                              attribute:NSLayoutAttributeLeading
                                                                              relatedBy:NSLayoutRelationEqual
                                                                                 toItem:self.previewHeaderContainer
                                                                              attribute:NSLayoutAttributeLeading
                                                                             multiplier:1.0
                                                                               constant:0];
            NSLayoutConstraint *rightConstraint = [NSLayoutConstraint constraintWithItem:previewHeader
                                                                               attribute:NSLayoutAttributeTrailing
                                                                               relatedBy:NSLayoutRelationEqual
                                                                                  toItem:self.previewHeaderContainer
                                                                               attribute:NSLayoutAttributeTrailing
                                                                              multiplier:1.0
                                                                                constant:0];
            // Vertical constraints are required for iOS > 8
            NSLayoutConstraint *topConstraint = [NSLayoutConstraint constraintWithItem:previewHeader
                                                                             attribute:NSLayoutAttributeTop
                                                                             relatedBy:NSLayoutRelationEqual
                                                                                toItem:self.previewHeaderContainer
                                                                             attribute:NSLayoutAttributeTop
                                                                            multiplier:1.0
                                                                              constant:0];
            NSLayoutConstraint *bottomConstraint = [NSLayoutConstraint constraintWithItem:previewHeader
                                                                                attribute:NSLayoutAttributeBottom
                                                                                relatedBy:NSLayoutRelationEqual
                                                                                   toItem:self.previewHeaderContainer
                                                                                attribute:NSLayoutAttributeBottom
                                                                               multiplier:1.0
                                                                                 constant:0];
            
            [NSLayoutConstraint activateConstraints:@[leftConstraint, rightConstraint, topConstraint, bottomConstraint]];
            
            if (roomPreviewData)
            {
                previewHeader.roomPreviewData = roomPreviewData;
            }
            else if (self.roomDataSource)
            {
                previewHeader.mxRoom = self.roomDataSource.room;
            }
            
            self.previewHeaderContainer.hidden = NO;
            
            // Finalize preview header display according to the screen orientation
            [self refreshPreviewHeader:UIInterfaceOrientationIsLandscape([[UIApplication sharedApplication] statusBarOrientation])];
        }
        else
        {
            [previewHeader removeFromSuperview];
            previewHeader = nil;
            
            self.previewHeaderContainer.hidden = YES;
            
            // Consider the main navigation controller if the current view controller is embedded inside a split view controller.
            UINavigationController *mainNavigationController = self.navigationController;
            if (self.splitViewController.isCollapsed && self.splitViewController.viewControllers.count)
            {
                mainNavigationController = self.splitViewController.viewControllers.firstObject;
            }
            
            // Set a default title view class without handling tap gesture (Let [self refreshRoomTitle] refresh this view correctly).
            [self setRoomTitleViewClass:RoomTitleView.class];
            
            // Remove details icon
            RoomTitleView *roomTitleView = (RoomTitleView*)self.titleView;
            
            // Remove the shadow image used to hide the bottom border of the navigation bar when the preview header is displayed
            [mainNavigationController.navigationBar setShadowImage:nil];
            [mainNavigationController.navigationBar setBackgroundImage:nil forBarMetrics:UIBarMetricsDefault];
            
            [UIView animateWithDuration:0.3 delay:0 options:UIViewAnimationOptionBeginFromCurrentState | UIViewAnimationOptionCurveEaseIn
                             animations:^{
                
                self.bubblesTableViewTopConstraint.constant = 0;
                
                // Force to render the view
                [self forceLayoutRefresh];
                
            }
                             completion:^(BOOL finished){
            }];
        }
    }
    
    // Consider the main navigation controller if the current view controller is embedded inside a split view controller.
    UINavigationController *mainNavigationController = self.navigationController;
    if (self.splitViewController.isCollapsed && self.splitViewController.viewControllers.count)
    {
        mainNavigationController = self.splitViewController.viewControllers.firstObject;
    }
    mainNavigationController.navigationBar.translucent = isVisible;
    self.navigationController.navigationBar.translucent = isVisible;
}

- (void)refreshPreviewHeader:(BOOL)isLandscapeOriented
{
    if (previewHeader)
    {
        if (isLandscapeOriented
            && [GBDeviceInfo deviceInfo].family != GBDeviceFamilyiPad)
        {
            CGRect frame = self.navigationController.navigationBar.frame;
            
            previewHeader.mainHeaderContainer.hidden = YES;
            previewHeader.mainHeaderBackgroundHeightConstraint.constant = frame.size.height + (frame.origin.y > 0 ? frame.origin.y : 0);
            
            [self setRoomTitleViewClass:RoomTitleView.class];
            // We don't want to handle tap gesture here
            
            // Remove details icon
            RoomTitleView *roomTitleView = (RoomTitleView*)self.titleView;
            
            // Set preview data to provide the room name
            roomTitleView.roomPreviewData = roomPreviewData;
        }
        else
        {
            previewHeader.mainHeaderContainer.hidden = NO;
            previewHeader.mainHeaderBackgroundHeightConstraint.constant = previewHeader.mainHeaderContainer.frame.size.height;
            
            if ([previewHeader isKindOfClass:PreviewRoomTitleView.class])
            {
                // In case of preview, update the header height so that we can
                // display as much as possible the room topic in this header.
                // Note: the header height is handled by the previewHeader.mainHeaderBackgroundHeightConstraint.
                PreviewRoomTitleView *previewRoomTitleView = (PreviewRoomTitleView *)previewHeader;
                
                // Compute the height required to display all the room topic
                CGSize sizeThatFitsTextView = [previewRoomTitleView.roomTopic sizeThatFits:CGSizeMake(previewRoomTitleView.roomTopic.frame.size.width, MAXFLOAT)];
                
                // Increase the preview header height according to the room topic height
                // but limit it in order to let room for room messages at the screen bottom.
                // This free space depends on the device.
                // On an iphone 5 screen, the room topic height cannot be more than 50px.
                // Then, on larger screen, we can allow it a bit more height but we
                // apply a factor to give more priority to the display of more messages.
                CGFloat screenHeight = [[UIScreen mainScreen] bounds].size.height;
                CGFloat maxRoomTopicHeight = 50 + (screenHeight - 568) / 3;
                
                CGFloat additionalHeight = MIN(maxRoomTopicHeight, sizeThatFitsTextView.height)
                - previewRoomTitleView.roomTopic.frame.size.height;
                
                previewHeader.mainHeaderBackgroundHeightConstraint.constant += additionalHeight;
            }
            
            [self setRoomTitleViewClass:RoomAvatarTitleView.class];
            // Note the avatar title view does not define tap gesture.
            
            previewHeader.roomAvatar.alpha = 0.0;
            
            // Set the avatar provided in preview data
            if (roomPreviewData.roomAvatarUrl)
            {
                previewHeader.roomAvatarURL = roomPreviewData.roomAvatarUrl;
            }
            else if (roomPreviewData.roomId && roomPreviewData.roomName)
            {
                previewHeader.roomAvatarPlaceholder = [AvatarGenerator generateAvatarForMatrixItem:roomPreviewData.roomId withDisplayName:roomPreviewData.roomName];
            }
            else
            {
                previewHeader.roomAvatarPlaceholder = [MXKTools paintImage:[UIImage imageNamed:@"placeholder"]
                                                                 withColor:ThemeService.shared.theme.tintColor];
            }
        }
        
        // Force the layout of previewHeader to update the position of 'bottomBorderView' which is used
        // to define the actual height of the preview container.
        [previewHeader layoutIfNeeded];
        CGRect frame = previewHeader.bottomBorderView.frame;
        self.previewHeaderContainerHeightConstraint.constant = frame.origin.y + frame.size.height;
        
        // Consider the main navigation controller if the current view controller is embedded inside a split view controller.
        UINavigationController *mainNavigationController = self.navigationController;
        if (self.splitViewController.isCollapsed && self.splitViewController.viewControllers.count)
        {
            mainNavigationController = self.splitViewController.viewControllers.firstObject;
        }
        
        // When the preview header is displayed, we hide the bottom border of the navigation bar (the shadow image).
        // The default shadow image is nil. When non-nil, this property represents a custom shadow image to show instead
        // of the default. For a custom shadow image to be shown, a custom background image must also be set with the
        // setBackgroundImage:forBarMetrics: method. If the default background image is used, then the default shadow
        // image will be used regardless of the value of this property.
        UIImage *shadowImage = [[UIImage alloc] init];
        [mainNavigationController.navigationBar setShadowImage:shadowImage];
        [mainNavigationController.navigationBar setBackgroundImage:shadowImage forBarMetrics:UIBarMetricsDefault];
        
        [UIView animateWithDuration:0.3 delay:0 options:UIViewAnimationOptionBeginFromCurrentState | UIViewAnimationOptionCurveEaseIn
                         animations:^{
            
            self.bubblesTableViewTopConstraint.constant = self.previewHeaderContainerHeightConstraint.constant - self.bubblesTableView.adjustedContentInset.top;
            
            previewHeader.roomAvatar.alpha = 1;
            
            // Force to render the view
            [self forceLayoutRefresh];
            
        }
                         completion:^(BOOL finished){
        }];
    }
}

#pragma mark - Preview

- (void)displayRoomPreview:(RoomPreviewData *)previewData
{
    // Release existing room data source or preview
    [self displayRoom:nil];
    
    if (previewData)
    {
        self.eventsAcknowledgementEnabled = NO;
        
        [self addMatrixSession:previewData.mxSession];
        
        roomPreviewData = previewData;
        
        [self refreshRoomTitle];
        
        if (roomPreviewData.roomDataSource)
        {
            [super displayRoom:roomPreviewData.roomDataSource];
        }
    }
}

#pragma mark - MXKDataSourceDelegate

- (Class<MXKCellRendering>)cellViewClassForCellData:(MXKCellData*)cellData
{
    Class cellViewClass = nil;
    BOOL showEncryptionBadge = NO;
    
    // Sanity check
    if ([cellData conformsToProtocol:@protocol(MXKRoomBubbleCellDataStoring)])
    {
        id<MXKRoomBubbleCellDataStoring> bubbleData = (id<MXKRoomBubbleCellDataStoring>)cellData;
        
        MXKRoomBubbleCellData *roomBubbleCellData;
        
        if ([bubbleData isKindOfClass:MXKRoomBubbleCellData.class])
        {
            roomBubbleCellData = (MXKRoomBubbleCellData*)bubbleData;
            showEncryptionBadge = roomBubbleCellData.containsBubbleComponentWithEncryptionBadge;
        }
        
        // Select the suitable table view cell class, by considering first the empty bubble cell.
        if (bubbleData.hasNoDisplay)
        {
            cellViewClass = RoomEmptyBubbleCell.class;
        }
        else if (bubbleData.tag == RoomBubbleCellDataTagRoomCreationIntro)
        {
            cellViewClass = RoomCreationIntroCell.class;
        }
        else if (bubbleData.tag == RoomBubbleCellDataTagRoomCreateWithPredecessor)
        {
            cellViewClass = RoomPredecessorBubbleCell.class;
        }
        else if (bubbleData.tag == RoomBubbleCellDataTagKeyVerificationRequestIncomingApproval)
        {
            cellViewClass = bubbleData.isPaginationFirstBubble ? KeyVerificationIncomingRequestApprovalWithPaginationTitleBubbleCell.class : KeyVerificationIncomingRequestApprovalBubbleCell.class;
        }
        else if (bubbleData.tag == RoomBubbleCellDataTagKeyVerificationRequest)
        {
            cellViewClass = bubbleData.isPaginationFirstBubble ? KeyVerificationRequestStatusWithPaginationTitleBubbleCell.class : KeyVerificationRequestStatusBubbleCell.class;
        }
        else if (bubbleData.tag == RoomBubbleCellDataTagKeyVerificationConclusion)
        {
            cellViewClass = bubbleData.isPaginationFirstBubble ? KeyVerificationConclusionWithPaginationTitleBubbleCell.class : KeyVerificationConclusionBubbleCell.class;
        }
        else if (bubbleData.tag == RoomBubbleCellDataTagMembership)
        {
            if (bubbleData.collapsed)
            {
                if (bubbleData.nextCollapsableCellData)
                {
                    cellViewClass = bubbleData.isPaginationFirstBubble ? RoomMembershipCollapsedWithPaginationTitleBubbleCell.class : RoomMembershipCollapsedBubbleCell.class;
                }
                else
                {
                    // Use a normal membership cell for a single membership event
                    cellViewClass = bubbleData.isPaginationFirstBubble ? RoomMembershipWithPaginationTitleBubbleCell.class : RoomMembershipBubbleCell.class;
                }
            }
            else if (bubbleData.collapsedAttributedTextMessage)
            {
                // The cell (and its series) is not collapsed but this cell is the first
                // of the series. So, use the cell with the "collapse" button.
                cellViewClass = bubbleData.isPaginationFirstBubble ? RoomMembershipExpandedWithPaginationTitleBubbleCell.class : RoomMembershipExpandedBubbleCell.class;
            }
            else
            {
                cellViewClass = bubbleData.isPaginationFirstBubble ? RoomMembershipWithPaginationTitleBubbleCell.class : RoomMembershipBubbleCell.class;
            }
        }
        else if (bubbleData.tag == RoomBubbleCellDataTagRoomCreateConfiguration)
        {
            cellViewClass = bubbleData.isPaginationFirstBubble ? RoomCreationWithPaginationCollapsedBubbleCell.class : RoomCreationCollapsedBubbleCell.class;
        }
        else if (bubbleData.tag == RoomBubbleCellDataTagCall)
        {
            cellViewClass = RoomDirectCallStatusBubbleCell.class;
        }
        else if (bubbleData.tag == RoomBubbleCellDataTagGroupCall)
        {
            cellViewClass = RoomGroupCallStatusBubbleCell.class;
        }
        else if (bubbleData.attachment.type == MXKAttachmentTypeVoiceMessage)
        {
            if (bubbleData.isPaginationFirstBubble)
            {
                cellViewClass = VoiceMessageWithPaginationTitleBubbleCell.class;
            }
            else if (bubbleData.shouldHideSenderInformation)
            {
                cellViewClass = VoiceMessageWithoutSenderInfoBubbleCell.class;
            }
            else
            {
                cellViewClass = VoiceMessageBubbleCell.class;
            }
        }
        else if (bubbleData.isIncoming)
        {
            if (bubbleData.isAttachmentWithThumbnail)
            {
                // Check whether the provided celldata corresponds to a selected sticker
                if (customizedRoomDataSource.selectedEventId && (bubbleData.attachment.type == MXKAttachmentTypeSticker) && [bubbleData.attachment.eventId isEqualToString:customizedRoomDataSource.selectedEventId])
                {
                    cellViewClass = RoomSelectedStickerBubbleCell.class;
                }
                else if (bubbleData.isPaginationFirstBubble)
                {
                    cellViewClass = showEncryptionBadge ? RoomIncomingEncryptedAttachmentWithPaginationTitleBubbleCell.class : RoomIncomingAttachmentWithPaginationTitleBubbleCell.class;
                }
                else if (bubbleData.shouldHideSenderInformation)
                {
                    cellViewClass = showEncryptionBadge ? RoomIncomingEncryptedAttachmentWithoutSenderInfoBubbleCell.class : RoomIncomingAttachmentWithoutSenderInfoBubbleCell.class;
                }
                else
                {
                    cellViewClass = showEncryptionBadge ? RoomIncomingEncryptedAttachmentBubbleCell.class : RoomIncomingAttachmentBubbleCell.class;
                }
            }
            else
            {
                if (bubbleData.isPaginationFirstBubble)
                {
                    if (bubbleData.shouldHideSenderName)
                    {
                        cellViewClass = showEncryptionBadge ? RoomIncomingEncryptedTextMsgWithPaginationTitleWithoutSenderNameBubbleCell.class : RoomIncomingTextMsgWithPaginationTitleWithoutSenderNameBubbleCell.class;
                    }
                    else
                    {
                        cellViewClass = showEncryptionBadge ? RoomIncomingEncryptedTextMsgWithPaginationTitleBubbleCell.class : RoomIncomingTextMsgWithPaginationTitleBubbleCell.class;
                    }
                }
                else if (bubbleData.shouldHideSenderInformation)
                {
                    cellViewClass = showEncryptionBadge ? RoomIncomingEncryptedTextMsgWithoutSenderInfoBubbleCell.class : RoomIncomingTextMsgWithoutSenderInfoBubbleCell.class;
                }
                else if (bubbleData.shouldHideSenderName)
                {
                    cellViewClass = showEncryptionBadge ? RoomIncomingEncryptedTextMsgWithoutSenderNameBubbleCell.class : RoomIncomingTextMsgWithoutSenderNameBubbleCell.class;
                }
                else
                {
                    cellViewClass = showEncryptionBadge ? RoomIncomingEncryptedTextMsgBubbleCell.class : RoomIncomingTextMsgBubbleCell.class;
                }
            }
        }
        else
        {
            // Handle here outgoing bubbles
            if (bubbleData.isAttachmentWithThumbnail)
            {
                // Check whether the provided celldata corresponds to a selected sticker
                if (customizedRoomDataSource.selectedEventId && (bubbleData.attachment.type == MXKAttachmentTypeSticker) && [bubbleData.attachment.eventId isEqualToString:customizedRoomDataSource.selectedEventId])
                {
                    cellViewClass = RoomSelectedStickerBubbleCell.class;
                }
                else if (bubbleData.isPaginationFirstBubble)
                {
                    cellViewClass = showEncryptionBadge ? RoomOutgoingEncryptedAttachmentWithPaginationTitleBubbleCell.class :RoomOutgoingAttachmentWithPaginationTitleBubbleCell.class;
                }
                else if (bubbleData.shouldHideSenderInformation)
                {
                    cellViewClass = showEncryptionBadge ? RoomOutgoingEncryptedAttachmentWithoutSenderInfoBubbleCell.class : RoomOutgoingAttachmentWithoutSenderInfoBubbleCell.class;
                }
                else
                {
                    cellViewClass = showEncryptionBadge ? RoomOutgoingEncryptedAttachmentBubbleCell.class : RoomOutgoingAttachmentBubbleCell.class;
                }
            }
            else
            {
                if (bubbleData.isPaginationFirstBubble)
                {
                    if (bubbleData.shouldHideSenderName)
                    {
                        cellViewClass = showEncryptionBadge ? RoomOutgoingEncryptedTextMsgWithPaginationTitleWithoutSenderNameBubbleCell.class : RoomOutgoingTextMsgWithPaginationTitleWithoutSenderNameBubbleCell.class;
                    }
                    else
                    {
                        cellViewClass = showEncryptionBadge ? RoomOutgoingEncryptedTextMsgWithPaginationTitleBubbleCell.class : RoomOutgoingTextMsgWithPaginationTitleBubbleCell.class;
                    }
                }
                else if (bubbleData.shouldHideSenderInformation)
                {
                    cellViewClass = showEncryptionBadge ? RoomOutgoingEncryptedTextMsgWithoutSenderInfoBubbleCell.class :RoomOutgoingTextMsgWithoutSenderInfoBubbleCell.class;
                }
                else if (bubbleData.shouldHideSenderName)
                {
                    cellViewClass = showEncryptionBadge ? RoomOutgoingEncryptedTextMsgWithoutSenderNameBubbleCell.class : RoomOutgoingTextMsgWithoutSenderNameBubbleCell.class;
                }
                else
                {
                    cellViewClass = showEncryptionBadge ? RoomOutgoingEncryptedTextMsgBubbleCell.class : RoomOutgoingTextMsgBubbleCell.class;
                }
            }
        }
    }
    
    return cellViewClass;
}

#pragma mark - MXKDataSource delegate

- (void)dataSource:(MXKDataSource *)dataSource didRecognizeAction:(NSString *)actionIdentifier inCell:(id<MXKCellRendering>)cell userInfo:(NSDictionary *)userInfo
{
    // Handle here user actions on bubbles for Vector app
    if (customizedRoomDataSource)
    {
        id<MXKRoomBubbleCellDataStoring> bubbleData;
        
        if ([cell isKindOfClass:[MXKRoomBubbleTableViewCell class]])
        {
            MXKRoomBubbleTableViewCell *roomBubbleTableViewCell = (MXKRoomBubbleTableViewCell*)cell;
            bubbleData = roomBubbleTableViewCell.bubbleData;
        }
        
        
        if ([actionIdentifier isEqualToString:kMXKRoomBubbleCellTapOnAvatarView])
        {
            MXRoomMember *member = [self.roomDataSource.roomState.members memberWithUserId:userInfo[kMXKRoomBubbleCellUserIdKey]];
            [self showMemberDetails:member];
        }
        else if ([actionIdentifier isEqualToString:kMXKRoomBubbleCellLongPressOnAvatarView])
        {
            // Add the member display name in text input
            MXRoomMember *roomMember = [self.roomDataSource.roomState.members memberWithUserId:userInfo[kMXKRoomBubbleCellUserIdKey]];
            if (roomMember)
            {
                [self mention:roomMember];
            }
        }
        else if ([actionIdentifier isEqualToString:kMXKRoomBubbleCellTapOnMessageTextView] || [actionIdentifier isEqualToString:kMXKRoomBubbleCellTapOnContentView])
        {
            // Retrieve the tapped event
            MXEvent *tappedEvent = userInfo[kMXKRoomBubbleCellEventKey];
            
            // Check whether a selection already exist or not
            if (customizedRoomDataSource.selectedEventId)
            {
                [self cancelEventSelection];
            }
            else if (tappedEvent)
            {
                if (tappedEvent.eventType == MXEventTypeRoomCreate)
                {
                    // Handle tap on RoomPredecessorBubbleCell
                    MXRoomCreateContent *createContent = [MXRoomCreateContent modelFromJSON:tappedEvent.content];
                    NSString *predecessorRoomId = createContent.roomPredecessorInfo.roomId;
                    
                    if (predecessorRoomId)
                    {
                        // Show predecessor room
                        [self showRoomWithId:predecessorRoomId];
                    }
                    else
                    {
                        // Show contextual menu on single tap if bubble is not collapsed
                        if (bubbleData.collapsed)
                        {
                            [self showRoomCreationModalWithBubbleData:bubbleData];
                        }
                        else
                        {
                            [self showContextualMenuForEvent:tappedEvent fromSingleTapGesture:YES cell:cell animated:YES];
                        }
                    }
                }
                else if (bubbleData.tag == RoomBubbleCellDataTagCall)
                {
                    if ([bubbleData isKindOfClass:[RoomBubbleCellData class]])
                    {
                        //  post notification `RoomCallTileTapped`
                        [[NSNotificationCenter defaultCenter] postNotificationName:RoomCallTileTappedNotification object:bubbleData];
                        
                        preventBubblesTableViewScroll = YES;
                        [self selectEventWithId:tappedEvent.eventId];
                    }
                }
                else if (bubbleData.tag == RoomBubbleCellDataTagGroupCall)
                {
                    if ([bubbleData isKindOfClass:[RoomBubbleCellData class]])
                    {
                        //  post notification `RoomGroupCallTileTapped`
                        [[NSNotificationCenter defaultCenter] postNotificationName:RoomGroupCallTileTappedNotification object:bubbleData];
                        
                        preventBubblesTableViewScroll = YES;
                        [self selectEventWithId:tappedEvent.eventId];
                    }
                }
                else
                {
                    // Show contextual menu on single tap if bubble is not collapsed
                    if (bubbleData.collapsed)
                    {
                        [self selectEventWithId:tappedEvent.eventId];
                    }
                    else
                    {
                        [self showContextualMenuForEvent:tappedEvent fromSingleTapGesture:YES cell:cell animated:YES];
                    }
                }
            }
        }
        else if ([actionIdentifier isEqualToString:kMXKRoomBubbleCellTapOnOverlayContainer])
        {
            // Cancel the current event selection
            [self cancelEventSelection];
        }
        else if ([actionIdentifier isEqualToString:kMXKRoomBubbleCellRiotEditButtonPressed])
        {
            [self dismissKeyboard];
            
            MXEvent *selectedEvent = userInfo[kMXKRoomBubbleCellEventKey];
            
            if (selectedEvent)
            {
                [self showContextualMenuForEvent:selectedEvent fromSingleTapGesture:YES cell:cell animated:YES];
            }
        }
        else if ([actionIdentifier isEqualToString:kMXKRoomBubbleCellKeyVerificationIncomingRequestAcceptPressed])
        {
            NSString *eventId = userInfo[kMXKRoomBubbleCellEventIdKey];
            
            RoomDataSource *roomDataSource = (RoomDataSource*)self.roomDataSource;
            
            [roomDataSource acceptVerificationRequestForEventId:eventId success:^{
                
            } failure:^(NSError *error) {
                [self showError:error];
            }];
        }
        else if ([actionIdentifier isEqualToString:kMXKRoomBubbleCellKeyVerificationIncomingRequestDeclinePressed])
        {
            NSString *eventId = userInfo[kMXKRoomBubbleCellEventIdKey];
            
            RoomDataSource *roomDataSource = (RoomDataSource*)self.roomDataSource;
            
            [roomDataSource declineVerificationRequestForEventId:eventId success:^{
                
            } failure:^(NSError *error) {
                [self showError:error];
            }];
        }
        else if ([actionIdentifier isEqualToString:kMXKRoomBubbleCellTapOnAttachmentView])
        {
            if (((MXKRoomBubbleTableViewCell*)cell).bubbleData.attachment.eventSentState == MXEventSentStateFailed)
            {
                // Shortcut: when clicking on an unsent media, show the action sheet to resend it
                NSString *eventId = ((MXKRoomBubbleTableViewCell*)cell).bubbleData.attachment.eventId;
                MXEvent *selectedEvent = [self.roomDataSource eventWithEventId:eventId];
                
                if (selectedEvent)
                {
                    [self dataSource:dataSource didRecognizeAction:kMXKRoomBubbleCellRiotEditButtonPressed inCell:cell userInfo:@{kMXKRoomBubbleCellEventKey:selectedEvent}];
                }
                else
                {
                    MXLogDebug(@"[RoomViewController] didRecognizeAction:inCell:userInfo tap on attachment with event state MXEventSentStateFailed. Selected event is nil for event id %@", eventId);
                }
            }
            else if (((MXKRoomBubbleTableViewCell*)cell).bubbleData.attachment.type == MXKAttachmentTypeSticker)
            {
                // We don't open the attachments viewer when the user taps on a sticker.
                // We consider this tap like a selection.
                
                // Check whether a selection already exist or not
                if (customizedRoomDataSource.selectedEventId)
                {
                    [self cancelEventSelection];
                }
                else
                {
                    // Highlight this event in displayed message
                    [self selectEventWithId:((MXKRoomBubbleTableViewCell*)cell).bubbleData.attachment.eventId];
                }
            }
            else
            {
                // Keep default implementation
                [super dataSource:dataSource didRecognizeAction:actionIdentifier inCell:cell userInfo:userInfo];
            }
        }
        else if ([actionIdentifier isEqualToString:kRoomEncryptedDataBubbleCellTapOnEncryptionIcon])
        {
            // Retrieve the tapped event
            MXEvent *tappedEvent = userInfo[kMXKRoomBubbleCellEventKey];
            
            if (tappedEvent)
            {
                [self showEncryptionInformation:tappedEvent];
            }
        }
        else if ([actionIdentifier isEqualToString:kMXKRoomBubbleCellTapOnReceiptsContainer])
        {
            MXKReceiptSendersContainer *container = userInfo[kMXKRoomBubbleCellReceiptsContainerKey];
            [ReadReceiptsViewController openInViewController:self fromContainer:container withSession:self.mainSession];
        }
        else if ([actionIdentifier isEqualToString:kRoomMembershipExpandedBubbleCellTapOnCollapseButton])
        {
            // Reset the selection before collapsing
            customizedRoomDataSource.selectedEventId = nil;
            
            [self.roomDataSource collapseRoomBubble:((MXKRoomBubbleTableViewCell*)cell).bubbleData collapsed:YES];
        }
        else if ([actionIdentifier isEqualToString:kMXKRoomBubbleCellLongPressOnEvent])
        {
            MXEvent *tappedEvent = userInfo[kMXKRoomBubbleCellEventKey];
            
            if (!bubbleData.collapsed)
            {
                [self handleLongPressFromCell:cell withTappedEvent:tappedEvent];
            }
        }
        else if ([actionIdentifier isEqualToString:kMXKRoomBubbleCellLongPressOnReactionView])
        {
            NSString *tappedEventId = userInfo[kMXKRoomBubbleCellEventIdKey];
            if (tappedEventId)
            {
                [self showReactionHistoryForEventId:tappedEventId animated:YES];
            }
        }
        else if ([actionIdentifier isEqualToString:RoomDirectCallStatusBubbleCell.callBackAction])
        {
            MXEvent *callInviteEvent = userInfo[kMXKRoomBubbleCellEventKey];
            MXCallInviteEventContent *eventContent = [MXCallInviteEventContent modelFromJSON:callInviteEvent.content];
            
            [self placeCallWithVideo2:eventContent.isVideoCall];
        }
        else if ([actionIdentifier isEqualToString:RoomDirectCallStatusBubbleCell.declineAction])
        {
            MXEvent *callInviteEvent = userInfo[kMXKRoomBubbleCellEventKey];
            MXCallInviteEventContent *eventContent = [MXCallInviteEventContent modelFromJSON:callInviteEvent.content];
            
            MXCall *call = [self.mainSession.callManager callWithCallId:eventContent.callId];
            [call hangup];
        }
        else if ([actionIdentifier isEqualToString:RoomDirectCallStatusBubbleCell.answerAction])
        {
            MXEvent *callInviteEvent = userInfo[kMXKRoomBubbleCellEventKey];
            MXCallInviteEventContent *eventContent = [MXCallInviteEventContent modelFromJSON:callInviteEvent.content];
            
            MXCall *call = [self.mainSession.callManager callWithCallId:eventContent.callId];
            [call answer];
        }
        else if ([actionIdentifier isEqualToString:RoomDirectCallStatusBubbleCell.endCallAction])
        {
            MXEvent *callInviteEvent = userInfo[kMXKRoomBubbleCellEventKey];
            MXCallInviteEventContent *eventContent = [MXCallInviteEventContent modelFromJSON:callInviteEvent.content];
            
            MXCall *call = [self.mainSession.callManager callWithCallId:eventContent.callId];
            [call hangup];
        }
        else if ([actionIdentifier isEqualToString:RoomGroupCallStatusBubbleCell.joinAction] ||
                 [actionIdentifier isEqualToString:RoomGroupCallStatusBubbleCell.answerAction])
        {
            MXWeakify(self);

            // Check app permissions first
            [MXKTools checkAccessForCall:YES
             manualChangeMessageForAudio:[MatrixKitL10n microphoneAccessNotGrantedForCall:AppInfo.current.displayName]
             manualChangeMessageForVideo:[MatrixKitL10n cameraAccessNotGrantedForCall:AppInfo.current.displayName]
               showPopUpInViewController:self completionHandler:^(BOOL granted) {
                
                MXStrongifyAndReturnIfNil(self);
                if (granted)
                {
                    // Present the Jitsi view controller
                    Widget *jitsiWidget = [self->customizedRoomDataSource jitsiWidget];
                    if (jitsiWidget)
                    {
                        [self showJitsiCallWithWidget:jitsiWidget];
                    }
                }
                else
                {
                    MXLogDebug(@"[RoomVC] didRecognizeAction:inCell:userInfo Warning: The application does not have the permission to join/answer the group call");
                }
            }];
            
            MXEvent *widgetEvent = userInfo[kMXKRoomBubbleCellEventKey];
            Widget *widget = [[Widget alloc] initWithWidgetEvent:widgetEvent
                                                 inMatrixSession:customizedRoomDataSource.mxSession];
            [[JitsiService shared] resetDeclineForWidgetWithId:widget.widgetId];
        }
        else if ([actionIdentifier isEqualToString:RoomGroupCallStatusBubbleCell.leaveAction])
        {
            [self endActiveJitsiCall];
            [self reloadBubblesTable:YES];
        }
        else if ([actionIdentifier isEqualToString:RoomGroupCallStatusBubbleCell.declineAction])
        {
            MXEvent *widgetEvent = userInfo[kMXKRoomBubbleCellEventKey];
            Widget *widget = [[Widget alloc] initWithWidgetEvent:widgetEvent
                                                 inMatrixSession:customizedRoomDataSource.mxSession];
            [[JitsiService shared] declineWidgetWithId:widget.widgetId];
            [self reloadBubblesTable:YES];
        }
        else if ([actionIdentifier isEqualToString:RoomCreationIntroCell.tapOnAvatarView])
        {
            [self showRoomAvatarChange];
        }
        else if ([actionIdentifier isEqualToString:RoomCreationIntroCell.tapOnAddParticipants])
        {
            [self showAddParticipants];
        }
        else if ([actionIdentifier isEqualToString:RoomCreationIntroCell.tapOnAddTopic])
        {
            [self showRoomTopicChange];
        }
        else
        {
            // Keep default implementation for other actions
            [super dataSource:dataSource didRecognizeAction:actionIdentifier inCell:cell userInfo:userInfo];
        }
    }
    else
    {
        // Keep default implementation for other actions
        [super dataSource:dataSource didRecognizeAction:actionIdentifier inCell:cell userInfo:userInfo];
    }
}

// Display the additiontal event actions menu
- (void)showAdditionalActionsMenuForEvent:(MXEvent*)selectedEvent inCell:(id<MXKCellRendering>)cell animated:(BOOL)animated
{
    MXKRoomBubbleTableViewCell *roomBubbleTableViewCell = (MXKRoomBubbleTableViewCell *)cell;
    MXKAttachment *attachment = roomBubbleTableViewCell.bubbleData.attachment;
    
    BOOL isJitsiCallEvent = NO;
    switch (selectedEvent.eventType) {
        case MXEventTypeCustom:
            if ([selectedEvent.type isEqualToString:kWidgetMatrixEventTypeString]
                || [selectedEvent.type isEqualToString:kWidgetModularEventTypeString])
            {
                Widget *widget = [[Widget alloc] initWithWidgetEvent:selectedEvent inMatrixSession:self.roomDataSource.mxSession];
                if ([widget.type isEqualToString:kWidgetTypeJitsiV1] ||
                    [widget.type isEqualToString:kWidgetTypeJitsiV2])
                {
                    isJitsiCallEvent = YES;
                }
            }
        default:
            break;
    }
    
    if (currentAlert)
    {
        [currentAlert dismissViewControllerAnimated:NO completion:nil];
        currentAlert = nil;
    }
    
    __weak __typeof(self) weakSelf = self;
    currentAlert = [UIAlertController alertControllerWithTitle:nil message:nil preferredStyle:UIAlertControllerStyleActionSheet];
    
    // Add actions for a failed event
    if (selectedEvent.sentState == MXEventSentStateFailed)
    {
        [currentAlert addAction:[UIAlertAction actionWithTitle:[VectorL10n retry]
                                                         style:UIAlertActionStyleDefault
                                                       handler:^(UIAlertAction * action) {
            
            if (weakSelf)
            {
                typeof(self) self = weakSelf;
                
                [self cancelEventSelection];
                
                // Let the datasource resend. It will manage local echo, etc.
                [self.roomDataSource resendEventWithEventId:selectedEvent.eventId success:nil failure:nil];
            }
            
        }]];
        
        [currentAlert addAction:[UIAlertAction actionWithTitle:[VectorL10n roomEventActionDelete]
                                                         style:UIAlertActionStyleDefault
                                                       handler:^(UIAlertAction * action) {
            
            if (weakSelf)
            {
                typeof(self) self = weakSelf;
                
                [self cancelEventSelection];
                
                [self.roomDataSource removeEventWithEventId:selectedEvent.eventId];
            }
            
        }]];
    }
    
    // Add actions for text message
    if (!attachment)
    {
        // Retrieved data related to the selected event
        NSArray *components = roomBubbleTableViewCell.bubbleData.bubbleComponents;
        MXKRoomBubbleComponent *selectedComponent;
        for (selectedComponent in components)
        {
            if ([selectedComponent.event.eventId isEqualToString:selectedEvent.eventId])
            {
                break;
            }
            selectedComponent = nil;
        }
        
        
        // Check status of the selected event
        if (selectedEvent.sentState == MXEventSentStatePreparing ||
            selectedEvent.sentState == MXEventSentStateEncrypting ||
            selectedEvent.sentState == MXEventSentStateSending)
        {
            [currentAlert addAction:[UIAlertAction actionWithTitle:[VectorL10n roomEventActionCancelSend]
                                                             style:UIAlertActionStyleDefault
                                                           handler:^(UIAlertAction * action)
                                     {
                if (weakSelf)
                {
                    typeof(self) self = weakSelf;
                    
                    self->currentAlert = nil;
                    
                    // Cancel and remove the outgoing message
                    [self.roomDataSource.room cancelSendingOperation:selectedEvent.eventId];
                    [self.roomDataSource removeEventWithEventId:selectedEvent.eventId];
                    
                    [self cancelEventSelection];
                }
                
            }]];
        }
        
        if (!isJitsiCallEvent)
        {
            [currentAlert addAction:[UIAlertAction actionWithTitle:[VectorL10n roomEventActionQuote]
                                                             style:UIAlertActionStyleDefault
                                                           handler:^(UIAlertAction * action) {
                
                if (weakSelf)
                {
                    typeof(self) self = weakSelf;
                    
                    [self cancelEventSelection];
                    
                    // Quote the message a la Markdown into the input toolbar composer
                    self.inputToolbarView.textMessage = [NSString stringWithFormat:@"%@\n>%@\n\n", self.inputToolbarView.textMessage, selectedComponent.textMessage];
                    
                    // And display the keyboard
                    [self.inputToolbarView becomeFirstResponder];
                }
                
            }]];
        }
        
        if (!isJitsiCallEvent && BuildSettings.messageDetailsAllowShare)
        {
            [currentAlert addAction:[UIAlertAction actionWithTitle:[VectorL10n roomEventActionShare]
                                                             style:UIAlertActionStyleDefault
                                                           handler:^(UIAlertAction * action) {
                
                if (weakSelf)
                {
                    typeof(self) self = weakSelf;
                    
                    [self cancelEventSelection];
                    
                    NSArray *activityItems = @[selectedComponent.textMessage];
                    
                    UIActivityViewController *activityViewController = [[UIActivityViewController alloc] initWithActivityItems:activityItems applicationActivities:nil];
                    
                    if (activityViewController)
                    {
                        activityViewController.modalTransitionStyle = UIModalTransitionStyleCoverVertical;
                        activityViewController.popoverPresentationController.sourceView = roomBubbleTableViewCell;
                        activityViewController.popoverPresentationController.sourceRect = roomBubbleTableViewCell.bounds;
                        
                        [self presentViewController:activityViewController animated:YES completion:nil];
                    }
                }
                
            }]];
        }
    }
    else // Add action for attachment
    {
        if (BuildSettings.messageDetailsAllowSave)
        {
            if (attachment.type == MXKAttachmentTypeImage || attachment.type == MXKAttachmentTypeVideo)
            {
                [currentAlert addAction:[UIAlertAction actionWithTitle:[VectorL10n roomEventActionSave]
                                                                 style:UIAlertActionStyleDefault
                                                               handler:^(UIAlertAction * action) {
                    
                    if (weakSelf)
                    {
                        typeof(self) self = weakSelf;
                        
                        [self cancelEventSelection];
                        
                        [self startActivityIndicator];
                        
                        [attachment save:^{
                            
                            __strong __typeof(weakSelf)self = weakSelf;
                            [self stopActivityIndicator];
                            
                        } failure:^(NSError *error) {
                            
                            __strong __typeof(weakSelf)self = weakSelf;
                            [self stopActivityIndicator];
                            
                            //Alert user
                            [self showError:error];
                            
                        }];
                        
                        // Start animation in case of download during attachment preparing
                        [roomBubbleTableViewCell startProgressUI];
                    }
                    
                }]];
            }
        }
        
        // Check status of the selected event
        if (selectedEvent.sentState == MXEventSentStatePreparing ||
            selectedEvent.sentState == MXEventSentStateEncrypting ||
            selectedEvent.sentState == MXEventSentStateUploading ||
            selectedEvent.sentState == MXEventSentStateSending)
        {
            // Upload id is stored in attachment url (nasty trick)
            NSString *uploadId = roomBubbleTableViewCell.bubbleData.attachment.contentURL;
            if ([MXMediaManager existingUploaderWithId:uploadId])
            {
                [currentAlert addAction:[UIAlertAction actionWithTitle:[VectorL10n roomEventActionCancelSend]
                                                                 style:UIAlertActionStyleDefault
                                                               handler:^(UIAlertAction * action) {
                    
                    // Get again the loader
                    MXMediaLoader *loader = [MXMediaManager existingUploaderWithId:uploadId];
                    if (loader)
                    {
                        [loader cancel];
                    }
                    // Hide the progress animation
                    roomBubbleTableViewCell.progressView.hidden = YES;
                    
                    if (weakSelf)
                    {
                        typeof(self) self = weakSelf;
                        
                        self->currentAlert = nil;
                        
                        // Remove the outgoing message and its related cached file.
                        [[NSFileManager defaultManager] removeItemAtPath:roomBubbleTableViewCell.bubbleData.attachment.cacheFilePath error:nil];
                        [[NSFileManager defaultManager] removeItemAtPath:roomBubbleTableViewCell.bubbleData.attachment.thumbnailCachePath error:nil];
                        
                        // Cancel and remove the outgoing message
                        [self.roomDataSource.room cancelSendingOperation:selectedEvent.eventId];
                        [self.roomDataSource removeEventWithEventId:selectedEvent.eventId];
                        
                        [self cancelEventSelection];
                    }
                    
                }]];
            }
        }
        
        if (attachment.type != MXKAttachmentTypeSticker)
        {
            if (BuildSettings.messageDetailsAllowShare)
            {
                [currentAlert addAction:[UIAlertAction actionWithTitle:[VectorL10n roomEventActionShare]
                                                                 style:UIAlertActionStyleDefault
                                                               handler:^(UIAlertAction * action) {
                    
                    if (weakSelf)
                    {
                        typeof(self) self = weakSelf;
                        
                        [self cancelEventSelection];
                        
                        [attachment prepareShare:^(NSURL *fileURL) {
                            
                            __strong __typeof(weakSelf)self = weakSelf;
                            self->documentInteractionController = [UIDocumentInteractionController interactionControllerWithURL:fileURL];
                            [self->documentInteractionController setDelegate:self];
                            self->currentSharedAttachment = attachment;
                            
                            if (![self->documentInteractionController presentOptionsMenuFromRect:self.view.frame inView:self.view animated:YES])
                            {
                                self->documentInteractionController = nil;
                                [attachment onShareEnded];
                                self->currentSharedAttachment = nil;
                            }
                            
                        } failure:^(NSError *error) {
                            
                            //Alert user
                            [self showError:error];
                            
                        }];
                        
                        // Start animation in case of download during attachment preparing
                        [roomBubbleTableViewCell startProgressUI];
                    }
                    
                }]];
            }
        }
    }
    
    // Check status of the selected event
    if (selectedEvent.sentState == MXEventSentStateSent)
    {
        // Check whether download is in progress
        if (selectedEvent.isMediaAttachment)
        {
            NSString *downloadId = roomBubbleTableViewCell.bubbleData.attachment.downloadId;
            if ([MXMediaManager existingDownloaderWithIdentifier:downloadId])
            {
                [currentAlert addAction:[UIAlertAction actionWithTitle:[VectorL10n roomEventActionCancelDownload]
                                                                 style:UIAlertActionStyleDefault
                                                               handler:^(UIAlertAction * action) {
                    
                    if (weakSelf)
                    {
                        typeof(self) self = weakSelf;
                        
                        [self cancelEventSelection];
                        
                        // Get again the loader
                        MXMediaLoader *loader = [MXMediaManager existingDownloaderWithIdentifier:downloadId];
                        if (loader)
                        {
                            [loader cancel];
                        }
                        // Hide the progress animation
                        roomBubbleTableViewCell.progressView.hidden = YES;
                    }
                    
                }]];
            }
        }
        
        // Do not allow to redact the event that enabled encryption (m.room.encryption)
        // because it breaks everything
        if (selectedEvent.eventType != MXEventTypeRoomEncryption)
        {
            [currentAlert addAction:[UIAlertAction actionWithTitle:[VectorL10n roomEventActionRedact]
                                                             style:UIAlertActionStyleDefault
                                                           handler:^(UIAlertAction * action) {
                
                if (weakSelf)
                {
                    typeof(self) self = weakSelf;
                    
                    [self cancelEventSelection];
                    
                    [self startActivityIndicator];
                    
                    [self.roomDataSource.room redactEvent:selectedEvent.eventId reason:nil success:^{
                        
                        __strong __typeof(weakSelf)self = weakSelf;
                        [self stopActivityIndicator];
                        
                    } failure:^(NSError *error) {
                        
                        __strong __typeof(weakSelf)self = weakSelf;
                        [self stopActivityIndicator];
                        
                        MXLogDebug(@"[RoomVC] Redact event (%@) failed", selectedEvent.eventId);
                        //Alert user
                        [self showError:error];
                        
                    }];
                }
                
            }]];
        }
        
        if (BuildSettings.messageDetailsAllowPermalink)
        {
            [currentAlert addAction:[UIAlertAction actionWithTitle:[VectorL10n roomEventActionPermalink]
                                                             style:UIAlertActionStyleDefault
                                                           handler:^(UIAlertAction * action) {
                
                if (weakSelf)
                {
                    typeof(self) self = weakSelf;
                    
                    [self cancelEventSelection];
                    
                    // Create a matrix.to permalink that is common to all matrix clients
                    NSString *permalink = [MXTools permalinkToEvent:selectedEvent.eventId inRoom:selectedEvent.roomId];
                    
                    if (permalink)
                    {
                        MXKPasteboardManager.shared.pasteboard.string = permalink;
                    }
                    else
                    {
                        MXLogDebug(@"[RoomViewController] Contextual menu permalink action failed. Permalink is nil room id/event id: %@/%@", selectedEvent.roomId, selectedEvent.eventId);
                    }
                }
                
            }]];
        }
        
        // Add reaction history if event contains reactions
        if (roomBubbleTableViewCell.bubbleData.reactions[selectedEvent.eventId].aggregatedReactionsWithNonZeroCount)
        {
            [currentAlert addAction:[UIAlertAction actionWithTitle:[VectorL10n roomEventActionReactionHistory]
                                                             style:UIAlertActionStyleDefault
                                                           handler:^(UIAlertAction * action) {
                
                [self cancelEventSelection];
                
                // Show reaction history
                [self showReactionHistoryForEventId:selectedEvent.eventId animated:YES];
            }]];
        }
        
        if (BuildSettings.messageDetailsAllowViewSource)
        {
            [currentAlert addAction:[UIAlertAction actionWithTitle:[VectorL10n roomEventActionViewSource]
                                                             style:UIAlertActionStyleDefault
                                                           handler:^(UIAlertAction * action) {
                
                if (weakSelf)
                {
                    typeof(self) self = weakSelf;
                    
                    [self cancelEventSelection];
                    
                    // Display event details
                    [self showEventDetails:selectedEvent];
                }
                
            }]];
            
            
            // Add "View Decrypted Source" for e2ee event we can decrypt
            if (selectedEvent.isEncrypted && selectedEvent.clearEvent)
            {
                [currentAlert addAction:[UIAlertAction actionWithTitle:[VectorL10n roomEventActionViewDecryptedSource]
                                                                 style:UIAlertActionStyleDefault
                                                               handler:^(UIAlertAction * action) {
                    
                    if (weakSelf)
                    {
                        typeof(self) self = weakSelf;
                        
                        [self cancelEventSelection];
                        
                        // Display clear event details
                        [self showEventDetails:selectedEvent.clearEvent];
                    }
                    
                }]];
            }
        }
        
        if (![selectedEvent.sender isEqualToString:self.mainSession.myUser.userId] && RiotSettings.shared.roomContextualMenuShowReportContentOption)
        {
            [currentAlert addAction:[UIAlertAction actionWithTitle:[VectorL10n roomEventActionReport]
                                                             style:UIAlertActionStyleDefault
                                                           handler:^(UIAlertAction * action) {
                
                if (weakSelf)
                {
                    typeof(self) self = weakSelf;
                    
                    [self cancelEventSelection];
                    
                    // Prompt user to enter a description of the problem content.
                    self->currentAlert = [UIAlertController alertControllerWithTitle:[VectorL10n roomEventActionReportPromptReason]  message:nil preferredStyle:UIAlertControllerStyleAlert];
                    
                    [self->currentAlert addTextFieldWithConfigurationHandler:^(UITextField *textField) {
                        textField.secureTextEntry = NO;
                        textField.placeholder = nil;
                        textField.keyboardType = UIKeyboardTypeDefault;
                    }];
                    
                    [self->currentAlert addAction:[UIAlertAction actionWithTitle:[MatrixKitL10n ok] style:UIAlertActionStyleDefault handler:^(UIAlertAction * action) {
                        
                        if (weakSelf)
                        {
                            typeof(self) self = weakSelf;
                            NSString *text = [self->currentAlert textFields].firstObject.text;
                            self->currentAlert = nil;
                            
                            [self startActivityIndicator];
                            
                            [self.roomDataSource.room reportEvent:selectedEvent.eventId score:-100 reason:text success:^{
                                
                                __strong __typeof(weakSelf)self = weakSelf;
                                [self stopActivityIndicator];
                                
                                // Prompt user to ignore content from this user
                                self->currentAlert = [UIAlertController alertControllerWithTitle:[VectorL10n roomEventActionReportPromptIgnoreUser]  message:nil preferredStyle:UIAlertControllerStyleAlert];
                                
                                [self->currentAlert addAction:[UIAlertAction actionWithTitle:[MatrixKitL10n yes] style:UIAlertActionStyleDefault handler:^(UIAlertAction * action) {
                                    
                                    if (weakSelf)
                                    {
                                        typeof(self) self = weakSelf;
                                        self->currentAlert = nil;
                                        
                                        [self startActivityIndicator];
                                        
                                        // Add the user to the blacklist: ignored users
                                        [self.mainSession ignoreUsers:@[selectedEvent.sender] success:^{
                                            
                                            __strong __typeof(weakSelf)self = weakSelf;
                                            [self stopActivityIndicator];
                                            
                                        } failure:^(NSError *error) {
                                            
                                            __strong __typeof(weakSelf)self = weakSelf;
                                            [self stopActivityIndicator];
                                            
                                            MXLogDebug(@"[RoomVC] Ignore user (%@) failed", selectedEvent.sender);
                                            //Alert user
                                            [self showError:error];
                                            
                                        }];
                                    }
                                    
                                }]];
                                
                                [self->currentAlert addAction:[UIAlertAction actionWithTitle:[MatrixKitL10n no] style:UIAlertActionStyleDefault handler:^(UIAlertAction * action) {
                                    
                                    if (weakSelf)
                                    {
                                        typeof(self) self = weakSelf;
                                        self->currentAlert = nil;
                                    }
                                    
                                }]];
                                
                                [self presentViewController:self->currentAlert animated:YES completion:nil];
                                
                            } failure:^(NSError *error) {
                                
                                __strong __typeof(weakSelf)self = weakSelf;
                                [self stopActivityIndicator];
                                
                                MXLogDebug(@"[RoomVC] Report event (%@) failed", selectedEvent.eventId);
                                //Alert user
                                [self showError:error];
                                
                            }];
                        }
                        
                    }]];
                    
                    [self->currentAlert addAction:[UIAlertAction actionWithTitle:[MatrixKitL10n cancel] style:UIAlertActionStyleCancel handler:^(UIAlertAction * action) {
                        
                        if (weakSelf)
                        {
                            typeof(self) self = weakSelf;
                            self->currentAlert = nil;
                        }
                        
                    }]];
                    
                    [self presentViewController:self->currentAlert animated:YES completion:nil];
                }
                
            }]];
        }
        
        if (!isJitsiCallEvent && self.roomDataSource.room.summary.isEncrypted)
        {
            [currentAlert addAction:[UIAlertAction actionWithTitle:[VectorL10n roomEventActionViewEncryption]
                                                             style:UIAlertActionStyleDefault
                                                           handler:^(UIAlertAction * action) {
                
                if (weakSelf)
                {
                    typeof(self) self = weakSelf;
                    [self cancelEventSelection];
                    
                    // Display encryption details
                    [self showEncryptionInformation:selectedEvent];
                }
                
            }]];
        }
    }
    
    [currentAlert addAction:[UIAlertAction actionWithTitle:[VectorL10n cancel]
                                                     style:UIAlertActionStyleCancel
                                                   handler:^(UIAlertAction * action) {
        
        if (weakSelf)
        {
            typeof(self) self = weakSelf;
            [self hideContextualMenuAnimated:YES];
        }
        
    }]];
    
    // Do not display empty action sheet
    if (currentAlert.actions.count > 1)
    {
        NSInteger bubbleComponentIndex = [roomBubbleTableViewCell.bubbleData bubbleComponentIndexForEventId:selectedEvent.eventId];
        
        CGRect sourceRect = [roomBubbleTableViewCell componentFrameInContentViewForIndex:bubbleComponentIndex];
        
        [currentAlert mxk_setAccessibilityIdentifier:@"RoomVCEventMenuAlert"];
        [currentAlert popoverPresentationController].sourceView = roomBubbleTableViewCell;
        [currentAlert popoverPresentationController].sourceRect = sourceRect;
        [self presentViewController:currentAlert animated:animated completion:nil];
    }
    else
    {
        currentAlert = nil;
    }
}

- (BOOL)dataSource:(MXKDataSource *)dataSource shouldDoAction:(NSString *)actionIdentifier inCell:(id<MXKCellRendering>)cell userInfo:(NSDictionary *)userInfo defaultValue:(BOOL)defaultValue
{
    BOOL shouldDoAction = defaultValue;
    
    if ([actionIdentifier isEqualToString:kMXKRoomBubbleCellShouldInteractWithURL])
    {
        // Try to catch universal link supported by the app
        NSURL *url = userInfo[kMXKRoomBubbleCellUrl];
        // Retrieve the type of interaction expected with the URL (See UITextItemInteraction)
        NSNumber *urlItemInteractionValue = userInfo[kMXKRoomBubbleCellUrlItemInteraction];
        
        RoomMessageURLType roomMessageURLType = RoomMessageURLTypeUnknown;
        
        if (url)
        {
            roomMessageURLType = [self.roomMessageURLParser parseURL:url];
        }
        
        // When a link refers to a room alias/id, a user id or an event id, the non-ASCII characters (like '#' in room alias) has been escaped
        // to be able to convert it into a legal URL string.
        NSString *absoluteURLString = [url.absoluteString stringByRemovingPercentEncoding];
        
        // If the link can be open it by the app, let it do
        if ([Tools isUniversalLink:url])
        {
            shouldDoAction = NO;
            
            [self handleUniversalLinkURL:url];
        }
        // Open a detail screen about the clicked user
        else if ([MXTools isMatrixUserIdentifier:absoluteURLString])
        {
            shouldDoAction = NO;
            
            NSString *userId = absoluteURLString;
            
            MXRoomMember* member = [self.roomDataSource.roomState.members memberWithUserId:userId];
            if (member)
            {
                // Use the room member detail VC for room members
                [self showMemberDetails:member];
            }
            else
            {
                // Use the contact detail VC for other users
                MXUser *user = [self.roomDataSource.room.mxSession userWithUserId:userId];
                if (user)
                {
                    selectedContact = [[MXKContact alloc] initMatrixContactWithDisplayName:((user.displayname.length > 0) ? user.displayname : user.userId) andMatrixID:user.userId];
                }
                else
                {
                    selectedContact = [[MXKContact alloc] initMatrixContactWithDisplayName:userId andMatrixID:userId];
                }
                [self performSegueWithIdentifier:@"showContactDetails" sender:self];
            }
        }
        // Open the clicked room
        else if ([MXTools isMatrixRoomIdentifier:absoluteURLString] || [MXTools isMatrixRoomAlias:absoluteURLString])
        {
            shouldDoAction = NO;
            
            NSString *roomIdOrAlias = absoluteURLString;
            
            // Open the room or preview it
            NSString *fragment = [NSString stringWithFormat:@"/room/%@", [MXTools encodeURIComponent:roomIdOrAlias]];
            
            [self handleUniversalLinkFragment:fragment fromURL:url];
        }
        // Preview the clicked group
        else if ([MXTools isMatrixGroupIdentifier:absoluteURLString])
        {
            shouldDoAction = NO;
            
            // Open the group or preview it
            NSString *fragment = [NSString stringWithFormat:@"/group/%@", [MXTools encodeURIComponent:absoluteURLString]];
            
            [self handleUniversalLinkFragment:fragment fromURL:url];
        }
        else if ([absoluteURLString hasPrefix:EventFormatterOnReRequestKeysLinkAction])
        {
            NSArray<NSString*> *arguments = [absoluteURLString componentsSeparatedByString:EventFormatterLinkActionSeparator];
            if (arguments.count > 1)
            {
                NSString *eventId = arguments[1];
                MXEvent *event = [self.roomDataSource eventWithEventId:eventId];
                
                if (event)
                {
                    [self reRequestKeysAndShowExplanationAlert:event];
                }
            }
        }
        else if ([absoluteURLString hasPrefix:EventFormatterEditedEventLinkAction])
        {
            NSArray<NSString*> *arguments = [absoluteURLString componentsSeparatedByString:EventFormatterLinkActionSeparator];
            if (arguments.count > 1)
            {
                NSString *eventId = arguments[1];
                [self showEditHistoryForEventId:eventId animated:YES];
            }
            shouldDoAction = NO;
        }
        else if (url && urlItemInteractionValue)
        {
            // Fallback case for external links
            switch (urlItemInteractionValue.integerValue) {
                case UITextItemInteractionInvokeDefaultAction:
                {
                    switch (roomMessageURLType) {
                        case RoomMessageURLTypeAppleDataDetector:
                            // Keep the default OS behavior on single tap when UITextView data detector detect a known type.
                            shouldDoAction = YES;
                            break;
                        case RoomMessageURLTypeDummy:
                            // Do nothing for dummy links
                            shouldDoAction = NO;
                            break;
                        default:
                        {
                            MXEvent *tappedEvent = userInfo[kMXKRoomBubbleCellEventKey];
                            NSString *format = tappedEvent.content[@"format"];
                            NSString *formattedBody = tappedEvent.content[@"formatted_body"];
                            //  if an html formatted body exists
                            if ([format isEqualToString:kMXRoomMessageFormatHTML] && formattedBody)
                            {
                                NSURL *visibleURL = [formattedBodyParser getVisibleURLForURL:url inFormattedBody:formattedBody];
                                
                                if (visibleURL && ![url isEqual:visibleURL])
                                {
                                    //  urls are different, show confirmation alert
                                    UIAlertController *alert = [UIAlertController alertControllerWithTitle:[VectorL10n externalLinkConfirmationTitle] message:[VectorL10n externalLinkConfirmationMessage:visibleURL.absoluteString :url.absoluteString] preferredStyle:UIAlertControllerStyleAlert];
                                    
                                    UIAlertAction *continueAction = [UIAlertAction actionWithTitle:[VectorL10n continue] style:UIAlertActionStyleDefault handler:^(UIAlertAction * _Nonnull action) {
                                        // Try to open the link
                                        [[UIApplication sharedApplication] vc_open:url completionHandler:^(BOOL success) {
                                            if (!success)
                                            {
                                                [self showUnableToOpenLinkErrorAlert];
                                            }
                                        }];
                                    }];
                                    
                                    UIAlertAction *cancelAction = [UIAlertAction actionWithTitle:[VectorL10n cancel] style:UIAlertActionStyleCancel handler:nil];
                                    
                                    [alert addAction:continueAction];
                                    [alert addAction:cancelAction];
                                    
                                    [self presentViewController:alert animated:YES completion:nil];
                                    return NO;
                                }
                            }
                            // Try to open the link
                            [[UIApplication sharedApplication] vc_open:url completionHandler:^(BOOL success) {
                                if (!success)
                                {
                                    [self showUnableToOpenLinkErrorAlert];
                                }
                            }];
                            shouldDoAction = NO;
                            break;
                        }
                    }
                }
                    break;
                case UITextItemInteractionPresentActions:
                {
                    // Retrieve the tapped event
                    MXEvent *tappedEvent = userInfo[kMXKRoomBubbleCellEventKey];
                    
                    if (tappedEvent)
                    {
                        // Long press on link, present room contextual menu.
                        [self showContextualMenuForEvent:tappedEvent fromSingleTapGesture:NO cell:cell animated:YES];
                    }
                    
                    shouldDoAction = NO;
                }
                    break;
                case UITextItemInteractionPreview:
                    // Force touch on link, let MXKRoomBubbleTableViewCell UITextView use default peek and pop behavior.
                    break;
                default:
                    break;
            }
        }
        else
        {
            [self showUnableToOpenLinkErrorAlert];
        }
    }
    
    return shouldDoAction;
}

- (void)selectEventWithId:(NSString*)eventId
{
    [self selectEventWithId:eventId inputToolBarSendMode:RoomInputToolbarViewSendModeSend showTimestamp:YES];
}

- (void)selectEventWithId:(NSString*)eventId inputToolBarSendMode:(RoomInputToolbarViewSendMode)inputToolBarSendMode showTimestamp:(BOOL)showTimestamp
{
    [self setInputToolBarSendMode:inputToolBarSendMode forEventWithId:eventId];
    
    customizedRoomDataSource.showBubbleDateTimeOnSelection = showTimestamp;
    customizedRoomDataSource.selectedEventId = eventId;
    
    // Force table refresh
    [self dataSource:self.roomDataSource didCellChange:nil];
}

- (void)cancelEventSelection
{
    [self setInputToolBarSendMode:RoomInputToolbarViewSendModeSend forEventWithId:nil];
    
    if (currentAlert)
    {
        [currentAlert dismissViewControllerAnimated:NO completion:nil];
        currentAlert = nil;
    }
    
    customizedRoomDataSource.showBubbleDateTimeOnSelection = YES;
    customizedRoomDataSource.selectedEventId = nil;
    
    [self restoreTextMessageBeforeEditing];
    
    // Force table refresh
    [self dataSource:self.roomDataSource didCellChange:nil];
}

- (void)showUnableToOpenLinkErrorAlert
{
    [self showAlertWithTitle:[MatrixKitL10n error]
                     message:[VectorL10n roomMessageUnableOpenLinkErrorMessage]];
}

- (void)editEventContentWithId:(NSString*)eventId
{
    MXEvent *event = [self.roomDataSource eventWithEventId:eventId];
    
    RoomInputToolbarView *roomInputToolbarView = [self inputToolbarViewAsRoomInputToolbarView];
    
    if (roomInputToolbarView)
    {
        self.textMessageBeforeEditing = roomInputToolbarView.textMessage;
        roomInputToolbarView.textMessage = [self.roomDataSource editableTextMessageForEvent:event];
    }
    
    [self selectEventWithId:eventId inputToolBarSendMode:RoomInputToolbarViewSendModeEdit showTimestamp:YES];
}

- (void)restoreTextMessageBeforeEditing
{
    RoomInputToolbarView *roomInputToolbarView = [self inputToolbarViewAsRoomInputToolbarView];
    
    if (self.textMessageBeforeEditing)
    {
        roomInputToolbarView.textMessage = self.textMessageBeforeEditing;
    }
    
    self.textMessageBeforeEditing = nil;
}

- (RoomInputToolbarView*)inputToolbarViewAsRoomInputToolbarView
{
    RoomInputToolbarView *roomInputToolbarView;
    
    if (self.inputToolbarView && [self.inputToolbarView isKindOfClass:[RoomInputToolbarView class]])
    {
        roomInputToolbarView = (RoomInputToolbarView*)self.inputToolbarView;
    }
    
    return roomInputToolbarView;
}

#pragma mark - RoomDataSourceDelegate

- (void)roomDataSource:(RoomDataSource *)roomDataSource didUpdateEncryptionTrustLevel:(RoomEncryptionTrustLevel)roomEncryptionTrustLevel
{
    [self updateInputToolbarEncryptionDecoration];
    [self updateTitleViewEncryptionDecoration];
}

#pragma mark - Segues

- (void)prepareForSegue:(UIStoryboardSegue *)segue sender:(id)sender
{
    // Keep ref on destinationViewController
    [super prepareForSegue:segue sender:sender];
    
    id pushedViewController = [segue destinationViewController];
    
    if ([[segue identifier] isEqualToString:@"showRoomSearch"])
    {
        // Dismiss keyboard
        [self dismissKeyboard];
        
        RoomSearchViewController* roomSearchViewController = (RoomSearchViewController*)pushedViewController;
        // Add the current data source to be able to search messages.
        roomSearchViewController.roomDataSource = self.roomDataSource;
    }
    else if ([[segue identifier] isEqualToString:@"showContactDetails"])
    {
        if (selectedContact)
        {
            ContactDetailsViewController *contactDetailsViewController = segue.destinationViewController;
            contactDetailsViewController.enableVoipCall = NO;
            contactDetailsViewController.contact = selectedContact;
            
            selectedContact = nil;
        }
    }
    else if ([[segue identifier] isEqualToString:@"showUnknownDevices"])
    {
        if (unknownDevices)
        {
            UsersDevicesViewController *usersDevicesViewController = (UsersDevicesViewController *)segue.destinationViewController.childViewControllers.firstObject;
            [usersDevicesViewController displayUsersDevices:unknownDevices andMatrixSession:self.roomDataSource.mxSession onComplete:nil];
            
            unknownDevices = nil;
        }
    }
    
    // Hide back button title
    self.navigationItem.backBarButtonItem = [[UIBarButtonItem alloc] initWithTitle:@"" style:UIBarButtonItemStylePlain target:nil action:nil];
}

#pragma mark - VoIP

- (void)placeCallWithVideo:(BOOL)video
{
    __weak __typeof(self) weakSelf = self;
    
    // Check app permissions first
    [MXKTools checkAccessForCall:video
     manualChangeMessageForAudio:[MatrixKitL10n microphoneAccessNotGrantedForCall:AppInfo.current.displayName]
     manualChangeMessageForVideo:[MatrixKitL10n cameraAccessNotGrantedForCall:AppInfo.current.displayName]
       showPopUpInViewController:self completionHandler:^(BOOL granted) {
        
        if (weakSelf)
        {
            typeof(self) self = weakSelf;
            
            if (granted)
            {
                if (video)
                {
                    [self placeCallWithVideo2:video];
                }
                else if (self.mainSession.callManager.supportsPSTN)
                {
                    [self showVoiceCallActionSheet];
                }
                else
                {
                    [self placeCallWithVideo2:NO];
                }
            }
            else
            {
                MXLogDebug(@"RoomViewController: Warning: The application does not have the permission to place the call");
            }
        }
    }];
}

- (void)showVoiceCallActionSheet
{
    // Ask the user the kind of the call: voice or dialpad?
    currentAlert = [UIAlertController alertControllerWithTitle:nil
                                                       message:nil
                                                preferredStyle:UIAlertControllerStyleActionSheet];
    
    __weak typeof(self) weakSelf = self;
    [currentAlert addAction:[UIAlertAction actionWithTitle:[VectorL10n roomPlaceVoiceCall]
                                                     style:UIAlertActionStyleDefault
                                                   handler:^(UIAlertAction * action) {
        
        if (weakSelf)
        {
            typeof(self) self = weakSelf;
            self->currentAlert = nil;
            
            [self placeCallWithVideo2:NO];
        }
        
    }]];
    
    [currentAlert addAction:[UIAlertAction actionWithTitle:[VectorL10n roomOpenDialpad]
                                                     style:UIAlertActionStyleDefault
                                                   handler:^(UIAlertAction * action) {
        
        if (weakSelf)
        {
            typeof(self) self = weakSelf;
            self->currentAlert = nil;
            
            [self openDialpad];
        }
        
    }]];
    
    [currentAlert addAction:[UIAlertAction actionWithTitle:[MatrixKitL10n cancel]
                                                     style:UIAlertActionStyleCancel
                                                   handler:^(UIAlertAction * action) {
        
        if (weakSelf)
        {
            typeof(self) self = weakSelf;
            self->currentAlert = nil;
        }
        
    }]];
    
    [currentAlert popoverPresentationController].barButtonItem = self.navigationItem.rightBarButtonItems.firstObject;
    [currentAlert popoverPresentationController].permittedArrowDirections = UIPopoverArrowDirectionUp;
    [self presentViewController:currentAlert animated:YES completion:nil];
}

- (void)placeCallWithVideo2:(BOOL)video
{
    Widget *jitsiWidget = [customizedRoomDataSource jitsiWidget];
    if (jitsiWidget)
    {
        //  If there is already a Jitsi call, join it
        [self showJitsiCallWithWidget:jitsiWidget];
    }
    else
    {
        if (self.roomDataSource.room.summary.membersCount.joined == 2 && self.roomDataSource.room.isDirect)
        {
            //  Matrix call
            [self.roomDataSource.room placeCallWithVideo:video success:nil failure:nil];
        }
        else
        {
            //  Jitsi call
            if (self.canEditJitsiWidget)
            {
                //  User has right to add a Jitsi widget
                //  Create the Jitsi widget and open it directly
                [self startActivityIndicator];
                
                MXWeakify(self);
                
                [[WidgetManager sharedManager] createJitsiWidgetInRoom:self.roomDataSource.room
                                                             withVideo:video
                                                               success:^(Widget *jitsiWidget)
                 {
                    MXStrongifyAndReturnIfNil(self);
                    [self stopActivityIndicator];
                    
                    [self showJitsiCallWithWidget:jitsiWidget];
                }
                                                               failure:^(NSError *error)
                 {
                    MXStrongifyAndReturnIfNil(self);
                    [self stopActivityIndicator];
                    
                    [self showJitsiErrorAsAlert:error];
                }];
            }
            else
            {
                //  Insufficient privileges to add a Jitsi widget
                MXWeakify(self);
                [currentAlert dismissViewControllerAnimated:NO completion:nil];
                
                currentAlert = [UIAlertController alertControllerWithTitle:[VectorL10n roomNoPrivilegesToCreateGroupCall]
                                                                   message:nil
                                                            preferredStyle:UIAlertControllerStyleAlert];
                
                [currentAlert addAction:[UIAlertAction actionWithTitle:[MatrixKitL10n ok]
                                                                 style:UIAlertActionStyleDefault
                                                               handler:^(UIAlertAction * action)
                                         {
                    MXStrongifyAndReturnIfNil(self);
                    self->currentAlert = nil;
                }]];
                
                [currentAlert mxk_setAccessibilityIdentifier:@"RoomVCCallAlert"];
                [self presentViewController:currentAlert animated:YES completion:nil];
            }
        }
    }
}

- (void)hangupCall
{
    MXCall *callInRoom = [self.roomDataSource.mxSession.callManager callInRoom:self.roomDataSource.roomId];
    if (callInRoom)
    {
        [callInRoom hangup];
    }
    else if (self.isRoomHavingAJitsiCall)
    {
        [self endActiveJitsiCall];
        [self reloadBubblesTable:YES];
    }
    
    [self refreshActivitiesViewDisplay];
    [self refreshRoomInputToolbar];
}

#pragma mark - MXKRoomInputToolbarViewDelegate

- (void)roomInputToolbarView:(MXKRoomInputToolbarView*)toolbarView isTyping:(BOOL)typing
{
    [super roomInputToolbarView:toolbarView isTyping:typing];
    
    // Cancel potential selected event (to leave edition mode)
    NSString *selectedEventId = customizedRoomDataSource.selectedEventId;
    if (typing && selectedEventId && ![self.roomDataSource canReplyToEventWithId:selectedEventId])
    {
        [self cancelEventSelection];
    }
}

- (void)roomInputToolbarView:(MXKRoomInputToolbarView*)toolbarView heightDidChanged:(CGFloat)height completion:(void (^)(BOOL finished))completion
{
    if (self.roomInputToolbarContainerHeightConstraint.constant != height)
    {
        // Hide temporarily the placeholder to prevent its distorsion during height animation
        if (!savedInputToolbarPlaceholder)
        {
            savedInputToolbarPlaceholder = toolbarView.placeholder.length ? toolbarView.placeholder : @"";
        }
        toolbarView.placeholder = nil;
        
        [super roomInputToolbarView:toolbarView heightDidChanged:height completion:^(BOOL finished) {
            
            if (completion)
            {
                completion (finished);
            }
            
            // Consider here the saved placeholder only if no new placeholder has been defined during the height animation.
            if (!toolbarView.placeholder)
            {
                // Restore the placeholder if any
                toolbarView.placeholder = self->savedInputToolbarPlaceholder.length ? self->savedInputToolbarPlaceholder : nil;
            }
            self->savedInputToolbarPlaceholder = nil;
        }];
    }
}

- (void)roomInputToolbarViewDidTapCancel:(MXKRoomInputToolbarView*)toolbarView
{
    [self cancelEventSelection];
}

#pragma mark - MXKRoomMemberDetailsViewControllerDelegate

- (void)roomMemberDetailsViewController:(MXKRoomMemberDetailsViewController *)roomMemberDetailsViewController startChatWithMemberId:(NSString *)matrixId completion:(void (^)(void))completion
{
    [self startChatWithUserId:matrixId completion:completion];
}

- (void)roomMemberDetailsViewController:(MXKRoomMemberDetailsViewController *)roomMemberDetailsViewController mention:(MXRoomMember*)member
{
    [self mention:member];
}

#pragma mark - Action

- (IBAction)onVoiceCallPressed:(id)sender
{
    if (self.isCallActive)
    {
        [self hangupCall];
    }
    else
    {
        [self placeCallWithVideo:NO];
    }
}

- (IBAction)onVideoCallPressed:(id)sender
{
    [self placeCallWithVideo:YES];
}

- (IBAction)onIntegrationsPressed:(id)sender
{
    WidgetPickerViewController *widgetPicker = [[WidgetPickerViewController alloc] initForMXSession:self.roomDataSource.mxSession
                                                                                             inRoom:self.roomDataSource.roomId];
    
    [widgetPicker showInViewController:self];
}

- (void)scrollToBottomAction:(id)sender
{
    [self goBackToLive];
}

- (IBAction)onButtonPressed:(id)sender
{
    if (sender == self.jumpToLastUnreadButton)
    {
        // Dismiss potential keyboard.
        [self dismissKeyboard];
        
        // Jump to the last unread event by using a temporary room data source initialized with the last unread event id.
        MXWeakify(self);
        [RoomDataSource loadRoomDataSourceWithRoomId:self.roomDataSource.roomId initialEventId:self.roomDataSource.room.accountData.readMarkerEventId andMatrixSession:self.mainSession onComplete:^(id roomDataSource) {
            MXStrongifyAndReturnIfNil(self);
            
            [roomDataSource finalizeInitialization];
            
            // Center the bubbles table content on the bottom of the read marker event in order to display correctly the read marker view.
            self.centerBubblesTableViewContentOnTheInitialEventBottom = YES;
            [self displayRoom:roomDataSource];
            
            // Give the data source ownership to the room view controller.
            self.hasRoomDataSourceOwnership = YES;
        }];
    }
    else if (sender == self.resetReadMarkerButton)
    {
        // Move the read marker to the current read receipt position.
        [self.roomDataSource.room forgetReadMarker];
        
        // Hide the banner
        self.jumpToLastUnreadBannerContainer.hidden = YES;
    }
}

#pragma mark - UITableViewDelegate

- (void)tableView:(UITableView *)tableView willDisplayCell:(UITableViewCell *)cell forRowAtIndexPath:(NSIndexPath *)indexPath
{
    cell.backgroundColor = ThemeService.shared.theme.backgroundColor;
    
    // Update the selected background view
    if (ThemeService.shared.theme.selectedBackgroundColor)
    {
        cell.selectedBackgroundView = [[UIView alloc] init];
        cell.selectedBackgroundView.backgroundColor = ThemeService.shared.theme.selectedBackgroundColor;
    }
    else
    {
        if (tableView.style == UITableViewStylePlain)
        {
            cell.selectedBackgroundView = nil;
        }
        else
        {
            cell.selectedBackgroundView.backgroundColor = nil;
        }
    }
    
    if ([cell isKindOfClass:MXKRoomBubbleTableViewCell.class])
    {
        MXKRoomBubbleTableViewCell *roomBubbleTableViewCell = (MXKRoomBubbleTableViewCell*)cell;
        if (roomBubbleTableViewCell.readMarkerView)
        {
            readMarkerTableViewCell = roomBubbleTableViewCell;
            
            [self checkReadMarkerVisibility];
        }
    }
}

- (void)tableView:(UITableView *)tableView didEndDisplayingCell:(UITableViewCell *)cell forRowAtIndexPath:(NSIndexPath*)indexPath
{
    if (cell == readMarkerTableViewCell)
    {
        readMarkerTableViewCell = nil;
    }
    
    [super tableView:tableView didEndDisplayingCell:cell forRowAtIndexPath:indexPath];
}

- (void)tableView:(UITableView *)tableView didSelectRowAtIndexPath:(NSIndexPath *)indexPath
{
    [super tableView:tableView didSelectRowAtIndexPath:indexPath];
}

#pragma mark -

- (void)scrollViewDidScroll:(UIScrollView *)scrollView
{
    [super scrollViewDidScroll:scrollView];
    
    [self checkReadMarkerVisibility];
    
    // Switch back to the live mode when the user scrolls to the bottom of the non live timeline.
    if (!self.roomDataSource.isLive && ![self isRoomPreview])
    {
        CGFloat contentBottomPosY = self.bubblesTableView.contentOffset.y + self.bubblesTableView.frame.size.height - self.bubblesTableView.adjustedContentInset.bottom;
        if (contentBottomPosY >= self.bubblesTableView.contentSize.height && ![self.roomDataSource.timeline canPaginate:MXTimelineDirectionForwards])
        {
            [self goBackToLive];
        }
    }
}

- (void)scrollViewWillBeginDragging:(UIScrollView *)scrollView
{
    if ([MXKRoomViewController instancesRespondToSelector:@selector(scrollViewWillBeginDragging:)])
    {
        [super scrollViewWillBeginDragging:scrollView];
    }
}

- (void)scrollViewDidEndDragging:(UIScrollView *)scrollView willDecelerate:(BOOL)decelerate
{
    if ([MXKRoomViewController instancesRespondToSelector:@selector(scrollViewDidEndDragging:willDecelerate:)])
    {
        [super scrollViewDidEndDragging:scrollView willDecelerate:decelerate];
    }
    
    if (decelerate == NO)
    {
        // Handle swipe on expanded header
        [self onScrollViewDidEndScrolling:scrollView];
        
        [self refreshActivitiesViewDisplay];
        [self refreshJumpToLastUnreadBannerDisplay];
    }
    else
    {
        // Dispatch async the expanded header handling in order to let the deceleration go first.
        dispatch_async(dispatch_get_main_queue(), ^{
            
            // Handle swipe on expanded header
            [self onScrollViewDidEndScrolling:scrollView];
            
        });
    }
}

- (void)scrollViewDidEndDecelerating:(UIScrollView *)scrollView
{
    if ([MXKRoomViewController instancesRespondToSelector:@selector(scrollViewDidEndDecelerating:)])
    {
        [super scrollViewDidEndDecelerating:scrollView];
    }
    
    [self refreshActivitiesViewDisplay];
    [self refreshJumpToLastUnreadBannerDisplay];
}

- (void)scrollViewDidEndScrollingAnimation:(UIScrollView *)scrollView
{
    if ([MXKRoomViewController instancesRespondToSelector:@selector(scrollViewDidEndScrollingAnimation:)])
    {
        [super scrollViewDidEndScrollingAnimation:scrollView];
    }
    
    [self refreshActivitiesViewDisplay];
    [self refreshJumpToLastUnreadBannerDisplay];
}

- (void)onScrollViewDidEndScrolling:(UIScrollView *)scrollView
{
    
}

#pragma mark - MXKRoomTitleViewDelegate

- (BOOL)roomTitleViewShouldBeginEditing:(MXKRoomTitleView*)titleView
{
    // Disable room name edition
    return NO;
}

#pragma mark - RoomTitleViewTapGestureDelegate

- (void)roomTitleView:(RoomTitleView*)titleView recognizeTapGesture:(UITapGestureRecognizer*)tapGestureRecognizer
{
    UIView *tappedView = tapGestureRecognizer.view;
    
    if (tappedView == titleView.titleMask)
    {
        [self showRoomInfo];
    }
    else if (tappedView == previewHeader.rightButton)
    {
        // 'Join' button has been pressed
        if (!roomPreviewData)
        {
            [self joinRoom:^(MXKRoomViewControllerJoinRoomResult result) {
                switch (result)
                {
                    case MXKRoomViewControllerJoinRoomResultSuccess:
                        [self refreshRoomTitle];
                        break;
                    case MXKRoomViewControllerJoinRoomResultFailureRoomEmpty:
                        [self declineRoomInvitation];
                        break;
                    default:
                        break;
                }
            }];
            
            return;
        }
        
        // Attempt to join the room (keep reference on the potential eventId, the preview data will be removed automatically in case of success).
        NSString *eventId = roomPreviewData.eventId;
        
        // We promote here join by room alias instead of room id when an alias is available.
        NSString *roomIdOrAlias = roomPreviewData.roomId;
        
        if (roomPreviewData.roomCanonicalAlias.length)
        {
            roomIdOrAlias = roomPreviewData.roomCanonicalAlias;
        }
        else if (roomPreviewData.roomAliases.count)
        {
            roomIdOrAlias = roomPreviewData.roomAliases.firstObject;
        }
        
        // Note in case of simple link to a room the signUrl param is nil
        [self joinRoomWithRoomIdOrAlias:roomIdOrAlias viaServers:roomPreviewData.viaServers
                             andSignUrl:roomPreviewData.emailInvitation.signUrl
                             completion:^(MXKRoomViewControllerJoinRoomResult result) {
            
            switch (result)
            {
                case MXKRoomViewControllerJoinRoomResultSuccess:
                {
                    // If an event was specified, replace the datasource by a non live datasource showing the event
                    if (eventId)
                    {
                        MXWeakify(self);
                        [RoomDataSource loadRoomDataSourceWithRoomId:self.roomDataSource.roomId initialEventId:eventId andMatrixSession:self.mainSession onComplete:^(id roomDataSource) {
                            MXStrongifyAndReturnIfNil(self);
                            
                            [roomDataSource finalizeInitialization];
                            ((RoomDataSource*)roomDataSource).markTimelineInitialEvent = YES;
                            
                            [self displayRoom:roomDataSource];
                            
                            self.hasRoomDataSourceOwnership = YES;
                        }];
                    }
                    else
                    {
                        // Enable back the text input
                        [self setRoomInputToolbarViewClass:RoomInputToolbarView.class];
                        [self updateInputToolBarViewHeight];
                        
                        // And the extra area
                        [self setRoomActivitiesViewClass:RoomActivitiesView.class];
                        
                        [self refreshRoomTitle];
                        [self refreshRoomInputToolbar];
                    }
                    break;
                }
                case MXKRoomViewControllerJoinRoomResultFailureRoomEmpty:
                    [self declineRoomInvitation];
                    break;
                default:
                    break;
            }
        }];
    }
    else if (tappedView == previewHeader.leftButton)
    {
        [self declineRoomInvitation];
    }
}

- (void)declineRoomInvitation
{
    // 'Decline' button has been pressed
    if (roomPreviewData)
    {
        [self roomPreviewDidTapCancelAction];
    }
    else
    {
        [self startActivityIndicator];
        
        [self.roomDataSource.room leave:^{
            
            [self stopActivityIndicator];
            
            // We remove the current view controller.
            // Pop to homes view controller
            [[AppDelegate theDelegate] restoreInitialDisplay:^{}];
            
        } failure:^(NSError *error) {
            
            [self stopActivityIndicator];
            MXLogDebug(@"[RoomVC] Failed to reject an invited room (%@) failed", self.roomDataSource.room.roomId);
            
        }];
    }
}

#pragma mark - Typing management

- (void)removeTypingNotificationsListener
{
    if (self.roomDataSource)
    {
        // Remove the previous live listener
        if (typingNotifListener)
        {
            MXWeakify(self);
            [self.roomDataSource.room liveTimeline:^(MXEventTimeline *liveTimeline) {
                MXStrongifyAndReturnIfNil(self);
                
                [liveTimeline removeListener:self->typingNotifListener];
                self->typingNotifListener = nil;
            }];
        }
    }
    
    currentTypingUsers = nil;
}

- (void)listenTypingNotifications
{
    if (self.roomDataSource)
    {
        // Add typing notification listener
        MXWeakify(self);
        self->typingNotifListener = [self.roomDataSource.room listenToEventsOfTypes:@[kMXEventTypeStringTypingNotification] onEvent:^(MXEvent *event, MXTimelineDirection direction, MXRoomState *roomState) {
            MXStrongifyAndReturnIfNil(self);
            
            // Handle only live events
            if (direction == MXTimelineDirectionForwards)
            {
                // Retrieve typing users list
                NSMutableArray *typingUsers = [NSMutableArray arrayWithArray:self.roomDataSource.room.typingUsers];
                // Remove typing info for the current user
                NSUInteger index = [typingUsers indexOfObject:self.mainSession.myUser.userId];
                if (index != NSNotFound)
                {
                    [typingUsers removeObjectAtIndex:index];
                }
                
                // Ignore this notification if both arrays are empty
                if (self->currentTypingUsers.count || typingUsers.count)
                {
                    self->currentTypingUsers = typingUsers;
                    [self refreshActivitiesViewDisplay];
                }
            }
        }];
        
        // Retrieve the current typing users list
        NSMutableArray *typingUsers = [NSMutableArray arrayWithArray:self.roomDataSource.room.typingUsers];
        // Remove typing info for the current user
        NSUInteger index = [typingUsers indexOfObject:self.mainSession.myUser.userId];
        if (index != NSNotFound)
        {
            [typingUsers removeObjectAtIndex:index];
        }
        currentTypingUsers = typingUsers;
        [self refreshActivitiesViewDisplay];
    }
}

- (void)refreshTypingNotification
{
    RoomDataSource *roomDataSource = (RoomDataSource *) self.roomDataSource;
    BOOL needsUpdate = currentTypingUsers.count != roomDataSource.currentTypingUsers.count;

    NSMutableArray *typingUsers = [NSMutableArray new];
    for (NSUInteger i = 0 ; i < currentTypingUsers.count ; i++) {
        NSString *userId = currentTypingUsers[i];
        MXRoomMember* member = [self.roomDataSource.roomState.members memberWithUserId:userId];
        TypingUserInfo *userInfo;
        if (member)
        {
            userInfo = [[TypingUserInfo alloc] initWithMember: member];
        }
        else
        {
            userInfo = [[TypingUserInfo alloc] initWithUserId: userId];
        }
        [typingUsers addObject:userInfo];
        needsUpdate = needsUpdate || userInfo.userId != ((MXRoomMember *) roomDataSource.currentTypingUsers[i]).userId;
    }

    if (needsUpdate)
    {
//        BOOL needsReload = roomDataSource.currentTypingUsers == nil;
        // Quick fix for https://github.com/vector-im/element-ios/issues/4230
        BOOL needsReload = YES;
        roomDataSource.currentTypingUsers = typingUsers;
        if (needsReload)
        {
            [self.bubblesTableView reloadData];
        }
        else
        {
            NSInteger count = [self.bubblesTableView numberOfRowsInSection:0];
            NSIndexPath *lastIndexPath = [NSIndexPath indexPathForRow:count - 1 inSection:0];
            [self.bubblesTableView reloadRowsAtIndexPaths:@[lastIndexPath] withRowAnimation:UITableViewRowAnimationFade];
        }
        
        if (self.isScrollToBottomHidden
            && !self.bubblesTableView.isDragging
            && !self.bubblesTableView.isDecelerating)
        {
            NSInteger count = [self.bubblesTableView numberOfRowsInSection:0];
            if (count)
            {
                [self scrollBubblesTableViewToBottomAnimated:YES];
            }
        }
    }
}

#pragma mark - Call notifications management

- (void)removeCallNotificationsListeners
{
    if (kMXCallStateDidChangeObserver)
    {
        [[NSNotificationCenter defaultCenter] removeObserver:kMXCallStateDidChangeObserver];
        kMXCallStateDidChangeObserver = nil;
    }
    if (kMXCallManagerConferenceStartedObserver)
    {
        [[NSNotificationCenter defaultCenter] removeObserver:kMXCallManagerConferenceStartedObserver];
        kMXCallManagerConferenceStartedObserver = nil;
    }
    if (kMXCallManagerConferenceFinishedObserver)
    {
        [[NSNotificationCenter defaultCenter] removeObserver:kMXCallManagerConferenceFinishedObserver];
        kMXCallManagerConferenceFinishedObserver = nil;
    }
}

- (void)listenCallNotifications
{
    kMXCallStateDidChangeObserver = [[NSNotificationCenter defaultCenter] addObserverForName:kMXCallStateDidChange object:nil queue:[NSOperationQueue mainQueue] usingBlock:^(NSNotification *notif) {
        
        MXCall *call = notif.object;
        if ([call.room.roomId isEqualToString:customizedRoomDataSource.roomId])
        {
            [self refreshActivitiesViewDisplay];
            [self refreshRoomInputToolbar];
        }
    }];
    kMXCallManagerConferenceStartedObserver = [[NSNotificationCenter defaultCenter] addObserverForName:kMXCallManagerConferenceStarted object:nil queue:[NSOperationQueue mainQueue] usingBlock:^(NSNotification *notif) {
        
        NSString *roomId = notif.object;
        if ([roomId isEqualToString:customizedRoomDataSource.roomId])
        {
            [self refreshActivitiesViewDisplay];
        }
    }];
    kMXCallManagerConferenceFinishedObserver = [[NSNotificationCenter defaultCenter] addObserverForName:kMXCallManagerConferenceFinished object:nil queue:[NSOperationQueue mainQueue] usingBlock:^(NSNotification *notif) {
        
        NSString *roomId = notif.object;
        if ([roomId isEqualToString:customizedRoomDataSource.roomId])
        {
            [self refreshActivitiesViewDisplay];
            [self refreshRoomInputToolbar];
        }
    }];
}


#pragma mark - Server notices management

- (void)removeServerNoticesListener
{
    if (serverNotices)
    {
        [serverNotices close];
        serverNotices = nil;
    }
}

- (void)listenToServerNotices
{
    if (!serverNotices)
    {
        serverNotices = [[MXServerNotices alloc] initWithMatrixSession:self.roomDataSource.mxSession];
        serverNotices.delegate = self;
    }
}

- (void)serverNoticesDidChangeState:(MXServerNotices *)serverNotices
{
    [self refreshActivitiesViewDisplay];
}

#pragma mark - Widget notifications management

- (void)removeWidgetNotificationsListeners
{
    if (kMXKWidgetManagerDidUpdateWidgetObserver)
    {
        [[NSNotificationCenter defaultCenter] removeObserver:kMXKWidgetManagerDidUpdateWidgetObserver];
        kMXKWidgetManagerDidUpdateWidgetObserver = nil;
    }
}

- (void)listenWidgetNotifications
{
    MXWeakify(self);
    
    kMXKWidgetManagerDidUpdateWidgetObserver = [[NSNotificationCenter defaultCenter] addObserverForName:kWidgetManagerDidUpdateWidgetNotification object:nil queue:[NSOperationQueue mainQueue] usingBlock:^(NSNotification *notif) {
        
        MXStrongifyAndReturnIfNil(self);
        
        Widget *widget = notif.object;
        if (widget.mxSession == self.roomDataSource.mxSession
            && [widget.roomId isEqualToString:self->customizedRoomDataSource.roomId])
        {
            //  Call button update
            [self refreshRoomTitle];
            //  Remove Jitsi widget view update
            [self refreshRemoveJitsiWidgetView];
        }
    }];
}

- (void)showJitsiErrorAsAlert:(NSError*)error
{
    // Customise the error for permission issues
    if ([error.domain isEqualToString:WidgetManagerErrorDomain] && error.code == WidgetManagerErrorCodeNotEnoughPower)
    {
        error = [NSError errorWithDomain:error.domain
                                    code:error.code
                                userInfo:@{
                                    NSLocalizedDescriptionKey: [VectorL10n roomConferenceCallNoPower]
                                }];
    }
    
    // Alert user
    [self showError:error];
}

- (NSUInteger)widgetsCount:(BOOL)includeUserWidgets
{
    NSUInteger widgetsCount = [[WidgetManager sharedManager] widgetsNotOfTypes:@[kWidgetTypeJitsiV1, kWidgetTypeJitsiV2]
                                                                        inRoom:self.roomDataSource.room
                                                                 withRoomState:self.roomDataSource.roomState].count;
    if (includeUserWidgets)
    {
        widgetsCount += [[WidgetManager sharedManager] userWidgets:self.roomDataSource.room.mxSession].count;
    }
    
    return widgetsCount;
}

#pragma mark - Unreachable Network Handling

- (void)refreshActivitiesViewDisplay
{
    if ([self.activitiesView isKindOfClass:RoomActivitiesView.class])
    {
        RoomActivitiesView *roomActivitiesView = (RoomActivitiesView*)self.activitiesView;
        
        // Reset gesture recognizers
        while (roomActivitiesView.gestureRecognizers.count)
        {
            [roomActivitiesView removeGestureRecognizer:roomActivitiesView.gestureRecognizers[0]];
        }
        
        if ([self.roomDataSource.mxSession.syncError.errcode isEqualToString:kMXErrCodeStringResourceLimitExceeded])
        {
            self.activitiesViewExpanded = YES;
            [roomActivitiesView showResourceLimitExceededError:self.roomDataSource.mxSession.syncError.userInfo onAdminContactTapped:^(NSURL *adminContactURL) {
                [[UIApplication sharedApplication] vc_open:adminContactURL completionHandler:^(BOOL success) {
                    if (!success)
                    {
                        MXLogDebug(@"[RoomVC] refreshActivitiesViewDisplay: adminContact(%@) cannot be opened", adminContactURL);
                    }
                }];
            }];
        }
        else if ([AppDelegate theDelegate].isOffline)
        {
            self.activitiesViewExpanded = YES;
            [roomActivitiesView displayNetworkErrorNotification:[VectorL10n roomOfflineNotification]];
        }
        else if (customizedRoomDataSource.roomState.isObsolete)
        {
            self.activitiesViewExpanded = YES;
            MXWeakify(self);
            [roomActivitiesView displayRoomReplacementWithRoomLinkTappedHandler:^{
                MXStrongifyAndReturnIfNil(self);
                
                MXEvent *stoneTombEvent = [self->customizedRoomDataSource.roomState stateEventsWithType:kMXEventTypeStringRoomTombStone].lastObject;
                
                NSString *replacementRoomId = self->customizedRoomDataSource.roomState.tombStoneContent.replacementRoomId;
                if ([self.roomDataSource.mxSession roomWithRoomId:replacementRoomId])
                {
                    // Open the room if it is already joined
                    [self showRoomWithId:replacementRoomId];
                }
                else
                {
                    // Else auto join it via the server that sent the event
                    MXLogDebug(@"[RoomVC] Auto join an upgraded room: %@ -> %@. Sender: %@",                              self->customizedRoomDataSource.roomState.roomId,
                          replacementRoomId, stoneTombEvent.sender);
                    
                    NSString *viaSenderServer = [MXTools serverNameInMatrixIdentifier:stoneTombEvent.sender];
                    
                    if (viaSenderServer)
                    {
                        [self startActivityIndicator];
                        [self.roomDataSource.mxSession joinRoom:replacementRoomId viaServers:@[viaSenderServer] success:^(MXRoom *room) {
                            [self stopActivityIndicator];

                            [self showRoomWithId:replacementRoomId];
                            
                        } failure:^(NSError *error) {
                            [self stopActivityIndicator];
                            
                            MXLogDebug(@"[RoomVC] Failed to join an upgraded room. Error: %@",
                                  error);
                            [self showError:error];
                        }];
                    }
                }
            }];
        }
        else if ([self checkUnsentMessages] == NO)
        {
            // Show "scroll to bottom" icon when the most recent message is not visible,
            // or when the timelime is not live (this icon is used to go back to live).
            // Note: we check if `currentEventIdAtTableBottom` is set to know whether the table has been rendered at least once.
            if (!self.roomDataSource.isLive || (currentEventIdAtTableBottom && [self isBubblesTableScrollViewAtTheBottom] == NO))
            {
                if (self.roomDataSource.room)
                {
                    // Retrieve the unread messages count
                    NSUInteger unreadCount = self.roomDataSource.room.summary.localUnreadEventCount;
                    
                    self.scrollToBottomBadgeLabel.text = unreadCount ? [NSString stringWithFormat:@"%lu", unreadCount] : nil;
                    self.scrollToBottomHidden = NO;
                }
                else
                {
                    //  will be here for left rooms
                    self.scrollToBottomBadgeLabel.text = nil;
                    self.scrollToBottomHidden = YES;
                }
            }
            else if (serverNotices.usageLimit && serverNotices.usageLimit.isServerNoticeUsageLimit)
            {
                self.scrollToBottomHidden = YES;
                self.activitiesViewExpanded = YES;
                [roomActivitiesView showResourceUsageLimitNotice:serverNotices.usageLimit onAdminContactTapped:^(NSURL *adminContactURL) {
                    [[UIApplication sharedApplication] vc_open:adminContactURL completionHandler:^(BOOL success) {
                        if (!success)
                        {
                            MXLogDebug(@"[RoomVC] refreshActivitiesViewDisplay: adminContact(%@) cannot be opened", adminContactURL);
                        }
                    }];
                }];
            }
            else
            {
                self.scrollToBottomHidden = YES;
                self.activitiesViewExpanded = NO;
                [self refreshTypingNotification];
            }
        }
        
        // Recognize swipe downward to dismiss keyboard if any
        UISwipeGestureRecognizer *swipe = [[UISwipeGestureRecognizer alloc] initWithTarget:self action:@selector(onSwipeGesture:)];
        [swipe setNumberOfTouchesRequired:1];
        [swipe setDirection:UISwipeGestureRecognizerDirectionDown];
        [roomActivitiesView addGestureRecognizer:swipe];
    }
}

- (void)goBackToLive
{
    if (self.roomDataSource.isLive)
    {
        // Enable the read marker display, and disable its update (in order to not mark as read all the new messages by default).
        self.roomDataSource.showReadMarker = YES;
        self.updateRoomReadMarker = NO;
        
        [self scrollBubblesTableViewToBottomAnimated:YES];
    }
    else
    {
        // Switch back to the room live timeline managed by MXKRoomDataSourceManager
        MXKRoomDataSourceManager *roomDataSourceManager = [MXKRoomDataSourceManager sharedManagerForMatrixSession:self.mainSession];
        
        MXWeakify(self);
        [roomDataSourceManager roomDataSourceForRoom:self.roomDataSource.roomId create:YES onComplete:^(MXKRoomDataSource *roomDataSource) {
            MXStrongifyAndReturnIfNil(self);
            
            // Scroll to bottom the bubble history on the display refresh.
            self->shouldScrollToBottomOnTableRefresh = YES;
            
            [self displayRoom:roomDataSource];
            
            // The room view controller do not have here the data source ownership.
            self.hasRoomDataSourceOwnership = NO;
            
            [self refreshActivitiesViewDisplay];
            [self refreshJumpToLastUnreadBannerDisplay];
            
            if (self.saveProgressTextInput)
            {
                // Restore the potential message partially typed before jump to last unread messages.
                self.inputToolbarView.textMessage = roomDataSource.partialTextMessage;
            }
        }];
    }
}

#pragma mark - Missed discussions handling

- (void)refreshMissedDiscussionsCount:(BOOL)force
{
    // Ignore this action when no room is displayed
    if (!self.showMissedDiscussionsBadge || !self.roomDataSource || !missedDiscussionsBadgeLabel
        || [UIDevice currentDevice].userInterfaceIdiom != UIUserInterfaceIdiomPhone
        || ([[UIScreen mainScreen] nativeBounds].size.height > 2532 && UIInterfaceOrientationIsLandscape([UIApplication sharedApplication].statusBarOrientation)))
    {
        self.missedDiscussionsBadgeHidden = YES;
        return;
    }
    
    self.missedDiscussionsBadgeHidden = NO;

    NSUInteger highlightCount = 0;
    NSUInteger missedCount = [[AppDelegate theDelegate].masterTabBarController missedDiscussionsCount];
    
    // Compute the missed notifications count of the current room by considering its notification mode in Riot.
    NSUInteger roomNotificationCount = self.roomDataSource.room.summary.notificationCount;
    if (self.roomDataSource.room.isMentionsOnly)
    {
        // Only the highlighted missed messages must be considered here.
        roomNotificationCount = self.roomDataSource.room.summary.highlightCount;
    }
    
    // Remove the current room from the missed discussion counter.
    if (missedCount && roomNotificationCount)
    {
        missedCount--;
    }
    
    if (missedCount)
    {
        // Compute the missed highlight count
        highlightCount = [[AppDelegate theDelegate].masterTabBarController missedHighlightDiscussionsCount];
        if (highlightCount && self.roomDataSource.room.summary.highlightCount)
        {
            // Remove the current room from the missed highlight counter
            highlightCount--;
        }
    }
    
    if (force || missedDiscussionsCount != missedCount || missedHighlightCount != highlightCount)
    {
        missedDiscussionsCount = missedCount;
        missedHighlightCount = highlightCount;
        
        if (missedCount)
        {
            // Refresh missed discussions count label
            if (missedCount > 99)
            {
                missedDiscussionsBadgeLabel.text = @"99+";
            }
            else
            {
                missedDiscussionsBadgeLabel.text = [NSString stringWithFormat:@"%tu", missedCount];
            }
            
            missedDiscussionsDotView.alpha = highlightCount == 0 ? 0 : 1;
        }
        else
        {
            missedDiscussionsBadgeLabel.text = nil;
        }
    }
}

#pragma mark - Unsent Messages Handling

-(BOOL)checkUnsentMessages
{
    MXRoomSummarySentStatus sentStatus = MXRoomSummarySentStatusOk;
    if ([self.activitiesView isKindOfClass:RoomActivitiesView.class])
    {
        sentStatus = self.roomDataSource.room.summary.sentStatus;
        
        if (sentStatus != MXRoomSummarySentStatusOk)
        {
<<<<<<< HEAD
            NSString *notification = sentStatus == MXRoomSummarySentStatusSentFailedDueToUnknownDevices ?
            NSLocalizedStringFromTable(@"room_unsent_messages_unknown_devices_notification", @"Vector", nil) :
            NSLocalizedStringFromTable(@"room_unsent_messages_notification", @"Vector", nil);
=======
            NSString *notification = sentStatus == RoomSentStatusSentFailedDueToUnknownDevices ?
            [VectorL10n roomUnsentMessagesUnknownDevicesNotification] :
            [VectorL10n roomUnsentMessagesNotification];
>>>>>>> 2c0bf1e8
            
            RoomActivitiesView *roomActivitiesView = (RoomActivitiesView*) self.activitiesView;
            self.activitiesViewExpanded = YES;
            [roomActivitiesView displayUnsentMessagesNotification:notification withResendLink:^{
                
                [self resendAllUnsentMessages];
                
            } andCancelLink:^{
                
                [self cancelAllUnsentMessages];
                
            } andIconTapGesture:^{
                
                if (currentAlert)
                {
                    [currentAlert dismissViewControllerAnimated:NO completion:nil];
                }
                
                __weak __typeof(self) weakSelf = self;
                currentAlert = [UIAlertController alertControllerWithTitle:nil message:nil preferredStyle:UIAlertControllerStyleActionSheet];
                
                [currentAlert addAction:[UIAlertAction actionWithTitle:[VectorL10n roomResendUnsentMessages]
                                                                 style:UIAlertActionStyleDefault
                                                               handler:^(UIAlertAction * action) {
                    
                    if (weakSelf)
                    {
                        typeof(self) self = weakSelf;
                        [self resendAllUnsentMessages];
                        self->currentAlert = nil;
                    }
                    
                }]];
                
                [currentAlert addAction:[UIAlertAction actionWithTitle:[VectorL10n roomDeleteUnsentMessages]
                                                                 style:UIAlertActionStyleDefault
                                                               handler:^(UIAlertAction * action) {
                    
                    if (weakSelf)
                    {
                        typeof(self) self = weakSelf;
                        [self cancelAllUnsentMessages];
                        self->currentAlert = nil;
                    }
                    
                }]];
                
                [currentAlert addAction:[UIAlertAction actionWithTitle:[VectorL10n cancel]
                                                                 style:UIAlertActionStyleCancel
                                                               handler:^(UIAlertAction * action) {
                    
                    if (weakSelf)
                    {
                        typeof(self) self = weakSelf;
                        self->currentAlert = nil;
                    }
                    
                }]];
                
                [currentAlert mxk_setAccessibilityIdentifier:@"RoomVCUnsentMessagesMenuAlert"];
                [currentAlert popoverPresentationController].sourceView = roomActivitiesView;
                [currentAlert popoverPresentationController].sourceRect = roomActivitiesView.bounds;
                [self presentViewController:currentAlert animated:YES completion:nil];
                
            }];
        }
    }
    
    return sentStatus != MXRoomSummarySentStatusOk;
}

- (void)eventDidChangeSentState:(NSNotification *)notif
{
    // We are only interested by event that has just failed in their encryption
    // because of unknown devices in the room
    MXEvent *event = notif.object;
    if (event.sentState == MXEventSentStateFailed &&
        [event.roomId isEqualToString:self.roomDataSource.roomId]
        && [event.sentError.domain isEqualToString:MXEncryptingErrorDomain]
        && event.sentError.code == MXEncryptingErrorUnknownDeviceCode
        && !unknownDevices)   // Show the alert once in case of resending several events
    {
        __weak __typeof(self) weakSelf = self;
        
        [self dismissTemporarySubViews];
        
        // List all unknown devices
        unknownDevices  = [[MXUsersDevicesMap alloc] init];
        
        NSArray<MXEvent*> *outgoingMsgs = self.roomDataSource.room.outgoingMessages;
        for (MXEvent *event in outgoingMsgs)
        {
            if (event.sentState == MXEventSentStateFailed
                && [event.sentError.domain isEqualToString:MXEncryptingErrorDomain]
                && event.sentError.code == MXEncryptingErrorUnknownDeviceCode)
            {
                MXUsersDevicesMap<MXDeviceInfo*> *eventUnknownDevices = event.sentError.userInfo[MXEncryptingErrorUnknownDeviceDevicesKey];
                
                [unknownDevices addEntriesFromMap:eventUnknownDevices];
            }
        }
        
        currentAlert = [UIAlertController alertControllerWithTitle:[VectorL10n unknownDevicesAlertTitle]
                                                           message:[VectorL10n unknownDevicesAlertTitle]
                                                    preferredStyle:UIAlertControllerStyleAlert];
        
        [currentAlert addAction:[UIAlertAction actionWithTitle:[VectorL10n unknownDevicesVerify]
                                                         style:UIAlertActionStyleDefault
                                                       handler:^(UIAlertAction * action) {
            
            if (weakSelf)
            {
                typeof(self) self = weakSelf;
                self->currentAlert = nil;
                
                [self performSegueWithIdentifier:@"showUnknownDevices" sender:self];
            }
            
        }]];
        
        [currentAlert addAction:[UIAlertAction actionWithTitle:[VectorL10n unknownDevicesSendAnyway]
                                                         style:UIAlertActionStyleDefault
                                                       handler:^(UIAlertAction * action) {
            
            if (weakSelf)
            {
                typeof(self) self = weakSelf;
                self->currentAlert = nil;
                
                // Acknowledge the existence of all devices
                [self startActivityIndicator];
                [self.mainSession.crypto setDevicesKnown:self->unknownDevices complete:^{
                    
                    self->unknownDevices = nil;
                    [self stopActivityIndicator];
                    
                    // And resend pending messages
                    [self resendAllUnsentMessages];
                }];
            }
            
        }]];
        
        [currentAlert mxk_setAccessibilityIdentifier:@"RoomVCUnknownDevicesAlert"];
        [self presentViewController:currentAlert animated:YES completion:nil];
    }
}

- (void)eventDidChangeIdentifier:(NSNotification *)notif
{
    MXEvent *event = notif.object;
    NSString *previousId = notif.userInfo[kMXEventIdentifierKey];
    
    if ([customizedRoomDataSource.selectedEventId isEqualToString:previousId])
    {
        MXLogDebug(@"[RoomVC] eventDidChangeIdentifier: Update selectedEventId");
        customizedRoomDataSource.selectedEventId = event.eventId;
    }
}


- (void)resendAllUnsentMessages
{
    // List unsent event ids
    NSArray *outgoingMsgs = self.roomDataSource.room.outgoingMessages;
    NSMutableArray *failedEventIds = [NSMutableArray arrayWithCapacity:outgoingMsgs.count];
    
    for (MXEvent *event in outgoingMsgs)
    {
        if (event.sentState == MXEventSentStateFailed)
        {
            [failedEventIds addObject:event.eventId];
        }
    }
    
    // Launch iterative operation
    [self resendFailedEvent:0 inArray:failedEventIds];
}

- (void)resendFailedEvent:(NSUInteger)index inArray:(NSArray*)failedEventIds
{
    if (index < failedEventIds.count)
    {
        NSString *failedEventId = failedEventIds[index];
        NSUInteger nextIndex = index + 1;
        
        // Let the datasource resend. It will manage local echo, etc.
        [self.roomDataSource resendEventWithEventId:failedEventId success:^(NSString *eventId) {
            
            [self resendFailedEvent:nextIndex inArray:failedEventIds];
            
        } failure:^(NSError *error) {
            
            [self resendFailedEvent:nextIndex inArray:failedEventIds];
            
        }];
        
        return;
    }
    
    // Refresh activities view
    [self refreshActivitiesViewDisplay];
}

- (void)cancelAllUnsentMessages
{
    currentAlert = [UIAlertController alertControllerWithTitle:[VectorL10n roomUnsentMessagesCancelTitle] message:[VectorL10n roomUnsentMessagesCancelMessage] preferredStyle:UIAlertControllerStyleAlert];
    
    MXWeakify(self);
    [currentAlert addAction:[UIAlertAction actionWithTitle:[MatrixKitL10n cancel] style:UIAlertActionStyleCancel handler:^(UIAlertAction * action) {
        MXStrongifyAndReturnIfNil(self);
        self->currentAlert = nil;
    }]];
    
    [currentAlert addAction:[UIAlertAction actionWithTitle:[MatrixKitL10n delete] style:UIAlertActionStyleDestructive handler:^(UIAlertAction * action) {
        MXStrongifyAndReturnIfNil(self);
        // Remove unsent event ids
        for (NSUInteger index = 0; index < self.roomDataSource.room.outgoingMessages.count;)
        {
            MXEvent *event = self.roomDataSource.room.outgoingMessages[index];
            if (event.sentState == MXEventSentStateFailed)
            {
                [self.roomDataSource removeEventWithEventId:event.eventId];
            }
            else
            {
                index ++;
            }
        }
        
        [self refreshActivitiesViewDisplay];
    }]];
    
    [self presentViewController:currentAlert animated:YES completion:nil];
}

# pragma mark - Encryption Information view

- (void)showEncryptionInformation:(MXEvent *)event
{
    [self dismissKeyboard];
    
    // Remove potential existing subviews
    [self dismissTemporarySubViews];
    
    encryptionInfoView = [[EncryptionInfoView alloc] initWithEvent:event andMatrixSession:self.roomDataSource.mxSession];
    
    // Add shadow on added view
    encryptionInfoView.layer.cornerRadius = 5;
    encryptionInfoView.layer.shadowOffset = CGSizeMake(0, 1);
    encryptionInfoView.layer.shadowOpacity = 0.5f;
    
    // Add the view and define edge constraints
    [self.view addSubview:encryptionInfoView];
    
    [self.view addConstraint:[NSLayoutConstraint constraintWithItem:encryptionInfoView
                                                          attribute:NSLayoutAttributeTop
                                                          relatedBy:NSLayoutRelationEqual
                                                             toItem:self.topLayoutGuide
                                                          attribute:NSLayoutAttributeBottom
                                                         multiplier:1.0f
                                                           constant:10.0f]];
    
    [self.view addConstraint:[NSLayoutConstraint constraintWithItem:encryptionInfoView
                                                          attribute:NSLayoutAttributeBottom
                                                          relatedBy:NSLayoutRelationEqual
                                                             toItem:self.bottomLayoutGuide
                                                          attribute:NSLayoutAttributeTop
                                                         multiplier:1.0f
                                                           constant:-10.0f]];
    
    [self.view addConstraint:[NSLayoutConstraint constraintWithItem:self.view
                                                          attribute:NSLayoutAttributeLeading
                                                          relatedBy:NSLayoutRelationEqual
                                                             toItem:encryptionInfoView
                                                          attribute:NSLayoutAttributeLeading
                                                         multiplier:1.0f
                                                           constant:-10.0f]];
    
    [self.view addConstraint:[NSLayoutConstraint constraintWithItem:self.view
                                                          attribute:NSLayoutAttributeTrailing
                                                          relatedBy:NSLayoutRelationEqual
                                                             toItem:encryptionInfoView
                                                          attribute:NSLayoutAttributeTrailing
                                                         multiplier:1.0f
                                                           constant:10.0f]];
    [self.view setNeedsUpdateConstraints];
}



#pragma mark - Read marker handling

- (void)checkReadMarkerVisibility
{
    if (readMarkerTableViewCell && isAppeared && !self.isBubbleTableViewDisplayInTransition)
    {
        // Check whether the read marker is visible
        CGFloat contentTopPosY = self.bubblesTableView.contentOffset.y + self.bubblesTableView.adjustedContentInset.top;
        CGFloat readMarkerViewPosY = readMarkerTableViewCell.frame.origin.y + readMarkerTableViewCell.readMarkerView.frame.origin.y;
        if (contentTopPosY <= readMarkerViewPosY)
        {
            // Compute the max vertical position visible according to contentOffset
            CGFloat contentBottomPosY = self.bubblesTableView.contentOffset.y + self.bubblesTableView.frame.size.height - self.bubblesTableView.adjustedContentInset.bottom;
            if (readMarkerViewPosY <= contentBottomPosY)
            {
                // Launch animation
                [self animateReadMarkerView];
                
                // Disable the read marker display when it has been rendered once.
                self.roomDataSource.showReadMarker = NO;
                [self refreshJumpToLastUnreadBannerDisplay];
                
                // Update the read marker position according the events acknowledgement in this view controller.
                self.updateRoomReadMarker = YES;
                
                if (self.roomDataSource.isLive)
                {
                    // Move the read marker to the current read receipt position.
                    [self.roomDataSource.room forgetReadMarker];
                }
            }
        }
    }
}

- (void)animateReadMarkerView
{
    // Check whether the cell with the read marker is known and if the marker is not animated yet.
    if (readMarkerTableViewCell && readMarkerTableViewCell.readMarkerView.isHidden)
    {
        RoomBubbleCellData *cellData = (RoomBubbleCellData*)readMarkerTableViewCell.bubbleData;
        
        // Do not display the marker if this is the last message.
        if (cellData.containsLastMessage && readMarkerTableViewCell.readMarkerView.tag == cellData.mostRecentComponentIndex)
        {
            readMarkerTableViewCell.readMarkerView.hidden = YES;
            readMarkerTableViewCell = nil;
        }
        else
        {
            readMarkerTableViewCell.readMarkerView.hidden = NO;
            
            // Animate the layout to hide the read marker
            dispatch_after(dispatch_time(DISPATCH_TIME_NOW, (int64_t)(0.5 * NSEC_PER_SEC)), dispatch_get_main_queue(), ^{
                
                [UIView animateWithDuration:1.5 delay:0 options:UIViewAnimationOptionBeginFromCurrentState | UIViewAnimationOptionCurveEaseIn
                                 animations:^{
                    
                    readMarkerTableViewCell.readMarkerViewLeadingConstraint.constant = readMarkerTableViewCell.readMarkerViewTrailingConstraint.constant = readMarkerTableViewCell.bubbleOverlayContainer.frame.size.width / 2;
                    readMarkerTableViewCell.readMarkerView.alpha = 0;
                    
                    // Force to render the view
                    [readMarkerTableViewCell.bubbleOverlayContainer layoutIfNeeded];
                    
                }
                                 completion:^(BOOL finished){
                    
                    readMarkerTableViewCell.readMarkerView.hidden = YES;
                    readMarkerTableViewCell.readMarkerView.alpha = 1;
                    
                    readMarkerTableViewCell = nil;
                }];
                
            });
        }
    }
}

- (void)refreshRemoveJitsiWidgetView
{
    if (self.roomDataSource.isLive && !self.roomDataSource.isPeeking)
    {
        Widget *jitsiWidget = [customizedRoomDataSource jitsiWidget];
        
        if (jitsiWidget && self.canEditJitsiWidget)
        {
            [self.removeJitsiWidgetView reset];
            self.removeJitsiWidgetContainer.hidden = NO;
            self.removeJitsiWidgetView.delegate = self;
        }
        else
        {
            self.removeJitsiWidgetContainer.hidden = YES;
            self.removeJitsiWidgetView.delegate = nil;
        }
    }
    else
    {
        [self.removeJitsiWidgetView reset];
        self.removeJitsiWidgetContainer.hidden = YES;
        self.removeJitsiWidgetView.delegate = self;
    }
}

- (void)refreshJumpToLastUnreadBannerDisplay
{
    // This banner is only displayed when the room timeline is in live (and no peeking).
    // Check whether the read marker exists and has not been rendered yet.
    if (self.roomDataSource.isLive && !self.roomDataSource.isPeeking && self.roomDataSource.showReadMarker && self.roomDataSource.room.accountData.readMarkerEventId)
    {
        UITableViewCell *cell = [self.bubblesTableView visibleCells].firstObject;
        if ([cell isKindOfClass:MXKRoomBubbleTableViewCell.class])
        {
            MXKRoomBubbleTableViewCell *roomBubbleTableViewCell = (MXKRoomBubbleTableViewCell*)cell;
            // Check whether the read marker is inside the first displayed cell.
            if (roomBubbleTableViewCell.readMarkerView)
            {
                // The read marker display is still enabled (see roomDataSource.showReadMarker flag),
                // this means the read marker was not been visible yet.
                // We show the banner if the marker is located in the top hidden part of the cell.
                CGFloat contentTopPosY = self.bubblesTableView.contentOffset.y + self.bubblesTableView.adjustedContentInset.top;
                CGFloat readMarkerViewPosY = roomBubbleTableViewCell.frame.origin.y + roomBubbleTableViewCell.readMarkerView.frame.origin.y;
                self.jumpToLastUnreadBannerContainer.hidden = (contentTopPosY < readMarkerViewPosY);
            }
            else
            {
                // Check whether the read marker event is anterior to the first event displayed in the first rendered cell.
                MXKRoomBubbleComponent *component = roomBubbleTableViewCell.bubbleData.bubbleComponents.firstObject;
                MXEvent *firstDisplayedEvent = component.event;
                MXEvent *currentReadMarkerEvent = [self.roomDataSource.mxSession.store eventWithEventId:self.roomDataSource.room.accountData.readMarkerEventId inRoom:self.roomDataSource.roomId];
                
                if (!currentReadMarkerEvent || (currentReadMarkerEvent.originServerTs < firstDisplayedEvent.originServerTs))
                {
                    self.jumpToLastUnreadBannerContainer.hidden = NO;
                }
                else
                {
                    self.jumpToLastUnreadBannerContainer.hidden = YES;
                }
            }
        }
    }
    else
    {
        self.jumpToLastUnreadBannerContainer.hidden = YES;
        
        // Initialize the read marker if it does not exist yet, only in case of live timeline.
        if (!self.roomDataSource.room.accountData.readMarkerEventId && self.roomDataSource.isLive && !self.roomDataSource.isPeeking)
        {
            // Move the read marker to the current read receipt position by default.
            [self.roomDataSource.room forgetReadMarker];
        }
    }
}

#pragma mark - ContactsTableViewControllerDelegate

- (void)contactsTableViewController:(ContactsTableViewController *)contactsTableViewController didSelectContact:(MXKContact*)contact
{
    __weak typeof(self) weakSelf = self;
    
    if (currentAlert)
    {
        [currentAlert dismissViewControllerAnimated:NO completion:nil];
        currentAlert = nil;
    }
    
    // Invite ?
    NSString *promptMsg = [VectorL10n roomParticipantsInvitePromptMsg:contact.displayName];
    currentAlert = [UIAlertController alertControllerWithTitle:[VectorL10n roomParticipantsInvitePromptTitle]
                                                       message:promptMsg
                                                preferredStyle:UIAlertControllerStyleAlert];
    
    [currentAlert addAction:[UIAlertAction actionWithTitle:[MatrixKitL10n cancel]
                                                     style:UIAlertActionStyleCancel
                                                   handler:^(UIAlertAction * action) {
        
        if (weakSelf)
        {
            typeof(self) self = weakSelf;
            self->currentAlert = nil;
        }
        
    }]];
    
    [currentAlert addAction:[UIAlertAction actionWithTitle:[VectorL10n invite]
                                                     style:UIAlertActionStyleDefault
                                                   handler:^(UIAlertAction * action) {
        
        // Sanity check
        if (!weakSelf)
        {
            return;
        }
        
        typeof(self) self = weakSelf;
        self->currentAlert = nil;
        
        MXSession* session = self.roomDataSource.mxSession;
        NSString* roomId = self.roomDataSource.roomId;
        MXRoom *room = [session roomWithRoomId:roomId];
        
        NSArray *identifiers = contact.matrixIdentifiers;
        NSString *participantId;
        
        if (identifiers.count)
        {
            participantId = identifiers.firstObject;
            
            // Invite this user if a room is defined
            [room inviteUser:participantId success:^{
                
                // Refresh display by removing the contacts picker
                [contactsTableViewController withdrawViewControllerAnimated:YES completion:nil];
                
            } failure:^(NSError *error) {
                
                MXLogDebug(@"[RoomVC] Invite %@ failed", participantId);
                // Alert user
                [self showError:error];
                
            }];
        }
        else
        {
            if (contact.emailAddresses.count)
            {
                // This is a local contact, consider the first email by default.
                // TODO: Prompt the user to select the right email.
                MXKEmail *email = contact.emailAddresses.firstObject;
                participantId = email.emailAddress;
            }
            else
            {
                // This is the text filled by the user.
                participantId = contact.displayName;
            }
            
            // Is it an email or a Matrix user ID?
            if ([MXTools isEmailAddress:participantId])
            {
                [room inviteUserByEmail:participantId success:^{
                    
                    // Refresh display by removing the contacts picker
                    [contactsTableViewController withdrawViewControllerAnimated:YES completion:nil];
                    
                } failure:^(NSError *error) {
                    
                    MXLogDebug(@"[RoomVC] Invite be email %@ failed", participantId);
                    // Alert user
                    if ([error.domain isEqualToString:kMXRestClientErrorDomain]
                        && error.code == MXRestClientErrorMissingIdentityServer)
                    {
                        [self showAlertWithTitle:[VectorL10n errorInvite3pidWithNoIdentityServer] message:nil];
                    }
                    else
                    {
                        [self showError:error];
                    }
                }];
            }
            else //if ([MXTools isMatrixUserIdentifier:participantId])
            {
                [room inviteUser:participantId success:^{
                    
                    // Refresh display by removing the contacts picker
                    [contactsTableViewController withdrawViewControllerAnimated:YES completion:nil];
                    
                } failure:^(NSError *error) {
                    
                    MXLogDebug(@"[RoomVC] Invite %@ failed", participantId);
                    // Alert user
                    [self showError:error];
                    
                }];
            }
        }
        
    }]];
    
    [currentAlert mxk_setAccessibilityIdentifier:@"RoomVCInviteAlert"];
    [self presentViewController:currentAlert animated:YES completion:nil];
}

#pragma mark - Re-request encryption keys

- (void)reRequestKeysAndShowExplanationAlert:(MXEvent*)event
{
    MXWeakify(self);
    __block UIAlertController *alert;
    
    // Force device verification if session has cross-signing activated and device is not yet verified
    if (self.mainSession.crypto.crossSigning && self.mainSession.crypto.crossSigning.state == MXCrossSigningStateCrossSigningExists)
    {
        [self presentReviewUnverifiedSessionsAlert];
        return;
    }
    
    // Make the re-request
    [self.mainSession.crypto reRequestRoomKeyForEvent:event];
    
    // Observe kMXEventDidDecryptNotification to remove automatically the dialog
    // if the user has shared the keys from another device
    mxEventDidDecryptNotificationObserver = [[NSNotificationCenter defaultCenter] addObserverForName:kMXEventDidDecryptNotification object:nil queue:[NSOperationQueue mainQueue] usingBlock:^(NSNotification *notif) {
        MXStrongifyAndReturnIfNil(self);
        
        MXEvent *decryptedEvent = notif.object;
        
        if ([decryptedEvent.eventId isEqualToString:event.eventId])
        {
            [[NSNotificationCenter defaultCenter] removeObserver:self->mxEventDidDecryptNotificationObserver];
            self->mxEventDidDecryptNotificationObserver = nil;
            
            if (self->currentAlert == alert)
            {
                [self->currentAlert dismissViewControllerAnimated:YES completion:nil];
                self->currentAlert = nil;
            }
        }
    }];
    
    // Show the explanation dialog
    alert = [UIAlertController alertControllerWithTitle:VectorL10n.rerequestKeysAlertTitle
                                                message:[VectorL10n e2eRoomKeyRequestMessage:AppInfo.current.displayName]
                                         preferredStyle:UIAlertControllerStyleAlert];
    currentAlert = alert;
    
    
    [alert addAction:[UIAlertAction actionWithTitle:[MatrixKitL10n ok]
                                              style:UIAlertActionStyleDefault
                                            handler:^(UIAlertAction * action)
                      {
        MXStrongifyAndReturnIfNil(self);
        
        [[NSNotificationCenter defaultCenter] removeObserver:self->mxEventDidDecryptNotificationObserver];
        self->mxEventDidDecryptNotificationObserver = nil;
        
        self->currentAlert = nil;
    }]];
    
    [self presentViewController:currentAlert animated:YES completion:nil];
}

- (void)presentReviewUnverifiedSessionsAlert
{
    MXLogDebug(@"[MasterTabBarController] presentReviewUnverifiedSessionsAlertWithSession");
    
    [currentAlert dismissViewControllerAnimated:NO completion:nil];
    
    UIAlertController *alert = [UIAlertController alertControllerWithTitle:[VectorL10n keyVerificationSelfVerifyUnverifiedSessionsAlertTitle]
                                                                   message:[VectorL10n keyVerificationSelfVerifyUnverifiedSessionsAlertMessage]
                                                            preferredStyle:UIAlertControllerStyleAlert];
    
    [alert addAction:[UIAlertAction actionWithTitle:[VectorL10n keyVerificationSelfVerifyUnverifiedSessionsAlertValidateAction]
                                              style:UIAlertActionStyleDefault
                                            handler:^(UIAlertAction * action) {
        [self showSettingsSecurityScreen];
    }]];
    
    [alert addAction:[UIAlertAction actionWithTitle:[VectorL10n later]
                                              style:UIAlertActionStyleCancel
                                            handler:nil]];
    
    [self presentViewController:alert animated:YES completion:nil];
    
    currentAlert = alert;
}

- (void)showSettingsSecurityScreen
{
    if (self.delegate)
    {
        [self.delegate roomViewController:self showCompleteSecurityForSession:self.mainSession];
    }
    else
    {
        [[AppDelegate theDelegate] presentCompleteSecurityForSession: self.mainSession];
    }
}

#pragma mark Tombstone event

- (void)listenTombstoneEventNotifications
{
    // Room is already obsolete do not listen to tombstone event
    if (self.roomDataSource.roomState.isObsolete)
    {
        return;
    }
    
    MXWeakify(self);
    
    tombstoneEventNotificationsListener = [self.roomDataSource.room listenToEventsOfTypes:@[kMXEventTypeStringRoomTombStone] onEvent:^(MXEvent *event, MXTimelineDirection direction, MXRoomState *roomState) {
        
        MXStrongifyAndReturnIfNil(self);
        
        // Update activitiesView with room replacement information
        [self refreshActivitiesViewDisplay];
        // Hide inputToolbarView
        [self updateRoomInputToolbarViewClassIfNeeded];
    }];
}

- (void)removeTombstoneEventNotificationsListener
{
    if (self.roomDataSource)
    {
        // Remove the previous live listener
        if (tombstoneEventNotificationsListener)
        {
            [self.roomDataSource.room removeListener:tombstoneEventNotificationsListener];
            tombstoneEventNotificationsListener = nil;
        }
    }
}

#pragma mark MXSession state change

- (void)listenMXSessionStateChangeNotifications
{
    kMXSessionStateDidChangeObserver = [[NSNotificationCenter defaultCenter] addObserverForName:kMXSessionStateDidChangeNotification object:self.roomDataSource.mxSession queue:[NSOperationQueue mainQueue] usingBlock:^(NSNotification *notif) {
        
        if (self.roomDataSource.mxSession.state == MXSessionStateSyncError
            || self.roomDataSource.mxSession.state == MXSessionStateRunning)
        {
            [self refreshActivitiesViewDisplay];
            
            // update inputToolbarView
            [self updateRoomInputToolbarViewClassIfNeeded];
        }
    }];
}

- (void)removeMXSessionStateChangeNotificationsListener
{
    if (kMXSessionStateDidChangeObserver)
    {
        [[NSNotificationCenter defaultCenter] removeObserver:kMXSessionStateDidChangeObserver];
        kMXSessionStateDidChangeObserver = nil;
    }
}

#pragma mark - Contextual Menu

- (NSArray<RoomContextualMenuItem*>*)contextualMenuItemsForEvent:(MXEvent*)event andCell:(id<MXKCellRendering>)cell
{
    if (event.sentState == MXEventSentStateFailed)
    {
        return @[
            [self resendMenuItemWithEvent:event],
            [self deleteMenuItemWithEvent:event],
            [self editMenuItemWithEvent:event],
            [self copyMenuItemWithEvent:event andCell:cell]
        ];
    }
    
    BOOL showMoreOption = (event.isState && RiotSettings.shared.roomContextualMenuShowMoreOptionForStates) || (!event.isState && RiotSettings.shared.roomContextualMenuShowMoreOptionForMessages);
    
    if (showMoreOption)
    {
        return @[
            [self copyMenuItemWithEvent:event andCell:cell],
            [self replyMenuItemWithEvent:event],
            [self editMenuItemWithEvent:event],
            [self moreMenuItemWithEvent:event andCell:cell]
        ];
    }
    else
    {
        return @[
            [self copyMenuItemWithEvent:event andCell:cell],
            [self replyMenuItemWithEvent:event],
            [self editMenuItemWithEvent:event]
        ];
    }
}

- (void)showContextualMenuForEvent:(MXEvent*)event fromSingleTapGesture:(BOOL)usedSingleTapGesture cell:(id<MXKCellRendering>)cell animated:(BOOL)animated
{
    if (self.roomContextualMenuPresenter.isPresenting)
    {
        return;
    }
    
    NSString *selectedEventId = event.eventId;
    
    NSArray<RoomContextualMenuItem*>* contextualMenuItems = [self contextualMenuItemsForEvent:event andCell:cell];
    ReactionsMenuViewModel *reactionsMenuViewModel;
    CGRect bubbleComponentFrameInOverlayView = CGRectNull;
    
    if ([cell isKindOfClass:MXKRoomBubbleTableViewCell.class] && [self.roomDataSource canReactToEventWithId:event.eventId])
    {
        MXKRoomBubbleTableViewCell *roomBubbleTableViewCell = (MXKRoomBubbleTableViewCell*)cell;
        MXKRoomBubbleCellData *bubbleCellData = roomBubbleTableViewCell.bubbleData;
        NSArray *bubbleComponents = bubbleCellData.bubbleComponents;
        
        NSInteger foundComponentIndex = [bubbleCellData bubbleComponentIndexForEventId:event.eventId];
        CGRect bubbleComponentFrame;
        
        if (bubbleComponents.count > 0)
        {
            NSInteger selectedComponentIndex = foundComponentIndex != NSNotFound ? foundComponentIndex : 0;
            bubbleComponentFrame = [roomBubbleTableViewCell surroundingFrameInTableViewForComponentIndex:selectedComponentIndex];
        }
        else
        {
            bubbleComponentFrame = roomBubbleTableViewCell.frame;
        }
        
        bubbleComponentFrameInOverlayView = [self.bubblesTableView convertRect:bubbleComponentFrame toView:self.overlayContainerView];
        
        NSString *roomId = self.roomDataSource.roomId;
        MXAggregations *aggregations = self.mainSession.aggregations;
        MXAggregatedReactions *aggregatedReactions = [aggregations aggregatedReactionsOnEvent:selectedEventId inRoom:roomId];
        
        reactionsMenuViewModel = [[ReactionsMenuViewModel alloc] initWithAggregatedReactions:aggregatedReactions eventId:selectedEventId];
        reactionsMenuViewModel.coordinatorDelegate = self;
    }
    
    if (!self.roomContextualMenuViewController)
    {
        self.roomContextualMenuViewController = [RoomContextualMenuViewController instantiate];
        self.roomContextualMenuViewController.delegate = self;
    }
    
    [self.roomContextualMenuViewController updateWithContextualMenuItems:contextualMenuItems reactionsMenuViewModel:reactionsMenuViewModel];
    
    [self enableOverlayContainerUserInteractions:YES];
    
    [self.roomContextualMenuPresenter presentWithRoomContextualMenuViewController:self.roomContextualMenuViewController
                                                                             from:self
                                                                               on:self.overlayContainerView
                                                              contentToReactFrame:bubbleComponentFrameInOverlayView
                                                             fromSingleTapGesture:usedSingleTapGesture
                                                                         animated:animated
                                                                       completion:^{
    }];
    
    preventBubblesTableViewScroll = YES;
    [self selectEventWithId:selectedEventId];
}

- (void)hideContextualMenuAnimated:(BOOL)animated
{
    [self hideContextualMenuAnimated:animated completion:nil];
}

- (void)hideContextualMenuAnimated:(BOOL)animated completion:(void(^)(void))completion
{
    [self hideContextualMenuAnimated:animated cancelEventSelection:YES completion:completion];
}

- (void)hideContextualMenuAnimated:(BOOL)animated cancelEventSelection:(BOOL)cancelEventSelection completion:(void(^)(void))completion
{
    if (!self.roomContextualMenuPresenter.isPresenting)
    {
        return;
    }
    
    if (cancelEventSelection)
    {
        [self cancelEventSelection];
    }
    
    preventBubblesTableViewScroll = NO;
    
    [self.roomContextualMenuPresenter hideContextualMenuWithAnimated:animated completion:^{
        [self enableOverlayContainerUserInteractions:NO];
        
        if (completion)
        {
            completion();
        }
    }];
}

- (void)enableOverlayContainerUserInteractions:(BOOL)enableOverlayContainerUserInteractions
{
    self.inputToolbarView.editable = !enableOverlayContainerUserInteractions;
    self.bubblesTableView.scrollsToTop = !enableOverlayContainerUserInteractions;
    self.overlayContainerView.userInteractionEnabled = enableOverlayContainerUserInteractions;
}

- (RoomContextualMenuItem *)resendMenuItemWithEvent:(MXEvent*)event
{
    MXWeakify(self);
    
    RoomContextualMenuItem *resendMenuItem = [[RoomContextualMenuItem alloc] initWithMenuAction:RoomContextualMenuActionResend];
    resendMenuItem.action = ^{
        MXStrongifyAndReturnIfNil(self);
        [self hideContextualMenuAnimated:YES cancelEventSelection:NO completion:nil];
        [self cancelEventSelection];
        [self.roomDataSource resendEventWithEventId:event.eventId success:nil failure:nil];
    };
    
    return resendMenuItem;
}

- (RoomContextualMenuItem *)deleteMenuItemWithEvent:(MXEvent*)event
{
    MXWeakify(self);
    
    RoomContextualMenuItem *deleteMenuItem = [[RoomContextualMenuItem alloc] initWithMenuAction:RoomContextualMenuActionDelete];
    deleteMenuItem.action = ^{
        MXStrongifyAndReturnIfNil(self);
        
        MXWeakify(self);
        [self hideContextualMenuAnimated:YES cancelEventSelection:YES completion:^{
            MXStrongifyAndReturnIfNil(self);
            
            self->currentAlert = [UIAlertController alertControllerWithTitle:[VectorL10n roomEventActionDeleteConfirmationTitle]
                                                                     message:[VectorL10n roomEventActionDeleteConfirmationMessage]
                                                              preferredStyle:UIAlertControllerStyleAlert];
            
            [self->currentAlert addAction:[UIAlertAction actionWithTitle:[MatrixKitL10n cancel] style:UIAlertActionStyleDefault handler:^(UIAlertAction * action) {
            }]];
            
            [self->currentAlert addAction:[UIAlertAction actionWithTitle:[MatrixKitL10n delete] style:UIAlertActionStyleDestructive handler:^(UIAlertAction * action) {
                [self.roomDataSource removeEventWithEventId:event.eventId];
            }]];
            
            [self presentViewController:self->currentAlert animated:YES completion:nil];
        }];
    };
    
    return deleteMenuItem;
}

- (RoomContextualMenuItem *)editMenuItemWithEvent:(MXEvent*)event
{
    MXWeakify(self);
    
    RoomContextualMenuItem *editMenuItem = [[RoomContextualMenuItem alloc] initWithMenuAction:RoomContextualMenuActionEdit];
    editMenuItem.action = ^{
        MXStrongifyAndReturnIfNil(self);
        [self hideContextualMenuAnimated:YES cancelEventSelection:NO completion:nil];
        [self editEventContentWithId:event.eventId];
        
        // And display the keyboard
        [self.inputToolbarView becomeFirstResponder];
    };
    
    editMenuItem.isEnabled = [self.roomDataSource canEditEventWithId:event.eventId];
    
    return editMenuItem;
}

- (RoomContextualMenuItem *)copyMenuItemWithEvent:(MXEvent*)event andCell:(id<MXKCellRendering>)cell
{
    MXKRoomBubbleTableViewCell *roomBubbleTableViewCell = (MXKRoomBubbleTableViewCell *)cell;
    MXKAttachment *attachment = roomBubbleTableViewCell.bubbleData.attachment;
    
    MXWeakify(self);
    
    BOOL isCopyActionEnabled = !attachment || attachment.type != MXKAttachmentTypeSticker;
    
    if (attachment && !BuildSettings.messageDetailsAllowCopyMedia)
    {
        isCopyActionEnabled = NO;
    }
    
    if (isCopyActionEnabled)
    {
        switch (event.eventType) {
            case MXEventTypeRoomMessage:
            {
                NSString *messageType = event.content[@"msgtype"];
                
                if ([messageType isEqualToString:kMXMessageTypeKeyVerificationRequest])
                {
                    isCopyActionEnabled = NO;
                }
                break;
            }
            case MXEventTypeKeyVerificationStart:
            case MXEventTypeKeyVerificationAccept:
            case MXEventTypeKeyVerificationKey:
            case MXEventTypeKeyVerificationMac:
            case MXEventTypeKeyVerificationDone:
            case MXEventTypeKeyVerificationCancel:
                isCopyActionEnabled = NO;
                break;
            case MXEventTypeCustom:
                if ([event.type isEqualToString:kWidgetMatrixEventTypeString]
                    || [event.type isEqualToString:kWidgetModularEventTypeString])
                {
                    Widget *widget = [[Widget alloc] initWithWidgetEvent:event inMatrixSession:self.roomDataSource.mxSession];
                    if ([widget.type isEqualToString:kWidgetTypeJitsiV1] ||
                        [widget.type isEqualToString:kWidgetTypeJitsiV2])
                    {
                        isCopyActionEnabled = NO;
                    }
                }
            default:
                break;
        }
    }
    
    RoomContextualMenuItem *copyMenuItem = [[RoomContextualMenuItem alloc] initWithMenuAction:RoomContextualMenuActionCopy];
    copyMenuItem.isEnabled = isCopyActionEnabled;
    copyMenuItem.action = ^{
        MXStrongifyAndReturnIfNil(self);
        
        if (!attachment)
        {
            NSArray *components = roomBubbleTableViewCell.bubbleData.bubbleComponents;
            MXKRoomBubbleComponent *selectedComponent;
            for (selectedComponent in components)
            {
                if ([selectedComponent.event.eventId isEqualToString:event.eventId])
                {
                    break;
                }
                selectedComponent = nil;
            }
            NSString *textMessage = selectedComponent.textMessage;
            
            if (textMessage)
            {
                MXKPasteboardManager.shared.pasteboard.string = textMessage;
            }
            else
            {
                MXLogDebug(@"[RoomViewController] Contextual menu copy failed. Text is nil for room id/event id: %@/%@", selectedComponent.event.roomId, selectedComponent.event.eventId);
            }
            
            [self hideContextualMenuAnimated:YES];
        }
        else if (attachment.type != MXKAttachmentTypeSticker)
        {
            [self hideContextualMenuAnimated:YES completion:^{
                [self startActivityIndicator];
                
                [attachment copy:^{
                    
                    [self stopActivityIndicator];
                    
                } failure:^(NSError *error) {
                    
                    [self stopActivityIndicator];
                    
                    //Alert user
                    [self showError:error];
                }];
                
                // Start animation in case of download during attachment preparing
                [roomBubbleTableViewCell startProgressUI];
            }];
        }
    };
    
    return copyMenuItem;
}

- (RoomContextualMenuItem *)replyMenuItemWithEvent:(MXEvent*)event
{
    MXWeakify(self);
    
    RoomContextualMenuItem *replyMenuItem = [[RoomContextualMenuItem alloc] initWithMenuAction:RoomContextualMenuActionReply];
    replyMenuItem.isEnabled = [self.roomDataSource canReplyToEventWithId:event.eventId] && !self.voiceMessageController.isRecordingAudio;
    replyMenuItem.action = ^{
        MXStrongifyAndReturnIfNil(self);
        
        [self hideContextualMenuAnimated:YES cancelEventSelection:NO completion:nil];
        [self selectEventWithId:event.eventId inputToolBarSendMode:RoomInputToolbarViewSendModeReply showTimestamp:NO];
        
        // And display the keyboard
        [self.inputToolbarView becomeFirstResponder];
    };
    
    return replyMenuItem;
}

- (RoomContextualMenuItem *)moreMenuItemWithEvent:(MXEvent*)event andCell:(id<MXKCellRendering>)cell
{
    MXWeakify(self);
    
    RoomContextualMenuItem *moreMenuItem = [[RoomContextualMenuItem alloc] initWithMenuAction:RoomContextualMenuActionMore];
    moreMenuItem.action = ^{
        MXStrongifyAndReturnIfNil(self);
        [self hideContextualMenuAnimated:YES completion:nil];
        [self showAdditionalActionsMenuForEvent:event inCell:cell animated:YES];
    };
    
    return moreMenuItem;
}

#pragma mark - RoomContextualMenuViewControllerDelegate

- (void)roomContextualMenuViewControllerDidTapBackgroundOverlay:(RoomContextualMenuViewController *)viewController
{
    [self hideContextualMenuAnimated:YES];
}

#pragma mark - ReactionsMenuViewModelCoordinatorDelegate

- (void)reactionsMenuViewModel:(ReactionsMenuViewModel *)viewModel didAddReaction:(NSString *)reaction forEventId:(NSString *)eventId
{
    MXWeakify(self);
    
    [self hideContextualMenuAnimated:YES completion:^{
        
        [self.roomDataSource addReaction:reaction forEventId:eventId success:^{
            
        } failure:^(NSError *error) {
            MXStrongifyAndReturnIfNil(self);
            
            [self.errorPresenter presentErrorFromViewController:self forError:error animated:YES handler:nil];
        }];
    }];
}

- (void)reactionsMenuViewModel:(ReactionsMenuViewModel *)viewModel didRemoveReaction:(NSString *)reaction forEventId:(NSString *)eventId
{
    MXWeakify(self);
    
    [self hideContextualMenuAnimated:YES completion:^{
        
        [self.roomDataSource removeReaction:reaction forEventId:eventId success:^{
            
        } failure:^(NSError *error) {
            MXStrongifyAndReturnIfNil(self);
            
            [self.errorPresenter presentErrorFromViewController:self forError:error animated:YES handler:nil];
        }];
        
    }];
}

- (void)reactionsMenuViewModelDidTapMoreReactions:(ReactionsMenuViewModel *)viewModel forEventId:(NSString *)eventId
{
    [self hideContextualMenuAnimated:YES];
    
    EmojiPickerCoordinatorBridgePresenter *emojiPickerCoordinatorBridgePresenter = [[EmojiPickerCoordinatorBridgePresenter alloc] initWithSession:self.mainSession roomId:self.roomDataSource.roomId eventId:eventId];
    emojiPickerCoordinatorBridgePresenter.delegate = self;
    
    NSInteger cellRow = [self.roomDataSource indexOfCellDataWithEventId:eventId];
    
    UIView *sourceView;
    CGRect sourceRect = CGRectNull;
    
    if (cellRow >= 0)
    {
        NSIndexPath *cellIndexPath = [NSIndexPath indexPathForRow:cellRow inSection:0];
        UITableViewCell *cell = [self.bubblesTableView cellForRowAtIndexPath:cellIndexPath];
        sourceView = cell;
        
        if ([cell isKindOfClass:[MXKRoomBubbleTableViewCell class]])
        {
            MXKRoomBubbleTableViewCell *roomBubbleTableViewCell = (MXKRoomBubbleTableViewCell*)cell;
            NSInteger bubbleComponentIndex = [roomBubbleTableViewCell.bubbleData bubbleComponentIndexForEventId:eventId];
            sourceRect = [roomBubbleTableViewCell componentFrameInContentViewForIndex:bubbleComponentIndex];
        }
        
    }
    
    [emojiPickerCoordinatorBridgePresenter presentFrom:self sourceView:sourceView sourceRect:sourceRect animated:YES];
    self.emojiPickerCoordinatorBridgePresenter = emojiPickerCoordinatorBridgePresenter;
}

#pragma mark -

- (void)showEditHistoryForEventId:(NSString*)eventId animated:(BOOL)animated
{
    MXEvent *event = [self.roomDataSource eventWithEventId:eventId];
    EditHistoryCoordinatorBridgePresenter *presenter = [[EditHistoryCoordinatorBridgePresenter alloc] initWithSession:self.roomDataSource.mxSession event:event];
    
    presenter.delegate = self;
    [presenter presentFrom:self animated:animated];
    
    self.editHistoryPresenter = presenter;
}

#pragma mark - EditHistoryCoordinatorBridgePresenterDelegate

- (void)editHistoryCoordinatorBridgePresenterDelegateDidComplete:(EditHistoryCoordinatorBridgePresenter *)coordinatorBridgePresenter
{
    [coordinatorBridgePresenter dismissWithAnimated:YES completion:nil];
    self.editHistoryPresenter = nil;
}

#pragma mark - DocumentPickerPresenterDelegate

- (void)documentPickerPresenterWasCancelled:(MXKDocumentPickerPresenter *)presenter
{
    self.documentPickerPresenter = nil;
}

- (void)documentPickerPresenter:(MXKDocumentPickerPresenter *)presenter didPickDocumentsAt:(NSURL *)url
{
    self.documentPickerPresenter = nil;
    
    MXKUTI *fileUTI = [[MXKUTI alloc] initWithLocalFileURL:url];
    NSString *mimeType = fileUTI.mimeType;
    
    if (fileUTI.isImage)
    {
        NSData *imageData = [[NSData alloc] initWithContentsOfURL:url];
        
        [self.roomDataSource sendImage:imageData mimeType:mimeType success:nil failure:^(NSError *error) {
            // Nothing to do. The image is marked as unsent in the room history by the datasource
            MXLogDebug(@"[MXKRoomViewController] sendImage failed.");
        }];
    }
    else if (fileUTI.isVideo)
    {
        [(RoomDataSource*)self.roomDataSource sendVideo:url success:nil failure:^(NSError *error) {
            // Nothing to do. The video is marked as unsent in the room history by the datasource
            MXLogDebug(@"[MXKRoomViewController] sendVideo failed.");
        }];
    }
    else if (fileUTI.isFile)
    {
        [self.roomDataSource sendFile:url mimeType:mimeType success:nil failure:^(NSError *error) {
            // Nothing to do. The file is marked as unsent in the room history by the datasource
            MXLogDebug(@"[MXKRoomViewController] sendFile failed.");
        }];
    }
    else
    {
        MXLogDebug(@"[MXKRoomViewController] File upload using MIME type %@ is not supported.", mimeType);
        
        [self showAlertWithTitle:[VectorL10n fileUploadErrorTitle]
                         message:[VectorL10n fileUploadErrorUnsupportedFileTypeMessage]];
    }
}

#pragma mark - EmojiPickerCoordinatorBridgePresenterDelegate

- (void)emojiPickerCoordinatorBridgePresenter:(EmojiPickerCoordinatorBridgePresenter *)coordinatorBridgePresenter didAddEmoji:(NSString *)emoji forEventId:(NSString *)eventId
{
    MXWeakify(self);
    
    [coordinatorBridgePresenter dismissWithAnimated:YES completion:^{
        [self.roomDataSource addReaction:emoji forEventId:eventId success:^{
            
        } failure:^(NSError *error) {
            MXStrongifyAndReturnIfNil(self);
            
            [self.errorPresenter presentErrorFromViewController:self forError:error animated:YES handler:nil];
        }];
    }];
    self.emojiPickerCoordinatorBridgePresenter = nil;
}

- (void)emojiPickerCoordinatorBridgePresenter:(EmojiPickerCoordinatorBridgePresenter *)coordinatorBridgePresenter didRemoveEmoji:(NSString *)emoji forEventId:(NSString *)eventId
{
    MXWeakify(self);
    
    [coordinatorBridgePresenter dismissWithAnimated:YES completion:^{
        
        [self.roomDataSource removeReaction:emoji forEventId:eventId success:^{
            
        } failure:^(NSError *error) {
            MXStrongifyAndReturnIfNil(self);
            
            [self.errorPresenter presentErrorFromViewController:self forError:error animated:YES handler:nil];
        }];
    }];
    self.emojiPickerCoordinatorBridgePresenter = nil;
}

- (void)emojiPickerCoordinatorBridgePresenterDidCancel:(EmojiPickerCoordinatorBridgePresenter *)coordinatorBridgePresenter
{
    [coordinatorBridgePresenter dismissWithAnimated:YES completion:nil];
    self.emojiPickerCoordinatorBridgePresenter = nil;
}

#pragma mark - ReactionHistoryCoordinatorBridgePresenterDelegate

- (void)reactionHistoryCoordinatorBridgePresenterDelegateDidClose:(ReactionHistoryCoordinatorBridgePresenter *)coordinatorBridgePresenter
{
    [coordinatorBridgePresenter dismissWithAnimated:YES completion:^{
        self.reactionHistoryCoordinatorBridgePresenter = nil;
    }];
}

#pragma mark - CameraPresenterDelegate

- (void)cameraPresenterDidCancel:(CameraPresenter *)cameraPresenter
{
    [cameraPresenter dismissWithAnimated:YES completion:nil];
    self.cameraPresenter = nil;
}

- (void)cameraPresenter:(CameraPresenter *)cameraPresenter didSelectImageData:(NSData *)imageData withUTI:(MXKUTI *)uti
{
    [cameraPresenter dismissWithAnimated:YES completion:nil];
    self.cameraPresenter = nil;
    
    RoomInputToolbarView *roomInputToolbarView = [self inputToolbarViewAsRoomInputToolbarView];
    if (roomInputToolbarView)
    {
        [roomInputToolbarView sendSelectedImage:imageData
                                   withMimeType:uti.mimeType
                             andCompressionMode:MediaCompressionHelper.defaultCompressionMode
                            isPhotoLibraryAsset:NO];
    }
}

- (void)cameraPresenter:(CameraPresenter *)cameraPresenter didSelectVideoAt:(NSURL *)url
{
    [cameraPresenter dismissWithAnimated:YES completion:nil];
    self.cameraPresenter = nil;
    
    AVURLAsset *selectedVideo = [AVURLAsset assetWithURL:url];
    [self sendVideoAsset:selectedVideo isPhotoLibraryAsset:NO];
}

#pragma mark - MediaPickerCoordinatorBridgePresenterDelegate

- (void)mediaPickerCoordinatorBridgePresenterDidCancel:(MediaPickerCoordinatorBridgePresenter *)coordinatorBridgePresenter
{
    [coordinatorBridgePresenter dismissWithAnimated:YES completion:nil];
    self.mediaPickerPresenter = nil;
}

- (void)mediaPickerCoordinatorBridgePresenter:(MediaPickerCoordinatorBridgePresenter *)coordinatorBridgePresenter didSelectImageData:(NSData *)imageData withUTI:(MXKUTI *)uti
{
    [coordinatorBridgePresenter dismissWithAnimated:YES completion:nil];
    self.mediaPickerPresenter = nil;
    
    RoomInputToolbarView *roomInputToolbarView = [self inputToolbarViewAsRoomInputToolbarView];
    if (roomInputToolbarView)
    {
        [roomInputToolbarView sendSelectedImage:imageData
                                   withMimeType:uti.mimeType
                             andCompressionMode:MediaCompressionHelper.defaultCompressionMode
                            isPhotoLibraryAsset:YES];
    }
}

- (void)mediaPickerCoordinatorBridgePresenter:(MediaPickerCoordinatorBridgePresenter *)coordinatorBridgePresenter didSelectVideo:(AVAsset *)videoAsset
{
    [coordinatorBridgePresenter dismissWithAnimated:YES completion:nil];
    self.mediaPickerPresenter = nil;
    
    [self sendVideoAsset:videoAsset isPhotoLibraryAsset:YES];
}

- (void)mediaPickerCoordinatorBridgePresenter:(MediaPickerCoordinatorBridgePresenter *)coordinatorBridgePresenter didSelectAssets:(NSArray<PHAsset *> *)assets
{
    [coordinatorBridgePresenter dismissWithAnimated:YES completion:nil];
    self.mediaPickerPresenter = nil;
    
    RoomInputToolbarView *roomInputToolbarView = [self inputToolbarViewAsRoomInputToolbarView];
    if (roomInputToolbarView)
    {
        // Set a 1080p video conversion preset as compression mode only has an effect on the images.
        [MXSDKOptions sharedInstance].videoConversionPresetName = AVAssetExportPreset1920x1080;
        
        [roomInputToolbarView sendSelectedAssets:assets withCompressionMode:MediaCompressionHelper.defaultCompressionMode];
    }
}

#pragma mark - RoomCreationModalCoordinatorBridgePresenter

- (void)roomCreationModalCoordinatorBridgePresenterDelegateDidComplete:(RoomCreationModalCoordinatorBridgePresenter *)coordinatorBridgePresenter
{
    [coordinatorBridgePresenter dismissWithAnimated:YES completion:nil];
    self.roomCreationModalCoordinatorBridgePresenter = nil;
}

#pragma mark - RoomInfoCoordinatorBridgePresenterDelegate

- (void)roomInfoCoordinatorBridgePresenterDelegateDidComplete:(RoomInfoCoordinatorBridgePresenter *)coordinatorBridgePresenter
{
    [coordinatorBridgePresenter dismissWithAnimated:YES completion:nil];
    self.roomInfoCoordinatorBridgePresenter = nil;
}

- (void)roomInfoCoordinatorBridgePresenter:(RoomInfoCoordinatorBridgePresenter *)coordinatorBridgePresenter didRequestMentionForMember:(MXRoomMember *)member
{
    [self mention:member];
}

- (void)roomInfoCoordinatorBridgePresenterDelegateDidLeaveRoom:(RoomInfoCoordinatorBridgePresenter *)coordinatorBridgePresenter
{
    if (self.delegate)
    {
        [self.delegate roomViewControllerDidLeaveRoom:self];
    }
    else
    {
        [[AppDelegate theDelegate] restoreInitialDisplay:nil];
    }
}

#pragma mark - RemoveJitsiWidgetViewDelegate

- (void)removeJitsiWidgetViewDidCompleteSliding:(RemoveJitsiWidgetView *)view
{
    view.delegate = nil;
    Widget *jitsiWidget = [customizedRoomDataSource jitsiWidget];
    
    [self startActivityIndicator];
    
    //  close the widget
    MXWeakify(self);
    
    [[WidgetManager sharedManager] closeWidget:jitsiWidget.widgetId
                                        inRoom:self.roomDataSource.room
                                       success:^{
        MXStrongifyAndReturnIfNil(self);
        [self stopActivityIndicator];
        //  we can wait for kWidgetManagerDidUpdateWidgetNotification, but we want to be faster
        self.removeJitsiWidgetContainer.hidden = YES;
        self.removeJitsiWidgetView.delegate = nil;
        
        //  end active call if exists
        if ([self isRoomHavingAJitsiCallForWidgetId:jitsiWidget.widgetId])
        {
            [self endActiveJitsiCall];
        }
    } failure:^(NSError *error) {
        MXStrongifyAndReturnIfNil(self);
        [self showJitsiErrorAsAlert:error];
        [self stopActivityIndicator];
    }];
}

#pragma mark - VoiceMessageControllerDelegate

- (void)voiceMessageControllerDidRequestMicrophonePermission:(VoiceMessageController *)voiceMessageController
{
    NSString *message = [MatrixKitL10n microphoneAccessNotGrantedForVoiceMessage:AppInfo.current.displayName];
    
    [MXKTools checkAccessForMediaType:AVMediaTypeAudio
                  manualChangeMessage: message
            showPopUpInViewController:self completionHandler:^(BOOL granted) {
        
    }];
}

- (void)voiceMessageController:(VoiceMessageController *)voiceMessageController
    didRequestSendForFileAtURL:(NSURL *)url
                      duration:(NSUInteger)duration
                       samples:(NSArray<NSNumber *> *)samples
                    completion:(void (^)(BOOL))completion
{
    [self.roomDataSource sendVoiceMessage:url mimeType:nil duration:duration samples:samples success:^(NSString *eventId) {
        MXLogDebug(@"Success with event id %@", eventId);
        completion(YES);
    } failure:^(NSError *error) {
        MXLogError(@"Failed sending voice message");
        completion(NO);
    }];
}

- (void)showSpaceDetailWithPublicRoom:(MXPublicRoom *)publicRoom
{
    self.spaceDetailPresenter = [SpaceDetailPresenter new];
    self.spaceDetailPresenter.delegate = self;
    [self.spaceDetailPresenter presentForSpaceWithPublicRoom:publicRoom from:self sourceView:nil session:self.mainSession animated:YES];
}

- (void)showSpaceDetailWithId:(NSString *)spaceId
{
    self.spaceDetailPresenter = [SpaceDetailPresenter new];
    self.spaceDetailPresenter.delegate = self;
    [self.spaceDetailPresenter presentForSpaceWithId:spaceId from:self sourceView:nil session:self.mainSession animated:YES];
}

#pragma mark - SpaceDetailPresenterDelegate

- (void)spaceDetailPresenterDidComplete:(SpaceDetailPresenter *)presenter
{
    self.spaceDetailPresenter = nil;
}

- (void)spaceDetailPresenter:(SpaceDetailPresenter *)presenter didOpenSpaceWithId:(NSString *)spaceId
{
    self.spaceDetailPresenter = nil;
    [[LegacyAppDelegate theDelegate] openSpaceWithId:spaceId];
}

- (void)spaceDetailPresenter:(SpaceDetailPresenter *)presenter didJoinSpaceWithId:(NSString *)spaceId
{
    self.spaceDetailPresenter = nil;
    [[LegacyAppDelegate theDelegate] openSpaceWithId:spaceId];
}

@end<|MERGE_RESOLUTION|>--- conflicted
+++ resolved
@@ -5038,15 +5038,9 @@
         
         if (sentStatus != MXRoomSummarySentStatusOk)
         {
-<<<<<<< HEAD
             NSString *notification = sentStatus == MXRoomSummarySentStatusSentFailedDueToUnknownDevices ?
-            NSLocalizedStringFromTable(@"room_unsent_messages_unknown_devices_notification", @"Vector", nil) :
-            NSLocalizedStringFromTable(@"room_unsent_messages_notification", @"Vector", nil);
-=======
-            NSString *notification = sentStatus == RoomSentStatusSentFailedDueToUnknownDevices ?
             [VectorL10n roomUnsentMessagesUnknownDevicesNotification] :
             [VectorL10n roomUnsentMessagesNotification];
->>>>>>> 2c0bf1e8
             
             RoomActivitiesView *roomActivitiesView = (RoomActivitiesView*) self.activitiesView;
             self.activitiesViewExpanded = YES;
