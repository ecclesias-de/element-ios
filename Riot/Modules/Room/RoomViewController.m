/*
 Copyright 2014 OpenMarket Ltd
 Copyright 2017 Vector Creations Ltd
 Copyright 2018 New Vector Ltd
 
 Licensed under the Apache License, Version 2.0 (the "License");
 you may not use this file except in compliance with the License.
 You may obtain a copy of the License at
 
 http://www.apache.org/licenses/LICENSE-2.0
 
 Unless required by applicable law or agreed to in writing, software
 distributed under the License is distributed on an "AS IS" BASIS,
 WITHOUT WARRANTIES OR CONDITIONS OF ANY KIND, either express or implied.
 See the License for the specific language governing permissions and
 limitations under the License.
 */

@import MobileCoreServices;

#import "RoomViewController.h"

#import "RoomDataSource.h"
#import "RoomBubbleCellData.h"

#import "RoomInputToolbarView.h"
#import "DisabledRoomInputToolbarView.h"

#import "RoomActivitiesView.h"

#import "AttachmentsViewController.h"

#import "EventDetailsView.h"

#import "RoomAvatarTitleView.h"
#import "ExpandedRoomTitleView.h"
#import "SimpleRoomTitleView.h"
#import "PreviewRoomTitleView.h"

#import "RoomMemberDetailsViewController.h"
#import "ContactDetailsViewController.h"

#import "SegmentedViewController.h"
#import "RoomSettingsViewController.h"

#import "RoomFilesViewController.h"

#import "RoomSearchViewController.h"

#import "UsersDevicesViewController.h"

#import "ReadReceiptsViewController.h"

#import "JitsiViewController.h"

#import "RoomEmptyBubbleCell.h"

#import "RoomIncomingTextMsgBubbleCell.h"
#import "RoomIncomingTextMsgWithoutSenderInfoBubbleCell.h"
#import "RoomIncomingTextMsgWithPaginationTitleBubbleCell.h"
#import "RoomIncomingTextMsgWithoutSenderNameBubbleCell.h"
#import "RoomIncomingTextMsgWithPaginationTitleWithoutSenderNameBubbleCell.h"
#import "RoomIncomingAttachmentBubbleCell.h"
#import "RoomIncomingAttachmentWithoutSenderInfoBubbleCell.h"
#import "RoomIncomingAttachmentWithPaginationTitleBubbleCell.h"

#import "RoomIncomingEncryptedTextMsgBubbleCell.h"
#import "RoomIncomingEncryptedTextMsgWithoutSenderInfoBubbleCell.h"
#import "RoomIncomingEncryptedTextMsgWithPaginationTitleBubbleCell.h"
#import "RoomIncomingEncryptedTextMsgWithoutSenderNameBubbleCell.h"
#import "RoomIncomingEncryptedTextMsgWithPaginationTitleWithoutSenderNameBubbleCell.h"
#import "RoomIncomingEncryptedAttachmentBubbleCell.h"
#import "RoomIncomingEncryptedAttachmentWithoutSenderInfoBubbleCell.h"
#import "RoomIncomingEncryptedAttachmentWithPaginationTitleBubbleCell.h"

#import "RoomOutgoingTextMsgBubbleCell.h"
#import "RoomOutgoingTextMsgWithoutSenderInfoBubbleCell.h"
#import "RoomOutgoingTextMsgWithPaginationTitleBubbleCell.h"
#import "RoomOutgoingTextMsgWithoutSenderNameBubbleCell.h"
#import "RoomOutgoingTextMsgWithPaginationTitleWithoutSenderNameBubbleCell.h"
#import "RoomOutgoingAttachmentBubbleCell.h"
#import "RoomOutgoingAttachmentWithoutSenderInfoBubbleCell.h"
#import "RoomOutgoingAttachmentWithPaginationTitleBubbleCell.h"

#import "RoomOutgoingEncryptedTextMsgBubbleCell.h"
#import "RoomOutgoingEncryptedTextMsgWithoutSenderInfoBubbleCell.h"
#import "RoomOutgoingEncryptedTextMsgWithPaginationTitleBubbleCell.h"
#import "RoomOutgoingEncryptedTextMsgWithoutSenderNameBubbleCell.h"
#import "RoomOutgoingEncryptedTextMsgWithPaginationTitleWithoutSenderNameBubbleCell.h"
#import "RoomOutgoingEncryptedAttachmentBubbleCell.h"
#import "RoomOutgoingEncryptedAttachmentWithoutSenderInfoBubbleCell.h"
#import "RoomOutgoingEncryptedAttachmentWithPaginationTitleBubbleCell.h"

#import "RoomMembershipBubbleCell.h"
#import "RoomMembershipWithPaginationTitleBubbleCell.h"
#import "RoomMembershipCollapsedBubbleCell.h"
#import "RoomMembershipCollapsedWithPaginationTitleBubbleCell.h"
#import "RoomMembershipExpandedBubbleCell.h"
#import "RoomMembershipExpandedWithPaginationTitleBubbleCell.h"
#import "RoomCreationWithPaginationCollapsedBubbleCell.h"
#import "RoomCreationCollapsedBubbleCell.h"

#import "RoomSelectedStickerBubbleCell.h"
#import "RoomPredecessorBubbleCell.h"

#import "MXKRoomBubbleTableViewCell+Riot.h"

#import "AvatarGenerator.h"
#import "Tools.h"
#import "WidgetManager.h"
#import "ShareManager.h"

#import "GBDeviceInfo_iOS.h"

#import "RoomEncryptedDataBubbleCell.h"
#import "EncryptionInfoView.h"

#import "MXRoom+Riot.h"

#import "IntegrationManagerViewController.h"
#import "WidgetPickerViewController.h"
#import "StickerPickerViewController.h"

#import "EventFormatter.h"

#import "SettingsViewController.h"
#import "SecurityViewController.h"

#import "TypingUserInfo.h"

#import "MXSDKOptions.h"

#import "GeneratedInterface-Swift.h"

NSNotificationName const RoomCallTileTappedNotification = @"RoomCallTileTappedNotification";
NSNotificationName const RoomGroupCallTileTappedNotification = @"RoomGroupCallTileTappedNotification";
const NSTimeInterval kResizeComposerAnimationDuration = .05;

@interface RoomViewController () <UISearchBarDelegate, UIGestureRecognizerDelegate, UIScrollViewAccessibilityDelegate, RoomTitleViewTapGestureDelegate, RoomParticipantsViewControllerDelegate, MXKRoomMemberDetailsViewControllerDelegate, ContactsTableViewControllerDelegate, MXServerNoticesDelegate, RoomContextualMenuViewControllerDelegate,
    ReactionsMenuViewModelCoordinatorDelegate, EditHistoryCoordinatorBridgePresenterDelegate, MXKDocumentPickerPresenterDelegate, EmojiPickerCoordinatorBridgePresenterDelegate,
    ReactionHistoryCoordinatorBridgePresenterDelegate, CameraPresenterDelegate, MediaPickerCoordinatorBridgePresenterDelegate,
    RoomDataSourceDelegate, RoomCreationModalCoordinatorBridgePresenterDelegate, RoomInfoCoordinatorBridgePresenterDelegate, DialpadViewControllerDelegate, RemoveJitsiWidgetViewDelegate, VoiceMessageControllerDelegate, SpaceDetailPresenterDelegate, UserSuggestionCoordinatorBridgeDelegate, RoomCoordinatorBridgePresenterDelegate, ThreadsCoordinatorBridgePresenterDelegate>
{
    
    // The preview header
    __weak PreviewRoomTitleView *previewHeader;
    
    // The customized room data source for Vector
    RoomDataSource *customizedRoomDataSource;
    
    // The user taps on a user id contained in a message
    MXKContact *selectedContact;
    
    // List of members who are typing in the room.
    NSArray *currentTypingUsers;
    
    // Typing notifications listener.
    __weak id typingNotifListener;
    
    // The position of the first touch down event stored in case of scrolling when the expanded header is visible.
    CGPoint startScrollingPoint;
    
    // Missed discussions badge
    NSUInteger missedDiscussionsCount;
    NSUInteger missedHighlightCount;
    UILabel *missedDiscussionsBadgeLabel;
    UIView *missedDiscussionsDotView;
    
    // Potential encryption details view.
    __weak EncryptionInfoView *encryptionInfoView;
    
    // The list of unknown devices that prevent outgoing messages from being sent
    MXUsersDevicesMap<MXDeviceInfo*> *unknownDevices;
    
    // Observe kAppDelegateDidTapStatusBarNotification to handle tap on clock status bar.
    __weak id kAppDelegateDidTapStatusBarNotificationObserver;
    
    // Observe kAppDelegateNetworkStatusDidChangeNotification to handle network status change.
    __weak id kAppDelegateNetworkStatusDidChangeNotificationObserver;

    // Observers to manage MXSession state (and sync errors)
    __weak id kMXSessionStateDidChangeObserver;

    // Observers to manage ongoing conference call banner
    __weak id kMXCallStateDidChangeObserver;
    __weak id kMXCallManagerConferenceStartedObserver;
    __weak id kMXCallManagerConferenceFinishedObserver;

    // Observers to manage widgets
    __weak id kMXKWidgetManagerDidUpdateWidgetObserver;
    
    // Observer kMXRoomSummaryDidChangeNotification to keep updated the missed discussion count
    __weak id mxRoomSummaryDidChangeObserver;

    // Observer for removing the re-request explanation/waiting dialog
    __weak id mxEventDidDecryptNotificationObserver;
    
    // The table view cell in which the read marker is displayed (nil by default).
    MXKRoomBubbleTableViewCell *readMarkerTableViewCell;
    
    // Tell whether the view controller is appeared or not.
    BOOL isAppeared;
    
    // Tell whether the room has a Jitsi call or not.
    BOOL hasJitsiCall;
    
    // The right bar button items back up.
    NSArray<UIBarButtonItem *> *rightBarButtonItems;

    // Observe kThemeServiceDidChangeThemeNotification to handle user interface theme change.
    __weak id kThemeServiceDidChangeThemeNotificationObserver;
    
    // Observe URL preview updates to refresh cells.
    __weak id URLPreviewDidUpdateNotificationObserver;
    
    // Listener for `m.room.tombstone` event type
    __weak id tombstoneEventNotificationsListener;

    // Homeserver notices
    MXServerNotices *serverNotices;
    
    // Formatted body parser for events
    FormattedBodyParser *formattedBodyParser;
    
    // Time to display notification content in the timeline
    MXTaskProfile *notificationTaskProfile;
}

@property (nonatomic, weak) IBOutlet UIView *overlayContainerView;
@property (nonatomic, strong) RemoveJitsiWidgetView *removeJitsiWidgetView;


@property (nonatomic, strong) RoomContextualMenuViewController *roomContextualMenuViewController;
@property (nonatomic, strong) RoomContextualMenuPresenter *roomContextualMenuPresenter;
@property (nonatomic, strong) MXKErrorAlertPresentation *errorPresenter;
@property (nonatomic, strong) NSString *textMessageBeforeEditing;
@property (nonatomic, strong) EditHistoryCoordinatorBridgePresenter *editHistoryPresenter;
@property (nonatomic, strong) MXKDocumentPickerPresenter *documentPickerPresenter;
@property (nonatomic, strong) EmojiPickerCoordinatorBridgePresenter *emojiPickerCoordinatorBridgePresenter;
@property (nonatomic, strong) ReactionHistoryCoordinatorBridgePresenter *reactionHistoryCoordinatorBridgePresenter;
@property (nonatomic, strong) CameraPresenter *cameraPresenter;
@property (nonatomic, strong) MediaPickerCoordinatorBridgePresenter *mediaPickerPresenter;
@property (nonatomic, strong) RoomMessageURLParser *roomMessageURLParser;
@property (nonatomic, strong) RoomCreationModalCoordinatorBridgePresenter *roomCreationModalCoordinatorBridgePresenter;
@property (nonatomic, strong) RoomInfoCoordinatorBridgePresenter *roomInfoCoordinatorBridgePresenter;
@property (nonatomic, strong) RoomCoordinatorBridgePresenter *threadBridgePresenter;
@property (nonatomic, strong) CustomSizedPresentationController *customSizedPresentationController;
@property (nonatomic, strong) ThreadsCoordinatorBridgePresenter *threadsCoordinatorBridgePresenter;
@property (nonatomic, getter=isActivitiesViewExpanded) BOOL activitiesViewExpanded;
@property (nonatomic, getter=isScrollToBottomHidden) BOOL scrollToBottomHidden;
@property (nonatomic, getter=isMissedDiscussionsBadgeHidden) BOOL missedDiscussionsBadgeHidden;

@property (nonatomic, strong) VoiceMessageController *voiceMessageController;
@property (nonatomic, strong) SpaceDetailPresenter *spaceDetailPresenter;

@property (nonatomic, strong) ShareManager *shareManager;

@property (nonatomic, strong) UserSuggestionCoordinatorBridge *userSuggestionCoordinator;
@property (nonatomic, weak) IBOutlet UIView *userSuggestionContainerView;

@property (nonatomic, readwrite) RoomDisplayConfiguration *displayConfiguration;
@property (nonatomic) AnalyticsScreenTimer *screenTimer;

@end

@implementation RoomViewController
@synthesize roomPreviewData;

#pragma mark - Class methods

+ (UINib *)nib
{
    return [UINib nibWithNibName:NSStringFromClass(self.class)
                          bundle:[NSBundle bundleForClass:self.class]];
}

+ (instancetype)roomViewController
{
    RoomViewController *controller = [[[self class] alloc] initWithNibName:NSStringFromClass(self.class)
                                                                    bundle:[NSBundle bundleForClass:self.class]];
    controller.displayConfiguration = [RoomDisplayConfiguration default];
    return controller;
}

+ (instancetype)instantiateWithConfiguration:(RoomDisplayConfiguration *)configuration
{
    UIStoryboard *storyboard = [UIStoryboard storyboardWithName:@"Main" bundle:[NSBundle mainBundle]];
    NSString *storyboardId = [NSString stringWithFormat:@"%@StoryboardId", self.className];
    RoomViewController *controller = [storyboard instantiateViewControllerWithIdentifier:storyboardId];
    controller.displayConfiguration = configuration;
    return controller;
}

+ (NSString *)className
{
    NSString *result = NSStringFromClass(self.class);
    if ([result containsString:@"."])
    {
        result = [result componentsSeparatedByString:@"."].lastObject;
    }
    return result;
}

#pragma mark -

- (instancetype)initWithNibName:(nullable NSString *)nibNameOrNil bundle:(nullable NSBundle *)nibBundleOrNil
{
    self = [super initWithNibName:nibNameOrNil bundle:nibBundleOrNil];
    if (self)
    {
        // Disable auto join
        self.autoJoinInvitedRoom = NO;
        
        // Disable auto scroll to bottom on keyboard presentation
        self.scrollHistoryToTheBottomOnKeyboardPresentation = NO;
    }
    
    return self;
}

- (nullable instancetype)initWithCoder:(NSCoder *)aDecoder
{
    self = [super initWithCoder:aDecoder];
    if (self)
    {
        // Disable auto join
        self.autoJoinInvitedRoom = NO;
        
        // Disable auto scroll to bottom on keyboard presentation
        self.scrollHistoryToTheBottomOnKeyboardPresentation = NO;
    }
    
    return self;
}

#pragma mark -

- (void)finalizeInit
{
    [super finalizeInit];
    
    self.resizeComposerAnimationDuration = kResizeComposerAnimationDuration;
    
    // Setup `MXKViewControllerHandling` properties
    self.enableBarTintColorStatusChange = NO;
    self.rageShakeManager = [RageShakeManager sharedManager];
    formattedBodyParser = [FormattedBodyParser new];
    
    _showMissedDiscussionsBadge = YES;
    _scrollToBottomHidden = YES;
    
    // Listen to the event sent state changes
    [[NSNotificationCenter defaultCenter] addObserver:self selector:@selector(eventDidChangeSentState:) name:kMXEventDidChangeSentStateNotification object:nil];
    [[NSNotificationCenter defaultCenter] addObserver:self selector:@selector(eventDidChangeIdentifier:) name:kMXEventDidChangeIdentifierNotification object:nil];
    
    // Show / hide actions button in document preview according BuildSettings
    self.allowActionsInDocumentPreview = BuildSettings.messageDetailsAllowShare;
    
    _voiceMessageController = [[VoiceMessageController alloc] initWithThemeService:ThemeService.shared mediaServiceProvider:VoiceMessageMediaServiceProvider.sharedProvider];
    self.voiceMessageController.delegate = self;
    
    self.screenTimer = [[AnalyticsScreenTimer alloc] initWithScreen:AnalyticsScreenRoom];
}

- (void)viewDidLoad
{
    [super viewDidLoad];
    
    // Register first customized cell view classes used to render bubbles
    [self.bubblesTableView registerClass:RoomIncomingTextMsgBubbleCell.class forCellReuseIdentifier:RoomIncomingTextMsgBubbleCell.defaultReuseIdentifier];
    [self.bubblesTableView registerClass:RoomIncomingTextMsgWithoutSenderInfoBubbleCell.class forCellReuseIdentifier:RoomIncomingTextMsgWithoutSenderInfoBubbleCell.defaultReuseIdentifier];
    [self.bubblesTableView registerClass:RoomIncomingTextMsgWithPaginationTitleBubbleCell.class forCellReuseIdentifier:RoomIncomingTextMsgWithPaginationTitleBubbleCell.defaultReuseIdentifier];
    [self.bubblesTableView registerClass:RoomIncomingAttachmentBubbleCell.class forCellReuseIdentifier:RoomIncomingAttachmentBubbleCell.defaultReuseIdentifier];
    [self.bubblesTableView registerClass:RoomIncomingAttachmentWithoutSenderInfoBubbleCell.class forCellReuseIdentifier:RoomIncomingAttachmentWithoutSenderInfoBubbleCell.defaultReuseIdentifier];
    [self.bubblesTableView registerClass:RoomIncomingAttachmentWithPaginationTitleBubbleCell.class forCellReuseIdentifier:RoomIncomingAttachmentWithPaginationTitleBubbleCell.defaultReuseIdentifier];
    [self.bubblesTableView registerClass:RoomIncomingTextMsgWithoutSenderNameBubbleCell.class forCellReuseIdentifier:RoomIncomingTextMsgWithoutSenderNameBubbleCell.defaultReuseIdentifier];
    [self.bubblesTableView registerClass:RoomIncomingTextMsgWithPaginationTitleWithoutSenderNameBubbleCell.class forCellReuseIdentifier:RoomIncomingTextMsgWithPaginationTitleWithoutSenderNameBubbleCell.defaultReuseIdentifier];
    
    [self.bubblesTableView registerClass:RoomIncomingEncryptedTextMsgBubbleCell.class forCellReuseIdentifier:RoomIncomingEncryptedTextMsgBubbleCell.defaultReuseIdentifier];
    [self.bubblesTableView registerClass:RoomIncomingEncryptedTextMsgWithoutSenderInfoBubbleCell.class forCellReuseIdentifier:RoomIncomingEncryptedTextMsgWithoutSenderInfoBubbleCell.defaultReuseIdentifier];
    [self.bubblesTableView registerClass:RoomIncomingEncryptedTextMsgWithPaginationTitleBubbleCell.class forCellReuseIdentifier:RoomIncomingEncryptedTextMsgWithPaginationTitleBubbleCell.defaultReuseIdentifier];
    [self.bubblesTableView registerClass:RoomIncomingEncryptedAttachmentBubbleCell.class forCellReuseIdentifier:RoomIncomingEncryptedAttachmentBubbleCell.defaultReuseIdentifier];
    [self.bubblesTableView registerClass:RoomIncomingEncryptedAttachmentWithoutSenderInfoBubbleCell.class forCellReuseIdentifier:RoomIncomingEncryptedAttachmentWithoutSenderInfoBubbleCell.defaultReuseIdentifier];
    [self.bubblesTableView registerClass:RoomIncomingEncryptedAttachmentWithPaginationTitleBubbleCell.class forCellReuseIdentifier:RoomIncomingEncryptedAttachmentWithPaginationTitleBubbleCell.defaultReuseIdentifier];
    [self.bubblesTableView registerClass:RoomIncomingEncryptedTextMsgWithoutSenderNameBubbleCell.class forCellReuseIdentifier:RoomIncomingEncryptedTextMsgWithoutSenderNameBubbleCell.defaultReuseIdentifier];
    [self.bubblesTableView registerClass:RoomIncomingEncryptedTextMsgWithPaginationTitleWithoutSenderNameBubbleCell.class forCellReuseIdentifier:RoomIncomingEncryptedTextMsgWithPaginationTitleWithoutSenderNameBubbleCell.defaultReuseIdentifier];
    
    [self.bubblesTableView registerClass:RoomOutgoingAttachmentBubbleCell.class forCellReuseIdentifier:RoomOutgoingAttachmentBubbleCell.defaultReuseIdentifier];
    [self.bubblesTableView registerClass:RoomOutgoingAttachmentWithoutSenderInfoBubbleCell.class forCellReuseIdentifier:RoomOutgoingAttachmentWithoutSenderInfoBubbleCell.defaultReuseIdentifier];
    [self.bubblesTableView registerClass:RoomOutgoingAttachmentWithPaginationTitleBubbleCell.class forCellReuseIdentifier:RoomOutgoingAttachmentWithPaginationTitleBubbleCell.defaultReuseIdentifier];
    [self.bubblesTableView registerClass:RoomOutgoingTextMsgBubbleCell.class forCellReuseIdentifier:RoomOutgoingTextMsgBubbleCell.defaultReuseIdentifier];
    [self.bubblesTableView registerClass:RoomOutgoingTextMsgWithoutSenderInfoBubbleCell.class forCellReuseIdentifier:RoomOutgoingTextMsgWithoutSenderInfoBubbleCell.defaultReuseIdentifier];
    [self.bubblesTableView registerClass:RoomOutgoingTextMsgWithPaginationTitleBubbleCell.class forCellReuseIdentifier:RoomOutgoingTextMsgWithPaginationTitleBubbleCell.defaultReuseIdentifier];
    [self.bubblesTableView registerClass:RoomOutgoingTextMsgWithoutSenderNameBubbleCell.class forCellReuseIdentifier:RoomOutgoingTextMsgWithoutSenderNameBubbleCell.defaultReuseIdentifier];
    [self.bubblesTableView registerClass:RoomOutgoingTextMsgWithPaginationTitleWithoutSenderNameBubbleCell.class forCellReuseIdentifier:RoomOutgoingTextMsgWithPaginationTitleWithoutSenderNameBubbleCell.defaultReuseIdentifier];
    
    [self.bubblesTableView registerClass:RoomOutgoingEncryptedAttachmentBubbleCell.class forCellReuseIdentifier:RoomOutgoingEncryptedAttachmentBubbleCell.defaultReuseIdentifier];
    [self.bubblesTableView registerClass:RoomOutgoingEncryptedAttachmentWithoutSenderInfoBubbleCell.class forCellReuseIdentifier:RoomOutgoingEncryptedAttachmentWithoutSenderInfoBubbleCell.defaultReuseIdentifier];
    [self.bubblesTableView registerClass:RoomOutgoingEncryptedAttachmentWithPaginationTitleBubbleCell.class forCellReuseIdentifier:RoomOutgoingEncryptedAttachmentWithPaginationTitleBubbleCell.defaultReuseIdentifier];
    [self.bubblesTableView registerClass:RoomOutgoingEncryptedTextMsgBubbleCell.class forCellReuseIdentifier:RoomOutgoingEncryptedTextMsgBubbleCell.defaultReuseIdentifier];
    [self.bubblesTableView registerClass:RoomOutgoingEncryptedTextMsgWithoutSenderInfoBubbleCell.class forCellReuseIdentifier:RoomOutgoingEncryptedTextMsgWithoutSenderInfoBubbleCell.defaultReuseIdentifier];
    [self.bubblesTableView registerClass:RoomOutgoingEncryptedTextMsgWithPaginationTitleBubbleCell.class forCellReuseIdentifier:RoomOutgoingEncryptedTextMsgWithPaginationTitleBubbleCell.defaultReuseIdentifier];
    [self.bubblesTableView registerClass:RoomOutgoingEncryptedTextMsgWithoutSenderNameBubbleCell.class forCellReuseIdentifier:RoomOutgoingEncryptedTextMsgWithoutSenderNameBubbleCell.defaultReuseIdentifier];
    [self.bubblesTableView registerClass:RoomOutgoingEncryptedTextMsgWithPaginationTitleWithoutSenderNameBubbleCell.class forCellReuseIdentifier:RoomOutgoingEncryptedTextMsgWithPaginationTitleWithoutSenderNameBubbleCell.defaultReuseIdentifier];
    
    [self.bubblesTableView registerClass:RoomEmptyBubbleCell.class forCellReuseIdentifier:RoomEmptyBubbleCell.defaultReuseIdentifier];
    
    [self.bubblesTableView registerClass:RoomMembershipBubbleCell.class forCellReuseIdentifier:RoomMembershipBubbleCell.defaultReuseIdentifier];
    [self.bubblesTableView registerClass:RoomMembershipWithPaginationTitleBubbleCell.class forCellReuseIdentifier:RoomMembershipWithPaginationTitleBubbleCell.defaultReuseIdentifier];
    [self.bubblesTableView registerClass:RoomMembershipCollapsedBubbleCell.class forCellReuseIdentifier:RoomMembershipCollapsedBubbleCell.defaultReuseIdentifier];
    [self.bubblesTableView registerClass:RoomMembershipCollapsedWithPaginationTitleBubbleCell.class forCellReuseIdentifier:RoomMembershipCollapsedWithPaginationTitleBubbleCell.defaultReuseIdentifier];
    [self.bubblesTableView registerClass:RoomMembershipExpandedBubbleCell.class forCellReuseIdentifier:RoomMembershipExpandedBubbleCell.defaultReuseIdentifier];
    [self.bubblesTableView registerClass:RoomMembershipExpandedWithPaginationTitleBubbleCell.class forCellReuseIdentifier:RoomMembershipExpandedWithPaginationTitleBubbleCell.defaultReuseIdentifier];
    
    [self.bubblesTableView registerClass:RoomSelectedStickerBubbleCell.class forCellReuseIdentifier:RoomSelectedStickerBubbleCell.defaultReuseIdentifier];
    [self.bubblesTableView registerClass:RoomPredecessorBubbleCell.class forCellReuseIdentifier:RoomPredecessorBubbleCell.defaultReuseIdentifier];
    
    [self.bubblesTableView registerClass:KeyVerificationIncomingRequestApprovalBubbleCell.class forCellReuseIdentifier:KeyVerificationIncomingRequestApprovalBubbleCell.defaultReuseIdentifier];
    [self.bubblesTableView registerClass:KeyVerificationIncomingRequestApprovalWithPaginationTitleBubbleCell.class forCellReuseIdentifier:KeyVerificationIncomingRequestApprovalWithPaginationTitleBubbleCell.defaultReuseIdentifier];
    [self.bubblesTableView registerClass:KeyVerificationRequestStatusBubbleCell.class forCellReuseIdentifier:KeyVerificationRequestStatusBubbleCell.defaultReuseIdentifier];
    [self.bubblesTableView registerClass:KeyVerificationRequestStatusWithPaginationTitleBubbleCell.class forCellReuseIdentifier:KeyVerificationRequestStatusWithPaginationTitleBubbleCell.defaultReuseIdentifier];
    [self.bubblesTableView registerClass:KeyVerificationConclusionBubbleCell.class forCellReuseIdentifier:KeyVerificationConclusionBubbleCell.defaultReuseIdentifier];
    [self.bubblesTableView registerClass:KeyVerificationConclusionWithPaginationTitleBubbleCell.class forCellReuseIdentifier:KeyVerificationConclusionWithPaginationTitleBubbleCell.defaultReuseIdentifier];
    
    [self.bubblesTableView registerClass:RoomCreationCollapsedBubbleCell.class forCellReuseIdentifier:RoomCreationCollapsedBubbleCell.defaultReuseIdentifier];
    [self.bubblesTableView registerClass:RoomCreationWithPaginationCollapsedBubbleCell.class forCellReuseIdentifier:RoomCreationWithPaginationCollapsedBubbleCell.defaultReuseIdentifier];
    
    //  call cells
    [self.bubblesTableView registerClass:RoomDirectCallStatusBubbleCell.class forCellReuseIdentifier:RoomDirectCallStatusBubbleCell.defaultReuseIdentifier];
    [self.bubblesTableView registerClass:RoomGroupCallStatusBubbleCell.class forCellReuseIdentifier:RoomGroupCallStatusBubbleCell.defaultReuseIdentifier];
    
    [self.bubblesTableView registerClass:RoomCreationIntroCell.class forCellReuseIdentifier:RoomCreationIntroCell.defaultReuseIdentifier];
    
    [self.bubblesTableView registerNib:RoomTypingBubbleCell.nib forCellReuseIdentifier:RoomTypingBubbleCell.defaultReuseIdentifier];
    
    [self.bubblesTableView registerClass:VoiceMessageBubbleCell.class forCellReuseIdentifier:VoiceMessageBubbleCell.defaultReuseIdentifier];
    [self.bubblesTableView registerClass:VoiceMessageWithoutSenderInfoBubbleCell.class forCellReuseIdentifier:VoiceMessageWithoutSenderInfoBubbleCell.defaultReuseIdentifier];
    [self.bubblesTableView registerClass:VoiceMessageWithPaginationTitleBubbleCell.class forCellReuseIdentifier:VoiceMessageWithPaginationTitleBubbleCell.defaultReuseIdentifier];
    
    [self.bubblesTableView registerClass:PollBubbleCell.class forCellReuseIdentifier:PollBubbleCell.defaultReuseIdentifier];
    [self.bubblesTableView registerClass:PollWithoutSenderInfoBubbleCell.class forCellReuseIdentifier:PollWithoutSenderInfoBubbleCell.defaultReuseIdentifier];
    [self.bubblesTableView registerClass:PollWithPaginationTitleBubbleCell.class forCellReuseIdentifier:PollWithPaginationTitleBubbleCell.defaultReuseIdentifier];

    [self.bubblesTableView registerClass:LocationBubbleCell.class forCellReuseIdentifier:LocationBubbleCell.defaultReuseIdentifier];
    [self.bubblesTableView registerClass:LocationWithoutSenderInfoBubbleCell.class forCellReuseIdentifier:LocationWithoutSenderInfoBubbleCell.defaultReuseIdentifier];
    [self.bubblesTableView registerClass:LocationWithPaginationTitleBubbleCell.class forCellReuseIdentifier:LocationWithPaginationTitleBubbleCell.defaultReuseIdentifier];
    
    [self vc_removeBackTitle];
    
    // Display leftBarButtonItems or leftBarButtonItem to the right of the Back button
    self.navigationItem.leftItemsSupplementBackButton = YES;
    
    [self setupRemoveJitsiWidgetRemoveView];
    
    // Replace the default input toolbar view.
    // Note: this operation will force the layout of subviews. That is why cell view classes must be registered before.
    [self updateRoomInputToolbarViewClassIfNeeded];
    
    // set extra area
    [self setRoomActivitiesViewClass:RoomActivitiesView.class];
    
    // Custom the attachmnet viewer
    [self setAttachmentsViewerClass:AttachmentsViewController.class];
    
    // Custom the event details view
    [self setEventDetailsViewClass:EventDetailsView.class];
    
    // Prepare missed dicussion badge (if any)
    self.showMissedDiscussionsBadge = _showMissedDiscussionsBadge;
    
    // Set up the room title view according to the data source (if any)
    [self refreshRoomTitle];
    
    // Refresh tool bar if the room data source is set.
    if (self.roomDataSource)
    {
        [self refreshRoomInputToolbar];
    }
    
    self.roomContextualMenuPresenter = [RoomContextualMenuPresenter new];
    self.errorPresenter = [MXKErrorAlertPresentation new];
    self.roomMessageURLParser = [RoomMessageURLParser new];
    
    self.jumpToLastUnreadLabel.text = [VectorL10n roomJumpToFirstUnread];
    
    MXWeakify(self);
    
    // Observe user interface theme change.
    kThemeServiceDidChangeThemeNotificationObserver = [[NSNotificationCenter defaultCenter] addObserverForName:kThemeServiceDidChangeThemeNotification object:nil queue:[NSOperationQueue mainQueue] usingBlock:^(NSNotification *notif) {
        
        MXStrongifyAndReturnIfNil(self);
        
        [self userInterfaceThemeDidChange];
        
    }];
    
    [self userInterfaceThemeDidChange];
    
    // Observe URL preview updates.
    [self registerURLPreviewNotifications];
    
    [self setupActions];
}

- (void)userInterfaceThemeDidChange
{
    // Consider the main navigation controller if the current view controller is embedded inside a split view controller.
    UINavigationController *mainNavigationController = self.navigationController;
    if (self.splitViewController.isCollapsed && self.splitViewController.viewControllers.count)
    {
        mainNavigationController = self.splitViewController.viewControllers.firstObject;
    }
    
    [ThemeService.shared.theme applyStyleOnNavigationBar:self.navigationController.navigationBar];
    if (mainNavigationController)
    {
        [ThemeService.shared.theme applyStyleOnNavigationBar:mainNavigationController.navigationBar];
    }
    
    // Keep navigation bar transparent in some cases
    if (!self.previewHeaderContainer.hidden)
    {
        self.navigationController.navigationBar.translucent = YES;
        mainNavigationController.navigationBar.translucent = YES;
    }
    
    [self.inputToolbarView customizeViewRendering];
    
    self.activityIndicator.backgroundColor = ThemeService.shared.theme.overlayBackgroundColor;
    
    [self.removeJitsiWidgetView updateWithTheme:ThemeService.shared.theme];
    
    // Prepare jump to last unread banner
    self.jumpToLastUnreadImageView.tintColor = ThemeService.shared.theme.tintColor;
    self.jumpToLastUnreadLabel.textColor = ThemeService.shared.theme.textPrimaryColor;
    
    self.previewHeaderContainer.backgroundColor = ThemeService.shared.theme.headerBackgroundColor;
    
    // Check the table view style to select its bg color.
    self.bubblesTableView.backgroundColor = ((self.bubblesTableView.style == UITableViewStylePlain) ? ThemeService.shared.theme.backgroundColor : ThemeService.shared.theme.headerBackgroundColor);
    self.bubblesTableView.separatorColor = ThemeService.shared.theme.lineBreakColor;
    self.view.backgroundColor = self.bubblesTableView.backgroundColor;
    
    if (self.bubblesTableView.dataSource)
    {
        [self.bubblesTableView reloadData];
    }
    
    [self.scrollToBottomButton vc_addShadowWithColor:ThemeService.shared.theme.shadowColor
                                              offset:CGSizeMake(0, 4)
                                              radius:6
                                             opacity:0.2];

    self.inputBackgroundView.backgroundColor = [ThemeService.shared.theme.backgroundColor colorWithAlphaComponent:0.98];
    
    if (ThemeService.shared.isCurrentThemeDark)
    {
        [self.scrollToBottomButton setImage:[UIImage imageNamed:@"scrolldown_dark"] forState:UIControlStateNormal];

        self.jumpToLastUnreadBanner.backgroundColor = ThemeService.shared.theme.colors.navigation;
        [self.jumpToLastUnreadBanner vc_removeShadow];
        self.resetReadMarkerButton.tintColor = ThemeService.shared.theme.colors.quarterlyContent;
    }
    else
    {
        [self.scrollToBottomButton setImage:[UIImage imageNamed:@"scrolldown"] forState:UIControlStateNormal];
        
        self.jumpToLastUnreadBanner.backgroundColor = ThemeService.shared.theme.colors.background;
        [self.jumpToLastUnreadBanner vc_addShadowWithColor:ThemeService.shared.theme.shadowColor
                                                    offset:CGSizeMake(0, 4)
                                                    radius:8
                                                   opacity:0.1];
        self.resetReadMarkerButton.tintColor = ThemeService.shared.theme.colors.tertiaryContent;
    }
    
    self.scrollToBottomBadgeLabel.badgeColor = ThemeService.shared.theme.tintColor;
    
    [self setNeedsStatusBarAppearanceUpdate];
}

- (UIStatusBarStyle)preferredStatusBarStyle
{
    return ThemeService.shared.theme.statusBarStyle;
}

- (void)didReceiveMemoryWarning
{
    [super didReceiveMemoryWarning];
    // Dispose of any resources that can be recreated.
}

- (void)viewWillAppear:(BOOL)animated
{
    [super viewWillAppear:animated];
    
    // Refresh the room title view
    [self refreshRoomTitle];
    
    //  refresh remove Jitsi widget view
    [self refreshRemoveJitsiWidgetView];
    
    // Refresh tool bar if the room data source is set.
    if (self.roomDataSource)
    {
        [self refreshRoomInputToolbar];
    }
    
    // Reset typing notification in order to remove the allocated space
    if ([self.roomDataSource isKindOfClass:RoomDataSource.class])
    {
        [((RoomDataSource*)self.roomDataSource) resetTypingNotification];
    }

    [self listenTypingNotifications];
    [self listenCallNotifications];
    [self listenWidgetNotifications];
    [self listenTombstoneEventNotifications];
    [self listenMXSessionStateChangeNotifications];
    
    MXWeakify(self);
    
    // Observe kAppDelegateDidTapStatusBarNotification.
    kAppDelegateDidTapStatusBarNotificationObserver = [[NSNotificationCenter defaultCenter] addObserverForName:kAppDelegateDidTapStatusBarNotification object:nil queue:[NSOperationQueue mainQueue] usingBlock:^(NSNotification *notif) {
        
        MXStrongifyAndReturnIfNil(self);
        
        [self setBubbleTableViewContentOffset:CGPointMake(-self.bubblesTableView.adjustedContentInset.left, -self.bubblesTableView.adjustedContentInset.top) animated:YES];
    }];
    
    if ([self.roomDataSource.roomId isEqualToString:[LegacyAppDelegate theDelegate].lastNavigatedRoomIdFromPush])
    {
        [self startActivityIndicator];
        [self.roomDataSource reload];
        [LegacyAppDelegate theDelegate].lastNavigatedRoomIdFromPush = nil;
        
        notificationTaskProfile = [MXSDKOptions.sharedInstance.profiler startMeasuringTaskWithName:MXTaskProfileNameNotificationsOpenEvent];
    }
}

- (void)viewWillDisappear:(BOOL)animated
{
    [super viewWillDisappear:animated];
    
    // hide action
    if (currentAlert)
    {
        [currentAlert dismissViewControllerAnimated:NO completion:nil];
        currentAlert = nil;
    }
    
    [self removeTypingNotificationsListener];
    
    if (customizedRoomDataSource)
    {
        // Cancel potential selected event (to leave edition mode)
        if (customizedRoomDataSource.selectedEventId)
        {
            [self cancelEventSelection];
        }
    }
    
    // Hide preview header to restore navigation bar settings
    [self showPreviewHeader:NO];
    
    if (kAppDelegateDidTapStatusBarNotificationObserver)
    {
        [[NSNotificationCenter defaultCenter] removeObserver:kAppDelegateDidTapStatusBarNotificationObserver];
        kAppDelegateDidTapStatusBarNotificationObserver = nil;
    }
    
    [self removeCallNotificationsListeners];
    [self removeWidgetNotificationsListeners];
    [self removeTombstoneEventNotificationsListener];
    [self removeMXSessionStateChangeNotificationsListener];
    
    // Re-enable the read marker display, and disable its update.
    self.roomDataSource.showReadMarker = YES;
    self.updateRoomReadMarker = NO;
    isAppeared = NO;
    
    [VoiceMessageMediaServiceProvider.sharedProvider pauseAllServices];
}

- (void)viewDidAppear:(BOOL)animated
{
    [super viewDidAppear:animated];
    
    isAppeared = YES;
    [self checkReadMarkerVisibility];
    
    if (self.roomDataSource)
    {
        // Set visible room id
        [AppDelegate theDelegate].visibleRoomId = self.roomDataSource.roomId;
    }
    
    MXWeakify(self);
    
    // Observe network reachability
    kAppDelegateNetworkStatusDidChangeNotificationObserver = [[NSNotificationCenter defaultCenter] addObserverForName:kAppDelegateNetworkStatusDidChangeNotification object:nil queue:[NSOperationQueue mainQueue] usingBlock:^(NSNotification *notif) {
        
        MXStrongifyAndReturnIfNil(self);
        
        [self refreshActivitiesViewDisplay];
        
    }];
    [self refreshActivitiesViewDisplay];
    [self refreshJumpToLastUnreadBannerDisplay];
    
    // Observe missed notifications
    mxRoomSummaryDidChangeObserver = [[NSNotificationCenter defaultCenter] addObserverForName:kMXRoomSummaryDidChangeNotification object:nil queue:[NSOperationQueue mainQueue] usingBlock:^(NSNotification *notif) {
        
        MXStrongifyAndReturnIfNil(self);
        
        MXRoomSummary *roomSummary = notif.object;
        
        if ([roomSummary.roomId isEqualToString:self.roomDataSource.roomId])
        {
            [self refreshMissedDiscussionsCount:NO];
        }
    }];
    [self refreshMissedDiscussionsCount:YES];
    self.keyboardHeight = MAX(self.keyboardHeight, 0);
    
    if (hasJitsiCall &&
        !self.isRoomHavingAJitsiCall)
    {
        //  the room had a Jitsi call before, but not now
        hasJitsiCall = NO;
        [self reloadBubblesTable:YES];
    }
    
    // Screen tracking
    [self.screenTimer start];
}

- (void)viewDidDisappear:(BOOL)animated
{
    [super viewDidDisappear:animated];
    
    // Hide contextual menu if needed
    [self hideContextualMenuAnimated:NO];
    
    // Reset visible room id
    [AppDelegate theDelegate].visibleRoomId = nil;
    
    if (kAppDelegateNetworkStatusDidChangeNotificationObserver)
    {
        [[NSNotificationCenter defaultCenter] removeObserver:kAppDelegateNetworkStatusDidChangeNotificationObserver];
        kAppDelegateNetworkStatusDidChangeNotificationObserver = nil;
    }
    
    if (mxRoomSummaryDidChangeObserver)
    {
        [[NSNotificationCenter defaultCenter] removeObserver:mxRoomSummaryDidChangeObserver];
        mxRoomSummaryDidChangeObserver = nil;
    }
    
    if (mxEventDidDecryptNotificationObserver)
    {
        [[NSNotificationCenter defaultCenter] removeObserver:mxEventDidDecryptNotificationObserver];
        mxEventDidDecryptNotificationObserver = nil;
    }
        
    if (self.isRoomHavingAJitsiCall)
    {
        hasJitsiCall = YES;
        [self reloadBubblesTable:YES];
    }
    
    [self.screenTimer stop];
}

- (void)viewDidLayoutSubviews
{
    [super viewDidLayoutSubviews];
    
    UIEdgeInsets contentInset = self.bubblesTableView.contentInset;
    contentInset.bottom = self.view.safeAreaInsets.bottom;
    self.bubblesTableView.contentInset = contentInset;
    
    // Check here whether a subview has been added or removed
    if (encryptionInfoView)
    {
        if (!encryptionInfoView.superview)
        {
            // Reset
            encryptionInfoView = nil;
            
            // Reload the full table to take into account a potential change on a device status.
            [self.bubblesTableView reloadData];
        }
    }
    
    if (eventDetailsView)
    {
        if (!eventDetailsView.superview)
        {
            // Reset
            eventDetailsView = nil;
        }
    }
    
    // Check whether the preview header is visible
    if (previewHeader)
    {
        if (previewHeader.mainHeaderContainer.isHidden)
        {
            // Check here the main background height to display a correct navigation bar background.
            CGRect frame = self.navigationController.navigationBar.frame;
            
            CGFloat mainHeaderBackgroundHeight = frame.size.height + (frame.origin.y > 0 ? frame.origin.y : 0);
            
            if (previewHeader.mainHeaderBackgroundHeightConstraint.constant != mainHeaderBackgroundHeight)
            {
                previewHeader.mainHeaderBackgroundHeightConstraint.constant = mainHeaderBackgroundHeight;
                
                // Force the layout of previewHeader to update the position of 'bottomBorderView' which
                // is used to define the actual height of the preview container.
                [previewHeader layoutIfNeeded];
            }
        }
        
        self.edgesForExtendedLayout = UIRectEdgeAll;
        
        // Adjust the top constraint of the bubbles table
        CGRect frame = previewHeader.bottomBorderView.frame;
        self.previewHeaderContainerHeightConstraint.constant = frame.origin.y + frame.size.height;
        
        self.bubblesTableViewTopConstraint.constant = self.previewHeaderContainerHeightConstraint.constant - self.bubblesTableView.adjustedContentInset.top;
    }
    else
    {
        // In non expanded header mode, the navigation bar is opaque
        // The table view must not display behind it
        self.edgesForExtendedLayout = UIRectEdgeLeft | UIRectEdgeBottom | UIRectEdgeRight;
    }
    
    //  stay at the bottom if already was
    if (self.isBubblesTableScrollViewAtTheBottom)
    {
        [self scrollBubblesTableViewToBottomAnimated:NO];
    }
    
    [self refreshMissedDiscussionsCount:YES];
}

- (void)viewWillTransitionToSize:(CGSize)size withTransitionCoordinator:(id <UIViewControllerTransitionCoordinator>)coordinator
{
    if ([self.titleView isKindOfClass:RoomTitleView.class])
    {
        RoomTitleView *roomTitleView = (RoomTitleView*)self.titleView;
        if (UIInterfaceOrientationIsLandscape([UIApplication sharedApplication].statusBarOrientation))
        {
            [roomTitleView updateLayoutForOrientation:UIInterfaceOrientationPortrait];
        }
        else
        {
            [roomTitleView updateLayoutForOrientation:UIInterfaceOrientationLandscapeLeft];
        }
    }

    // Hide the expanded header or the preview in case of iPad and iPhone 6 plus.
    // On these devices, the display mode of the splitviewcontroller may change during screen rotation.
    // It may correspond to an overlay mode in portrait and a side-by-side mode in landscape.
    // This display mode change involves a change at the navigation bar level.
    // If we don't hide the header, the navigation bar is in a wrong state after rotation. FIXME: Find a way to keep visible the header on rotation.
    if ([GBDeviceInfo deviceInfo].family == GBDeviceFamilyiPad || [GBDeviceInfo deviceInfo].displayInfo.display >= GBDeviceDisplay5p5Inch)
    {
        // Hide the preview header (if any) before rotating (It will be restored by `refreshRoomTitle` call if this is still a room preview).
        [self showPreviewHeader:NO];
        
        dispatch_after(dispatch_time(DISPATCH_TIME_NOW, (int64_t)((coordinator.transitionDuration + 0.5) * NSEC_PER_SEC)), dispatch_get_main_queue(), ^{
            
            // Let [self refreshRoomTitle] refresh this title view correctly
            [self refreshRoomTitle];
            
        });
    }
    else if (previewHeader)
    {
        // Refresh here the preview header according to the coming screen orientation.
        
        // Retrieve the affine transform indicating the amount of rotation being applied to the interface.
        // This transform is the identity transform when no rotation is applied.
        // Otherwise, it is a transform that applies a 90 degree, -90 degree, or 180 degree rotation.
        CGAffineTransform transform = coordinator.targetTransform;
        
        // Consider here only the transform that applies a +/- 90 degree.
        if (transform.b * transform.c == -1)
        {
            UIInterfaceOrientation currentScreenOrientation = [[UIApplication sharedApplication] statusBarOrientation];
            BOOL isLandscapeOriented = YES;
            
            switch (currentScreenOrientation)
            {
                case UIInterfaceOrientationLandscapeRight:
                case UIInterfaceOrientationLandscapeLeft:
                {
                    // We leave here landscape orientation
                    isLandscapeOriented = NO;
                    break;
                }
                default:
                    break;
            }
            
            [self refreshPreviewHeader:isLandscapeOriented];
        }
    }
    else
    {
        dispatch_after(dispatch_time(DISPATCH_TIME_NOW, (int64_t)((coordinator.transitionDuration + 0.5) * NSEC_PER_SEC)), dispatch_get_main_queue(), ^{
            
            // Refresh the room title at the end of the transition to take into account the potential changes during the transition.
            // For example the display of a preview header is ignored during transition.
            [self refreshRoomTitle];
            
        });
    }
    
    [super viewWillTransitionToSize:size withTransitionCoordinator:coordinator];
}

#pragma mark - Accessibility

// Handle scrolling when VoiceOver is on because it does not work well if we let the system do:
// VoiceOver loses the focus on the tableview
- (BOOL)accessibilityScroll:(UIAccessibilityScrollDirection)direction
{
    BOOL canScroll = YES;
    
    // Scroll by one page
    CGFloat tableViewHeight = self.bubblesTableView.frame.size.height;
    
    CGPoint offset = self.bubblesTableView.contentOffset;
    switch (direction)
    {
        case UIAccessibilityScrollDirectionUp:
            offset.y -= tableViewHeight;
            break;
            
        case UIAccessibilityScrollDirectionDown:
            offset.y += tableViewHeight;
            break;
            
        default:
            break;
    }
    
    if (offset.y < 0 && ![self.roomDataSource.timeline canPaginate:MXTimelineDirectionBackwards])
    {
        // Can't paginate more. Let's stick on the first item
        UIView *focusedView = [self firstCellWithAccessibilityDataInCells:self.bubblesTableView.visibleCells.objectEnumerator];
        UIAccessibilityPostNotification(UIAccessibilityLayoutChangedNotification, focusedView);
        canScroll = NO;
    }
    else if (offset.y > self.bubblesTableView.contentSize.height - tableViewHeight
             && ![self.roomDataSource.timeline canPaginate:MXTimelineDirectionForwards])
    {
        // Can't paginate more. Let's stick on the last item with accessibility
        UIView *focusedView = [self firstCellWithAccessibilityDataInCells:self.bubblesTableView.visibleCells.reverseObjectEnumerator];
        UIAccessibilityPostNotification(UIAccessibilityLayoutChangedNotification, focusedView);
        canScroll = NO;
    }
    else
    {
        // Disable VoiceOver while scrolling
        self.bubblesTableView.accessibilityElementsHidden = YES;
        
        [self setBubbleTableViewContentOffset:offset animated:NO];
        
        NSEnumerator<UITableViewCell*> *cells;
        if (direction == UIAccessibilityScrollDirectionUp)
        {
            cells = self.bubblesTableView.visibleCells.objectEnumerator;
        }
        else
        {
            cells = self.bubblesTableView.visibleCells.reverseObjectEnumerator;
        }
        UIView *cell = [self firstCellWithAccessibilityDataInCells:cells];
        
        self.bubblesTableView.accessibilityElementsHidden = NO;
        
        // Force VoiceOver to focus on a visible item
        UIAccessibilityPostNotification(UIAccessibilityLayoutChangedNotification, cell);
    }
    
    // If we cannot scroll, let VoiceOver indicates the border
    return canScroll;
}

- (UIView*)firstCellWithAccessibilityDataInCells:(NSEnumerator<UITableViewCell*>*)cells
{
    UIView *view;
    
    for (UITableViewCell *cell in cells)
    {
        if (![cell isKindOfClass:[RoomEmptyBubbleCell class]])
        {
            view = cell;
            break;
        }
    }
    
    return view;
}


#pragma mark - Override MXKRoomViewController

- (void)onMatrixSessionChange
{
    [super onMatrixSessionChange];
    
    // Re-enable the read marker display, and disable its update.
    self.roomDataSource.showReadMarker = YES;
    self.updateRoomReadMarker = NO;
}

- (void)stopActivityIndicator
{
    if (notificationTaskProfile)
    {
        // Consider here we have displayed the message corresponding to the notification
        [MXSDKOptions.sharedInstance.profiler stopMeasuringTaskWithProfile:notificationTaskProfile];
        notificationTaskProfile = nil;
    }
    
    [super stopActivityIndicator];
}

- (void)displayRoom:(MXKRoomDataSource *)dataSource
{
    // Remove potential preview Data
    if (roomPreviewData)
    {
        roomPreviewData = nil;
        [self removeMatrixSession:self.mainSession];
    }
    
    // Enable the read marker display, and disable its update.
    dataSource.showReadMarker = YES;
    self.updateRoomReadMarker = NO;
    
    [super displayRoom:dataSource];
    
    customizedRoomDataSource = nil;
    
    if (self.roomDataSource)
    {
        [self listenToServerNotices];
        
        self.eventsAcknowledgementEnabled = YES;
        
        // Store ref on customized room data source
        if ([dataSource isKindOfClass:RoomDataSource.class])
        {
            customizedRoomDataSource = (RoomDataSource*)dataSource;
        }
        
        // Set room title view
        [self refreshRoomTitle];
    }
    else
    {
        self.navigationItem.rightBarButtonItem.enabled = NO;
    }
    
    [self refreshRoomInputToolbar];
    
    [VoiceMessageMediaServiceProvider.sharedProvider setCurrentRoomSummary:dataSource.room.summary];
    _voiceMessageController.roomId = dataSource.roomId;
    
    _userSuggestionCoordinator = [[UserSuggestionCoordinatorBridge alloc] initWithMediaManager:self.roomDataSource.mxSession.mediaManager
                                                                                          room:dataSource.room];
    _userSuggestionCoordinator.delegate = self;
    
    [self setupUserSuggestionView];
}

- (void)onRoomDataSourceReady
{
    // Handle here invitation
    if (self.roomDataSource.room.summary.membership == MXMembershipInvite)
    {
        self.navigationItem.rightBarButtonItem.enabled = NO;
        
        // Show preview header
        [self showPreviewHeader:YES];
    }
    else
    {
        [super onRoomDataSourceReady];
    }
}

- (void)updateViewControllerAppearanceOnRoomDataSourceState
{
    [super updateViewControllerAppearanceOnRoomDataSourceState];
    
    if (self.isRoomPreview)
    {
        self.navigationItem.rightBarButtonItem.enabled = NO;
        
        // Remove input tool bar if any
        if (self.inputToolbarView)
        {
            [super setRoomInputToolbarViewClass:nil];
        }
        
        if (previewHeader)
        {
            previewHeader.mxRoom = self.roomDataSource.room;
            
            // Force the layout of subviews (some constraints may have been updated)
            [self forceLayoutRefresh];
        }
    }
    else
    {
        [self showPreviewHeader:NO];
        
        self.navigationItem.rightBarButtonItem.enabled = (self.roomDataSource != nil);
        
        self.titleView.editable = NO;
        
        if (self.roomDataSource)
        {
            // Update the input toolbar class and update the layout
            [self updateRoomInputToolbarViewClassIfNeeded];
            
            self.inputToolbarView.hidden = (self.roomDataSource.state != MXKDataSourceStateReady);
            
            // Restore room activities view if none
            if (!self.activitiesView)
            {
                // And the extra area
                [self setRoomActivitiesViewClass:RoomActivitiesView.class];
            }
        }
    }
}

- (void)leaveRoomOnEvent:(MXEvent*)event
{
    // Force a simple title view initialised with the current room before leaving actually the room.
    [self setRoomTitleViewClass:SimpleRoomTitleView.class];
    self.titleView.editable = NO;
    self.titleView.mxRoom = self.roomDataSource.room;
    
    // Hide the potential read marker banner.
    self.jumpToLastUnreadBannerContainer.hidden = YES;
    
    [super leaveRoomOnEvent:event];
    
    if (self.delegate)
    {
        [self.delegate roomViewControllerDidLeaveRoom:self];
    }
    else
    {
        [[AppDelegate theDelegate] restoreInitialDisplay:nil];
    }
}

// Set the input toolbar according to the current display
- (void)updateRoomInputToolbarViewClassIfNeeded
{
    Class roomInputToolbarViewClass = RoomInputToolbarView.class;
    
    BOOL shouldDismissContextualMenu = NO;
    
    // Check the user has enough power to post message
    if (self.roomDataSource.roomState)
    {
        MXRoomPowerLevels *powerLevels = self.roomDataSource.roomState.powerLevels;
        NSInteger userPowerLevel = [powerLevels powerLevelOfUserWithUserID:self.mainSession.myUser.userId];
        
        BOOL canSend = (userPowerLevel >= [powerLevels minimumPowerLevelForSendingEventAsMessage:kMXEventTypeStringRoomMessage]);
        BOOL isRoomObsolete = self.roomDataSource.roomState.isObsolete;
        BOOL isResourceLimitExceeded = [self.roomDataSource.mxSession.syncError.errcode isEqualToString:kMXErrCodeStringResourceLimitExceeded];
        
        if (isRoomObsolete || isResourceLimitExceeded)
        {
            roomInputToolbarViewClass = nil;
            shouldDismissContextualMenu = YES;
        }
        else if (!canSend)
        {
            roomInputToolbarViewClass = DisabledRoomInputToolbarView.class;
            shouldDismissContextualMenu = YES;
        }
    }
    
    // Do not show toolbar in case of preview
    if (self.isRoomPreview)
    {
        roomInputToolbarViewClass = nil;
        shouldDismissContextualMenu = YES;
    }
    
    if (shouldDismissContextualMenu)
    {
        [self hideContextualMenuAnimated:NO];
    }
    
    // Change inputToolbarView class only if given class is different from current one
    if (!self.inputToolbarView || ![self.inputToolbarView isMemberOfClass:roomInputToolbarViewClass])
    {
        [super setRoomInputToolbarViewClass:roomInputToolbarViewClass];
        
        // The voice message toolbar cannot be set on DisabledInputToolbarView.
        if ([self.inputToolbarView isKindOfClass:RoomInputToolbarView.class])
        {
            [(RoomInputToolbarView *)self.inputToolbarView setVoiceMessageToolbarView:self.voiceMessageController.voiceMessageToolbarView];
        }
        
        [self updateInputToolBarViewHeight];
        [self refreshRoomInputToolbar];
    }
}

// Get the height of the current room input toolbar
- (CGFloat)inputToolbarHeight
{
    CGFloat height = 0;
    
    if ([self.inputToolbarView isKindOfClass:RoomInputToolbarView.class])
    {
        height = ((RoomInputToolbarView*)self.inputToolbarView).mainToolbarHeightConstraint.constant;
    }
    else if ([self.inputToolbarView isKindOfClass:DisabledRoomInputToolbarView.class])
    {
        height = ((DisabledRoomInputToolbarView*)self.inputToolbarView).mainToolbarMinHeightConstraint.constant;
    }
    
    return height;
}

- (void)setRoomActivitiesViewClass:(Class)roomActivitiesViewClass
{
    // Do not show room activities in case of preview (FIXME: show it when live events will be supported during peeking)
    if (self.isRoomPreview)
    {
        roomActivitiesViewClass = nil;
    }
    
    [super setRoomActivitiesViewClass:roomActivitiesViewClass];
    
    if (!self.isActivitiesViewExpanded)
    {
        self.roomActivitiesContainerHeightConstraint.constant = 0;
    }
}

- (BOOL)isIRCStyleCommand:(NSString*)string
{
    // Override the default behavior for `/join` command in order to open automatically the joined room
    
    if ([string hasPrefix:kMXKSlashCmdJoinRoom])
    {
        // Join a room
        NSString *roomAlias;
        
        // Sanity check
        if (string.length > kMXKSlashCmdJoinRoom.length)
        {
            roomAlias = [string substringFromIndex:kMXKSlashCmdJoinRoom.length + 1];
            
            // Remove white space from both ends
            roomAlias = [roomAlias stringByTrimmingCharactersInSet:[NSCharacterSet whitespaceCharacterSet]];
        }
        
        // Check
        if (roomAlias.length)
        {
            // TODO: /join command does not support via parameters yet
            [self.mainSession joinRoom:roomAlias viaServers:nil success:^(MXRoom *room) {
                                
                [self showRoomWithId:room.roomId];
                
            } failure:^(NSError *error) {
                
                MXLogDebug(@"[RoomVC] Join roomAlias (%@) failed", roomAlias);
                //Alert user
                [self showError:error];
                
            }];
        }
        else
        {
            // Display cmd usage in text input as placeholder
            self.inputToolbarView.placeholder = @"Usage: /join <room_alias>";
        }
        return YES;
    }
    return [super isIRCStyleCommand:string];
}

- (void)setKeyboardHeight:(CGFloat)keyboardHeight
{
    [super setKeyboardHeight:keyboardHeight];

    self.inputToolbarView.maxHeight = round(([UIScreen mainScreen].bounds.size.height - keyboardHeight) * 0.7);

    // Make the activity indicator follow the keyboard
    // At runtime, this creates a smooth animation
    CGPoint activityIndicatorCenter = self.activityIndicator.center;
    activityIndicatorCenter.y = self.view.center.y - keyboardHeight / 2;
    self.activityIndicator.center = activityIndicatorCenter;
}

- (void)dismissTemporarySubViews
{
    [super dismissTemporarySubViews];
    
    if (encryptionInfoView)
    {
        [encryptionInfoView removeFromSuperview];
        encryptionInfoView = nil;
    }
}

- (void)setBubbleTableViewDisplayInTransition:(BOOL)bubbleTableViewDisplayInTransition
{
    if (self.isBubbleTableViewDisplayInTransition != bubbleTableViewDisplayInTransition)
    {
        [super setBubbleTableViewDisplayInTransition:bubbleTableViewDisplayInTransition];
        
        // Refresh additional displays when the table is ready.
        if (!bubbleTableViewDisplayInTransition && !self.bubblesTableView.isHidden)
        {
            [self refreshActivitiesViewDisplay];
            
            [self checkReadMarkerVisibility];
            [self refreshJumpToLastUnreadBannerDisplay];
        }
    }
}

- (void)sendTextMessage:(NSString*)msgTxt
{
    if (self.inputToolBarSendMode == RoomInputToolbarViewSendModeReply && customizedRoomDataSource.selectedEventId)
    {
        [self.roomDataSource sendReplyToEventWithId:customizedRoomDataSource.selectedEventId withTextMessage:msgTxt success:nil failure:^(NSError *error) {
            // Just log the error. The message will be displayed in red in the room history
            MXLogDebug(@"[MXKRoomViewController] sendTextMessage failed.");
        }];
    }
    else if (self.inputToolBarSendMode == RoomInputToolbarViewSendModeEdit && customizedRoomDataSource.selectedEventId)
    {
        [self.roomDataSource replaceTextMessageForEventWithId:customizedRoomDataSource.selectedEventId withTextMessage:msgTxt success:nil failure:^(NSError *error) {
            // Just log the error. The message will be displayed in red
            MXLogDebug(@"[MXKRoomViewController] sendTextMessage failed.");
        }];
    }
    else
    {
        // Let the datasource send it and manage the local echo
        [self.roomDataSource sendTextMessage:msgTxt success:nil failure:^(NSError *error)
         {
            // Just log the error. The message will be displayed in red in the room history
            MXLogDebug(@"[MXKRoomViewController] sendTextMessage failed.");
        }];
    }
    
    if (customizedRoomDataSource.selectedEventId)
    {
        [self cancelEventSelection];
    }
}

- (void)setRoomTitleViewClass:(Class)roomTitleViewClass
{
    // Sanity check: accept only MXKRoomTitleView classes or sub-classes
    NSParameterAssert([roomTitleViewClass isSubclassOfClass:MXKRoomTitleView.class]);
    
    MXKRoomTitleView *titleView = [roomTitleViewClass roomTitleView];
    [self setValue:titleView forKey:@"titleView"];
    titleView.delegate = self;
    titleView.mxRoom = self.roomDataSource.room;
    self.navigationItem.leftBarButtonItem = [[UIBarButtonItem alloc] initWithCustomView:titleView];
    
    if ([titleView isKindOfClass:RoomTitleView.class])
    {
        RoomTitleView *roomTitleView = (RoomTitleView*)self.titleView;
        missedDiscussionsBadgeLabel = roomTitleView.missedDiscussionsBadgeLabel;
        missedDiscussionsDotView = roomTitleView.dotView;
        [roomTitleView updateLayoutForOrientation:[UIApplication sharedApplication].statusBarOrientation];
    }

    [self updateViewControllerAppearanceOnRoomDataSourceState];
    
    [self updateTitleViewEncryptionDecoration];
}

- (void)destroy
{
    if (currentAlert)
    {
        [currentAlert dismissViewControllerAnimated:NO completion:nil];
        currentAlert = nil;
    }
    
    if (customizedRoomDataSource)
    {
        customizedRoomDataSource.selectedEventId = nil;
        customizedRoomDataSource = nil;
    }
    
    [self removeTypingNotificationsListener];
    
    if (kThemeServiceDidChangeThemeNotificationObserver)
    {
        [[NSNotificationCenter defaultCenter] removeObserver:kThemeServiceDidChangeThemeNotificationObserver];
        kThemeServiceDidChangeThemeNotificationObserver = nil;
    }
    if (kAppDelegateDidTapStatusBarNotificationObserver)
    {
        [[NSNotificationCenter defaultCenter] removeObserver:kAppDelegateDidTapStatusBarNotificationObserver];
        kAppDelegateDidTapStatusBarNotificationObserver = nil;
    }
    if (kAppDelegateNetworkStatusDidChangeNotificationObserver)
    {
        [[NSNotificationCenter defaultCenter] removeObserver:kAppDelegateNetworkStatusDidChangeNotificationObserver];
        kAppDelegateNetworkStatusDidChangeNotificationObserver = nil;
    }
    if (mxRoomSummaryDidChangeObserver)
    {
        [[NSNotificationCenter defaultCenter] removeObserver:mxRoomSummaryDidChangeObserver];
        mxRoomSummaryDidChangeObserver = nil;
    }
    if (mxEventDidDecryptNotificationObserver)
    {
        [[NSNotificationCenter defaultCenter] removeObserver:mxEventDidDecryptNotificationObserver];
        mxEventDidDecryptNotificationObserver = nil;
    }
    if (URLPreviewDidUpdateNotificationObserver)
    {
        [NSNotificationCenter.defaultCenter removeObserver:URLPreviewDidUpdateNotificationObserver];        
    }
    
    [self removeCallNotificationsListeners];
    [self removeWidgetNotificationsListeners];
    [self removeTombstoneEventNotificationsListener];
    [self removeMXSessionStateChangeNotificationsListener];
    [self removeServerNoticesListener];
    
    if (previewHeader)
    {
        // Here [destroy] is called before [viewWillDisappear:]
        MXLogDebug(@"[RoomVC] destroyed whereas it is still visible");
        
        [previewHeader removeFromSuperview];
        previewHeader = nil;
        
        // Hide preview header container to ignore [self showPreviewHeader:NO] call (if any).
        self.previewHeaderContainer.hidden = YES;
    }
    
    roomPreviewData = nil;
    
    missedDiscussionsBadgeLabel = nil;
    
    [[NSNotificationCenter defaultCenter] removeObserver:self name:kMXEventDidChangeSentStateNotification object:nil];
    [[NSNotificationCenter defaultCenter] removeObserver:self name:kMXEventDidChangeIdentifierNotification object:nil];
    
    [super destroy];
}

#pragma mark - Properties

-(void)setActivitiesViewExpanded:(BOOL)activitiesViewExpanded
{
    if (_activitiesViewExpanded != activitiesViewExpanded)
    {
        _activitiesViewExpanded = activitiesViewExpanded;
        
        self.roomActivitiesContainerHeightConstraint.constant = activitiesViewExpanded ? 53 : 0;
        [super roomInputToolbarView:self.inputToolbarView heightDidChanged:[self inputToolbarHeight] completion:nil];
    }
}

- (void)setScrollToBottomHidden:(BOOL)scrollToBottomHidden
{
    if (_scrollToBottomHidden != scrollToBottomHidden)
    {
        _scrollToBottomHidden = scrollToBottomHidden;
    }
    
    if (!_scrollToBottomHidden && [self.roomDataSource isKindOfClass:RoomDataSource.class])
    {
        RoomDataSource *roomDataSource = (RoomDataSource *) self.roomDataSource;
        if (roomDataSource.currentTypingUsers && !roomDataSource.currentTypingUsers.count)
        {
            [roomDataSource resetTypingNotification];
            [self.bubblesTableView reloadData];
        }
    }

    [UIView animateWithDuration:.2 animations:^{
        self.scrollToBottomBadgeLabel.alpha = (scrollToBottomHidden || !self.scrollToBottomBadgeLabel.text) ? 0 : 1;
        self.scrollToBottomButton.alpha = scrollToBottomHidden ? 0 : 1;
    }];
}

- (void)setMissedDiscussionsBadgeHidden:(BOOL)missedDiscussionsBadgeHidden{
    _missedDiscussionsBadgeHidden = missedDiscussionsBadgeHidden;
    
    missedDiscussionsBadgeLabel.hidden = missedDiscussionsBadgeHidden;
    missedDiscussionsDotView.hidden = missedDiscussionsBadgeHidden;
}

#pragma mark - Internals

- (UIBarButtonItem *)videoCallBarButtonItem
{
    UIBarButtonItem *item = [[UIBarButtonItem alloc] initWithImage:[UIImage imageNamed:@"video_call"]
                                                             style:UIBarButtonItemStylePlain
                                                            target:self
                                                            action:@selector(onVideoCallPressed:)];
    item.accessibilityLabel = [VectorL10n roomAccessibilityVideoCall];
    
    return item;
}

- (UIBarButtonItem *)threadMoreBarButtonItem
{
    UIBarButtonItem *item = [[UIBarButtonItem alloc] initWithImage:[UIImage imageNamed:@"room_context_menu_more"]
                                                             style:UIBarButtonItemStylePlain
                                                            target:self
                                                            action:@selector(onButtonPressed:)];
    item.accessibilityLabel = [VectorL10n roomAccessibilityThreadMore];
    
    return item;
}

- (UIBarButtonItem *)threadListBarButtonItem
{
    UIBarButtonItem *item = [[UIBarButtonItem alloc] initWithImage:[UIImage imageNamed:@"room_context_menu_reply_in_thread"]
                                                             style:UIBarButtonItemStylePlain
                                                            target:self
                                                            action:@selector(onThreadListTapped:)];
    item.accessibilityLabel = [VectorL10n roomAccessibilityThreads];
    return item;
}

- (void)setupRemoveJitsiWidgetRemoveView
{
    if (!self.displayConfiguration.jitsiWidgetRemoverEnabled)
    {
        return;
    }
    
    self.removeJitsiWidgetView = [RemoveJitsiWidgetView instantiate];
    self.removeJitsiWidgetView.delegate = self;
    
    [self.removeJitsiWidgetContainer vc_addSubViewMatchingParent:self.removeJitsiWidgetView];
    
    self.removeJitsiWidgetContainer.hidden = YES;
    
    [self refreshRemoveJitsiWidgetView];
}

- (void)forceLayoutRefresh
{
    // Sanity check: check whether the table view data source is set.
    if (self.bubblesTableView.dataSource)
    {
        [self.view layoutIfNeeded];
    }
}

- (BOOL)isRoomPreview
{
    // Check first whether some preview data are defined.
    if (roomPreviewData)
    {
        return YES;
    }
    
    if (self.roomDataSource && self.roomDataSource.state == MXKDataSourceStateReady && self.roomDataSource.room.summary.membership == MXMembershipInvite)
    {
        return YES;
    }
    
    return NO;
}

- (BOOL)isEncryptionEnabled
{
    return self.roomDataSource.room.summary.isEncrypted && self.mainSession.crypto != nil;
}

- (BOOL)supportCallOption
{
    if (!self.displayConfiguration.callsEnabled)
    {
        return NO;
    }
    BOOL callOptionAllowed = (self.roomDataSource.room.isDirect && RiotSettings.shared.roomScreenAllowVoIPForDirectRoom) || (!self.roomDataSource.room.isDirect && RiotSettings.shared.roomScreenAllowVoIPForNonDirectRoom);
    return callOptionAllowed && BuildSettings.allowVoIPUsage && self.roomDataSource.mxSession.callManager && self.roomDataSource.room.summary.membersCount.joined >= 2;
}

- (BOOL)isCallActive
{
    MXCall *callInRoom = [self.roomDataSource.mxSession.callManager callInRoom:self.roomDataSource.roomId];
    
    return (callInRoom && callInRoom.state != MXCallStateEnded)
    || customizedRoomDataSource.jitsiWidget;
}

/**
 Returns a flag for the current user whether it's privileged to add/remove Jitsi widgets to this room.
 */
- (BOOL)canEditJitsiWidget
{
    MXRoomPowerLevels *powerLevels = [self.roomDataSource.roomState powerLevels];
    NSInteger requiredPower = [powerLevels minimumPowerLevelForSendingEventAsStateEvent:kWidgetModularEventTypeString];
    NSInteger myPower = [powerLevels powerLevelOfUserWithUserID:self.roomDataSource.mxSession.myUserId];
    return myPower >= requiredPower;
}

- (void)registerURLPreviewNotifications
{
    MXWeakify(self);
    
    URLPreviewDidUpdateNotificationObserver = [NSNotificationCenter.defaultCenter addObserverForName:URLPreviewDidUpdateNotification object:nil queue:NSOperationQueue.mainQueue usingBlock:^(NSNotification * _Nonnull notification) {
        
        MXStrongifyAndReturnIfNil(self);        
        
        // Ensure this is the correct room
        if (![(NSString*)notification.userInfo[@"roomId"] isEqualToString:self.roomDataSource.roomId])
        {
            return;
        }
        
        // Get the indexPath for the updated cell.
        NSString *updatedEventId = notification.userInfo[@"eventId"];
        NSInteger updatedEventIndex = [self.roomDataSource indexOfCellDataWithEventId:updatedEventId];
        NSIndexPath *updatedIndexPath = [NSIndexPath indexPathForRow:updatedEventIndex inSection:0];
        
        // Store the content size and offset before reloading the cell
        CGFloat originalContentSize = self.bubblesTableView.contentSize.height;
        CGPoint contentOffset = self.bubblesTableView.contentOffset;
        
        // Only update the content offset if the cell is visible or above the current visible cells.
        BOOL shouldUpdateContentOffset = NO;
        NSIndexPath *lastVisibleIndexPath = [self.bubblesTableView indexPathsForVisibleRows].lastObject;
        if (lastVisibleIndexPath && updatedIndexPath.row < lastVisibleIndexPath.row)
        {
            shouldUpdateContentOffset = YES;
        }
        
        // Note: Despite passing in the index path, this reloads the whole table.
        [self dataSource:self.roomDataSource didCellChange:updatedIndexPath];
        
        // Update the content offset to include any changes to the scroll view's height.
        if (shouldUpdateContentOffset)
        {
            CGFloat delta = self.bubblesTableView.contentSize.height - originalContentSize;
            contentOffset.y += delta;
            
            self.bubblesTableView.contentOffset = contentOffset;
        }
    }];
}

- (void)refreshRoomTitle
{
    NSMutableArray *rightBarButtonItems = nil;
    
    // Set the right room title view
    if (self.isRoomPreview)
    {
        [self showPreviewHeader:YES];
    }
    else if (self.roomDataSource)
    {
        [self showPreviewHeader:NO];
        
        if (self.roomDataSource.isLive)
        {
            rightBarButtonItems = [NSMutableArray new];
            BOOL hasCustomJoinButton = NO;
            
            if (self.supportCallOption)
            {
                if (self.roomDataSource.room.summary.membersCount.joined == 2 && self.roomDataSource.room.isDirect)
                {
                    //  voice call button for Matrix call
                    UIBarButtonItem *itemVoice = [[UIBarButtonItem alloc] initWithImage:[UIImage imageNamed:@"voice_call_hangon_icon"]
                                                                                  style:UIBarButtonItemStylePlain
                                                                                 target:self
                                                                                 action:@selector(onVoiceCallPressed:)];
                    itemVoice.accessibilityLabel = [VectorL10n roomAccessibilityCall];
                    itemVoice.enabled = !self.isCallActive;
                    [rightBarButtonItems addObject:itemVoice];
                    
                    //  video call button for Matrix call
                    UIBarButtonItem *itemVideo = [self videoCallBarButtonItem];
                    itemVideo.enabled = !self.isCallActive;
                    [rightBarButtonItems addObject:itemVideo];
                }
                else
                {
                    //  video call button for Jitsi call
                    if (self.isCallActive)
                    {
                        if (self.isRoomHavingAJitsiCall)
                        {
                            //  show a disabled call button
                            UIBarButtonItem *item = [self videoCallBarButtonItem];
                            item.enabled = NO;
                            [rightBarButtonItems addObject:item];
                        }
                        else
                        {
                            //  show Join button
                            CallTileActionButton *button = [CallTileActionButton new];
                            [button setImage:[UIImage imageNamed:@"call_video_icon"]
                                    forState:UIControlStateNormal];
                            [button setTitle:[VectorL10n roomJoinGroupCall]
                                    forState:UIControlStateNormal];
                            [button addTarget:self
                                       action:@selector(onVideoCallPressed:)
                             forControlEvents:UIControlEventTouchUpInside];
                            button.contentEdgeInsets = UIEdgeInsetsMake(4, 12, 4, 12);
                            UIBarButtonItem *item = [[UIBarButtonItem alloc] initWithCustomView:button];
                            item.accessibilityLabel = [VectorL10n roomAccessibilityVideoCall];
                            [rightBarButtonItems addObject:item];
                            
                            hasCustomJoinButton = YES;
                        }
                    }
                    else
                    {
                        //  show a video call button
                        //  item will still be enabled, and when tapped an alert will be displayed to the user
                        UIBarButtonItem *item = [self videoCallBarButtonItem];
                        if (!self.canEditJitsiWidget)
                        {
                            item.image = [[UIImage imageNamed:@"video_call"] vc_withAlpha:0.3];
                        }
                        [rightBarButtonItems addObject:item];
                    }
                }
            }
            
            if ([self widgetsCount:NO])
            {
                UIBarButtonItem *item = [[UIBarButtonItem alloc] initWithImage:[UIImage imageNamed:@"integrations_icon"]
                                                                         style:UIBarButtonItemStylePlain
                                                                        target:self
                                                                        action:@selector(onIntegrationsPressed:)];
                item.accessibilityLabel = [VectorL10n roomAccessibilityIntegrations];
                if (hasCustomJoinButton)
                {
                    item.imageInsets = UIEdgeInsetsMake(0, -5, 0, -5);
                    item.landscapeImagePhoneInsets = UIEdgeInsetsMake(0, -5, 0, -5);
                }
                [rightBarButtonItems addObject:item];
            }
        }
        
        // Do not change title view class here if the expanded header is visible.
        [self setRoomTitleViewClass:RoomTitleView.class];
        ((RoomTitleView*)self.titleView).tapGestureDelegate = self;
        
        MXKImageView *userPictureView = ((RoomTitleView*)self.titleView).pictureView;
        
        // Set user picture in input toolbar
        if (userPictureView)
        {
            [self.roomDataSource.room.summary setRoomAvatarImageIn:userPictureView];
        }
        
        [self refreshMissedDiscussionsCount:YES];
        
        if (RiotSettings.shared.enableThreads)
        {
            if (self.roomDataSource.threadId)
            {
                //  in a thread
                UIBarButtonItem *itemThreadMore = [self threadMoreBarButtonItem];
                [rightBarButtonItems insertObject:itemThreadMore atIndex:0];
            }
            else
            {
                //  in a regular timeline
                UIBarButtonItem *itemThreadList = [self threadListBarButtonItem];
                [rightBarButtonItems insertObject:itemThreadList atIndex:0];
            }
        }
    }
    
    self.navigationItem.rightBarButtonItems = rightBarButtonItems;
}

- (void)refreshRoomInputToolbar
{
    MXKImageView *userPictureView;
    
    // Check whether the input toolbar is ready before updating it.
    if (self.inputToolbarView && [self.inputToolbarView isKindOfClass:RoomInputToolbarView.class])
    {
        RoomInputToolbarView *roomInputToolbarView = (RoomInputToolbarView*)self.inputToolbarView;
        
        // Update encryption decoration if needed
        [self updateEncryptionDecorationForRoomInputToolbar:roomInputToolbarView];
    }
    else if (self.inputToolbarView && [self.inputToolbarView isKindOfClass:DisabledRoomInputToolbarView.class])
    {
        DisabledRoomInputToolbarView *roomInputToolbarView = (DisabledRoomInputToolbarView*)self.inputToolbarView;
        
        // Get user picture view in input toolbar
        userPictureView = roomInputToolbarView.pictureView;
        
        // For the moment, there is only one reason to use `DisabledRoomInputToolbarView`
        [roomInputToolbarView setDisabledReason:[VectorL10n roomDoNotHavePermissionToPost]];
    }
    
    // Set user picture in input toolbar
    if (userPictureView)
    {
        UIImage *preview = [AvatarGenerator generateAvatarForMatrixItem:self.mainSession.myUser.userId withDisplayName:self.mainSession.myUser.displayname];
        
        // Suppose the avatar is stored unencrypted on the Matrix media repository.
        userPictureView.enableInMemoryCache = YES;
        [userPictureView setImageURI:self.mainSession.myUser.avatarUrl
                            withType:nil
                 andImageOrientation:UIImageOrientationUp
                       toFitViewSize:userPictureView.frame.size
                          withMethod:MXThumbnailingMethodCrop
                        previewImage:preview
                        mediaManager:self.mainSession.mediaManager];
        [userPictureView.layer setCornerRadius:userPictureView.frame.size.width / 2];
        userPictureView.clipsToBounds = YES;
    }
}

- (void)setInputToolBarSendMode:(RoomInputToolbarViewSendMode)sendMode forEventWithId:(NSString *)eventId
{
    if (self.inputToolbarView && [self.inputToolbarView isKindOfClass:[RoomInputToolbarView class]])
    {
        RoomInputToolbarView *roomInputToolbarView = (RoomInputToolbarView*)self.inputToolbarView;
        if (eventId)
        {
            MXEvent *event = [self.roomDataSource eventWithEventId:eventId];
            MXRoomMember * roomMember = [self.roomDataSource.roomState.members memberWithUserId:event.sender];
            if (roomMember.displayname.length)
            {
                roomInputToolbarView.eventSenderDisplayName = roomMember.displayname;
            }
            else
            {
                roomInputToolbarView.eventSenderDisplayName = event.sender;
            }
        }
        else
        {
            roomInputToolbarView.eventSenderDisplayName = nil;
        }
        roomInputToolbarView.sendMode = sendMode;
    }
}

- (RoomInputToolbarViewSendMode)inputToolBarSendMode
{
    RoomInputToolbarViewSendMode sendMode = RoomInputToolbarViewSendModeSend;
    if (self.inputToolbarView && [self.inputToolbarView isKindOfClass:[RoomInputToolbarView class]])
    {
        RoomInputToolbarView *roomInputToolbarView = (RoomInputToolbarView*)self.inputToolbarView;
        sendMode = roomInputToolbarView.sendMode;
    }
    
    return sendMode;
}

- (void)onSwipeGesture:(UISwipeGestureRecognizer*)swipeGestureRecognizer
{
    UIView *view = swipeGestureRecognizer.view;
    
    if (view == self.activitiesView)
    {
        // Dismiss the keyboard when user swipes down on activities view.
        [self.inputToolbarView dismissKeyboard];
    }
}

- (void)updateInputToolBarViewHeight
{
    // Update the inputToolBar height.
    CGFloat height = [self inputToolbarHeight];
    // Disable animation during the update
    [UIView setAnimationsEnabled:NO];
    [self roomInputToolbarView:self.inputToolbarView heightDidChanged:height completion:nil];
    [UIView setAnimationsEnabled:YES];
}

- (UIImage*)roomEncryptionBadgeImage
{
    UIImage *encryptionIcon;
    
    if (self.isEncryptionEnabled)
    {
        RoomEncryptionTrustLevel roomEncryptionTrustLevel = ((RoomDataSource*)self.roomDataSource).encryptionTrustLevel;
        
        encryptionIcon = [EncryptionTrustLevelBadgeImageHelper roomBadgeImageFor:roomEncryptionTrustLevel];
    }
    
    return encryptionIcon;
}

- (void)updateInputToolbarEncryptionDecoration
{
    if (self.inputToolbarView && [self.inputToolbarView isKindOfClass:RoomInputToolbarView.class])
    {
        RoomInputToolbarView *roomInputToolbarView = (RoomInputToolbarView*)self.inputToolbarView;
        [self updateEncryptionDecorationForRoomInputToolbar:roomInputToolbarView];
    }
}

- (void)updateTitleViewEncryptionDecoration
{
    if (![self.titleView isKindOfClass:[RoomTitleView class]])
    {
        return;
    }
    
    RoomTitleView *roomTitleView = (RoomTitleView*)self.titleView;
    roomTitleView.badgeImageView.image = self.roomEncryptionBadgeImage;
}

- (void)updateEncryptionDecorationForRoomInputToolbar:(RoomInputToolbarView*)roomInputToolbarView
{
    roomInputToolbarView.isEncryptionEnabled = self.isEncryptionEnabled;
}

- (void)handleLongPressFromCell:(id<MXKCellRendering>)cell withTappedEvent:(MXEvent*)event
{
    if (event && !customizedRoomDataSource.selectedEventId)
    {
        [self showContextualMenuForEvent:event fromSingleTapGesture:NO cell:cell animated:YES];
    }
}

- (void)showReactionHistoryForEventId:(NSString*)eventId animated:(BOOL)animated
{
    if (self.reactionHistoryCoordinatorBridgePresenter.isPresenting)
    {
        return;
    }
    
    ReactionHistoryCoordinatorBridgePresenter *presenter = [[ReactionHistoryCoordinatorBridgePresenter alloc] initWithSession:self.mainSession roomId:self.roomDataSource.roomId eventId:eventId];
    presenter.delegate = self;
    
    [presenter presentFrom:self animated:animated];
    
    self.reactionHistoryCoordinatorBridgePresenter = presenter;
}

- (void)showCameraControllerAnimated:(BOOL)animated
{
    CameraPresenter *cameraPresenter = [CameraPresenter new];
    cameraPresenter.delegate = self;
    [cameraPresenter presentCameraFrom:self with:@[MXKUTI.image, MXKUTI.movie] animated:YES];
    
    self.cameraPresenter = cameraPresenter;
}


- (void)showMediaPickerAnimated:(BOOL)animated
{
    MediaPickerCoordinatorBridgePresenter *mediaPickerPresenter = [[MediaPickerCoordinatorBridgePresenter alloc] initWithSession:self.mainSession mediaUTIs:@[MXKUTI.image, MXKUTI.movie] allowsMultipleSelection:YES];
    mediaPickerPresenter.delegate = self;
    
    UIView *sourceView;
    
    RoomInputToolbarView *roomInputToolbarView = [self inputToolbarViewAsRoomInputToolbarView];
    
    if (roomInputToolbarView)
    {
        sourceView = roomInputToolbarView.attachMediaButton;
    }
    else
    {
        sourceView = self.inputToolbarView;
    }
    
    [mediaPickerPresenter presentFrom:self sourceView:sourceView sourceRect:sourceView.bounds animated:YES];
    
    self.mediaPickerPresenter = mediaPickerPresenter;
}

- (void)showRoomCreationModalWithBubbleData:(id<MXKRoomBubbleCellDataStoring>) bubbleData
{
    [self.roomCreationModalCoordinatorBridgePresenter dismissWithAnimated:NO completion:nil];
    
    self.roomCreationModalCoordinatorBridgePresenter = [[RoomCreationModalCoordinatorBridgePresenter alloc] initWithSession:self.mainSession bubbleData:bubbleData roomState:self.roomDataSource.roomState];
    self.roomCreationModalCoordinatorBridgePresenter.delegate = self;
    [self.roomCreationModalCoordinatorBridgePresenter presentFrom:self animated:YES];
}

- (void)showMemberDetails:(MXRoomMember *)member
{
    if (!member)
    {
        return;
    }
    RoomMemberDetailsViewController *memberViewController = [RoomMemberDetailsViewController roomMemberDetailsViewController];
    
    // Set delegate to handle action on member (start chat, mention)
    memberViewController.delegate = self;
    memberViewController.enableMention = (self.inputToolbarView != nil);
    memberViewController.enableVoipCall = NO;
    
    [memberViewController displayRoomMember:member withMatrixRoom:self.roomDataSource.room];
    
    [self.navigationController pushViewController:memberViewController animated:YES];
}

- (void)showRoomAvatarChange
{
    [self showRoomInfoWithInitialSection:RoomInfoSectionChangeAvatar];
}

- (void)showAddParticipants
{
    [self showRoomInfoWithInitialSection:RoomInfoSectionAddParticipants];
}

- (void)showRoomTopicChange
{
    [self showRoomInfoWithInitialSection:RoomInfoSectionChangeTopic];
}

- (void)showRoomInfo
{
    [self showRoomInfoWithInitialSection:RoomInfoSectionNone];
}

- (void)showRoomInfoWithInitialSection:(RoomInfoSection)roomInfoSection
{
    RoomInfoCoordinatorParameters *parameters = [[RoomInfoCoordinatorParameters alloc] initWithSession:self.roomDataSource.mxSession room:self.roomDataSource.room initialSection:roomInfoSection];
    
    self.roomInfoCoordinatorBridgePresenter = [[RoomInfoCoordinatorBridgePresenter alloc] initWithParameters:parameters];
    
    self.roomInfoCoordinatorBridgePresenter.delegate = self;
    [self.roomInfoCoordinatorBridgePresenter pushFrom:self.navigationController animated:YES];
}

- (void)setupActions {
    if (![self.inputToolbarView isKindOfClass:RoomInputToolbarView.class]) {
        return;
    }
    
    RoomInputToolbarView *roomInputView = ((RoomInputToolbarView *) self.inputToolbarView);
    MXWeakify(self);
    NSMutableArray *actionItems = [NSMutableArray new];
    if (RiotSettings.shared.roomScreenAllowMediaLibraryAction)
    {
        [actionItems addObject:[[RoomActionItem alloc] initWithImage:[UIImage imageNamed:@"action_media_library"] andAction:^{
            MXStrongifyAndReturnIfNil(self);
            if ([self.inputToolbarView isKindOfClass:RoomInputToolbarView.class]) {
                ((RoomInputToolbarView *) self.inputToolbarView).actionMenuOpened = NO;
            }
            [self showMediaPickerAnimated:YES];
        }]];
    }
    if (RiotSettings.shared.roomScreenAllowStickerAction)
    {
        [actionItems addObject:[[RoomActionItem alloc] initWithImage:[UIImage imageNamed:@"action_sticker"] andAction:^{
            MXStrongifyAndReturnIfNil(self);
            if ([self.inputToolbarView isKindOfClass:RoomInputToolbarView.class]) {
                ((RoomInputToolbarView *) self.inputToolbarView).actionMenuOpened = NO;
            }
            [self roomInputToolbarViewPresentStickerPicker];
        }]];
    }
    if (RiotSettings.shared.roomScreenAllowFilesAction)
    {
        [actionItems addObject:[[RoomActionItem alloc] initWithImage:[UIImage imageNamed:@"action_file"] andAction:^{
            MXStrongifyAndReturnIfNil(self);
            if ([self.inputToolbarView isKindOfClass:RoomInputToolbarView.class]) {
                ((RoomInputToolbarView *) self.inputToolbarView).actionMenuOpened = NO;
            }
            [self roomInputToolbarViewDidTapFileUpload];
        }]];
    }
    if (RiotSettings.shared.roomScreenAllowPollsAction)
    {
        [actionItems addObject:[[RoomActionItem alloc] initWithImage:[UIImage imageNamed:@"action_poll"] andAction:^{
            MXStrongifyAndReturnIfNil(self);
            if ([self.inputToolbarView isKindOfClass:RoomInputToolbarView.class]) {
                ((RoomInputToolbarView *) self.inputToolbarView).actionMenuOpened = NO;
            }
            [self.delegate roomViewControllerDidRequestPollCreationFormPresentation:self];
        }]];
    }
    if (RiotSettings.shared.roomScreenAllowLocationAction)
    {
        [actionItems addObject:[[RoomActionItem alloc] initWithImage:[UIImage imageNamed:@"action_location"] andAction:^{
            MXStrongifyAndReturnIfNil(self);
            if ([self.inputToolbarView isKindOfClass:RoomInputToolbarView.class]) {
                ((RoomInputToolbarView *) self.inputToolbarView).actionMenuOpened = NO;
            }
            [self.delegate roomViewControllerDidRequestLocationSharingFormPresentation:self];
        }]];
    }
    if (RiotSettings.shared.roomScreenAllowCameraAction)
    {
        [actionItems addObject:[[RoomActionItem alloc] initWithImage:[UIImage imageNamed:@"action_camera"] andAction:^{
            MXStrongifyAndReturnIfNil(self);
            if ([self.inputToolbarView isKindOfClass:RoomInputToolbarView.class]) {
                ((RoomInputToolbarView *) self.inputToolbarView).actionMenuOpened = NO;
            }
            [self showCameraControllerAnimated:YES];
        }]];
    }
    roomInputView.actionsBar.actionItems = actionItems;
}

- (NSString *)textInputContextIdentifier
{
    return self.roomDataSource.roomId;
}

- (void)roomInputToolbarViewPresentStickerPicker
{
    // Search for the sticker picker widget in the user account
    Widget *widget = [[WidgetManager sharedManager] userWidgets:self.roomDataSource.mxSession ofTypes:@[kWidgetTypeStickerPicker]].firstObject;
    
    if (widget)
    {
        // Display the widget
        [widget widgetUrl:^(NSString * _Nonnull widgetUrl) {
            
            StickerPickerViewController *stickerPickerVC = [[StickerPickerViewController alloc] initWithUrl:widgetUrl forWidget:widget];
            
            stickerPickerVC.roomDataSource = self.roomDataSource;
            
            [self.navigationController pushViewController:stickerPickerVC animated:YES];
        } failure:^(NSError * _Nonnull error) {
            
            MXLogDebug(@"[RoomVC] Cannot display widget %@", widget);
            [self showError:error];
        }];
    }
    else
    {
        // The Sticker picker widget is not installed yet. Propose the user to install it
        MXWeakify(self);
        
        [currentAlert dismissViewControllerAnimated:NO completion:nil];
        
        NSString *alertMessage = [NSString stringWithFormat:@"%@\n%@",
                                  [VectorL10n widgetStickerPickerNoStickerpacksAlert],
                                  [VectorL10n widgetStickerPickerNoStickerpacksAlertAddNow]];
                                   
        UIAlertController *installPrompt = [UIAlertController alertControllerWithTitle:nil
                                                                               message:alertMessage
                                                                        preferredStyle:UIAlertControllerStyleAlert];
        
        [installPrompt addAction:[UIAlertAction actionWithTitle:[MatrixKitL10n no]
                                                          style:UIAlertActionStyleCancel
                                                        handler:^(UIAlertAction * action)
                                 {
            MXStrongifyAndReturnIfNil(self);
            self->currentAlert = nil;
            
        }]];
        
        [installPrompt addAction:[UIAlertAction actionWithTitle:[MatrixKitL10n yes]
                                                          style:UIAlertActionStyleDefault
                                                        handler:^(UIAlertAction * action)
                                 {
            MXStrongifyAndReturnIfNil(self);
            self->currentAlert = nil;
            
            // Show the sticker picker settings screen
            IntegrationManagerViewController *modularVC = [[IntegrationManagerViewController alloc]
                                                           initForMXSession:self.roomDataSource.mxSession
                                                           inRoom:self.roomDataSource.roomId
                                                           screen:[IntegrationManagerViewController screenForWidget:kWidgetTypeStickerPicker]
                                                           widgetId:nil];
            
            [self presentViewController:modularVC animated:NO completion:nil];
        }]];
        
        [installPrompt mxk_setAccessibilityIdentifier:@"RoomVCStickerPickerAlert"];
        [self presentViewController:installPrompt animated:YES completion:nil];
        currentAlert = installPrompt;
    }
}

- (void)roomInputToolbarViewDidTapFileUpload
{
    MXKDocumentPickerPresenter *documentPickerPresenter = [MXKDocumentPickerPresenter new];
    documentPickerPresenter.delegate = self;
    
    NSArray<MXKUTI*> *allowedUTIs = @[MXKUTI.data];
    [documentPickerPresenter presentDocumentPickerWith:allowedUTIs from:self animated:YES completion:nil];
    
    self.documentPickerPresenter = documentPickerPresenter;
}

/**
 Send a video asset via the room input toolbar prompting the user for the conversion preset to use
 if the `showMediaCompressionPrompt` setting has been enabled.
 @param videoAsset The video asset to send
 @param isPhotoLibraryAsset Whether the asset was picked from the user's photo library.
 */
- (void)sendVideoAsset:(AVAsset *)videoAsset isPhotoLibraryAsset:(BOOL)isPhotoLibraryAsset
{
    RoomInputToolbarView *roomInputToolbarView = [self inputToolbarViewAsRoomInputToolbarView];
    if (!roomInputToolbarView)
    {
        return;
    }
    
    if (RiotSettings.shared.showMediaCompressionPrompt)
    {
        // Show the video conversion prompt for the user to select what size video they would like to send.
        UIAlertController *compressionPrompt = [MXKTools videoConversionPromptForVideoAsset:videoAsset
                                                                              withCompletion:^(NSString *presetName) {
            // When the preset name is missing, the user cancelled.
            if (!presetName)
            {
                return;
            }
            
            // Set the chosen preset and send the video (conversion takes place in the SDK).
            [MXSDKOptions sharedInstance].videoConversionPresetName = presetName;
            [roomInputToolbarView sendSelectedVideoAsset:videoAsset isPhotoLibraryAsset:isPhotoLibraryAsset];
        }];
        
        [self presentViewController:compressionPrompt animated:YES completion:nil];
    }
    else
    {
        // Otherwise default to 1080p and send the video.
        [MXSDKOptions sharedInstance].videoConversionPresetName = AVAssetExportPreset1920x1080;
        [roomInputToolbarView sendSelectedVideoAsset:videoAsset isPhotoLibraryAsset:isPhotoLibraryAsset];
    }
}

- (void)showRoomWithId:(NSString*)roomId
{
    if (self.delegate)
    {
        [self.delegate roomViewController:self showRoomWithId:roomId eventId:nil];
    }
    else
    {
        [[AppDelegate theDelegate] showRoom:roomId andEventId:nil withMatrixSession:self.roomDataSource.mxSession];
    }
}

- (void)leaveRoom
{
    [self startActivityIndicator];
    
    [self.roomDataSource.room leave:^{
        
        [self stopActivityIndicator];
        
        // We remove the current view controller.
        if (self.delegate)
        {
            [self.delegate roomViewControllerDidLeaveRoom:self];
        }
        else
        {
            [[AppDelegate theDelegate] restoreInitialDisplay:^{}];
        }
        
    } failure:^(NSError *error) {
        
        [self stopActivityIndicator];
        MXLogDebug(@"[RoomVC] Failed to reject an invited room (%@) failed", self.roomDataSource.room.roomId);
        
    }];
}

- (void)roomPreviewDidTapCancelAction
{
    // Decline this invitation = leave this page
    if (self.delegate)
    {
        [self.delegate roomViewControllerPreviewDidTapCancel:self];
    }
    else
    {
        [[AppDelegate theDelegate] restoreInitialDisplay:^{}];
    }
}

- (void)startChatWithUserId:(NSString *)userId completion:(void (^)(void))completion
{
    if (self.delegate)
    {
        [self.delegate roomViewController:self startChatWithUserId:userId completion:completion];
    }
    else
    {
        [[AppDelegate theDelegate] createDirectChatWithUserId:userId completion:completion];
    }
}

- (void)showError:(NSError*)error
{
    [[AppDelegate theDelegate] showErrorAsAlert:error];
}

- (UIAlertController*)showAlertWithTitle:(NSString*)title message:(NSString*)message
{
    return [[AppDelegate theDelegate] showAlertWithTitle:title message:message];
}

- (ScreenPresentationParameters*)buildUniversalLinkPresentationParameters
{
    return [[ScreenPresentationParameters alloc] initWithRestoreInitialDisplay:NO stackAboveVisibleViews:BuildSettings.allowSplitViewDetailsScreenStacking sender:self sourceView:nil];
}

- (BOOL)handleUniversalLinkURL:(NSURL*)universalLinkURL
{
    UniversalLinkParameters *parameters = [[UniversalLinkParameters alloc] initWithUniversalLinkURL:universalLinkURL presentationParameters:[self buildUniversalLinkPresentationParameters]];
    return [self handleUniversalLinkWithParameters:parameters];
}

- (BOOL)handleUniversalLinkFragment:(NSString*)fragment fromURL:(NSURL*)universalLinkURL
{
    UniversalLinkParameters *parameters = [[UniversalLinkParameters alloc] initWithFragment:fragment
                                                                           universalLinkURL:universalLinkURL presentationParameters:[self buildUniversalLinkPresentationParameters]];
    return [self handleUniversalLinkWithParameters:parameters];
}

- (BOOL)handleUniversalLinkWithParameters:(UniversalLinkParameters*)parameters
{
    if (self.delegate)
    {
        return [self.delegate roomViewController:self handleUniversalLinkWithParameters:parameters];
    }
    else
    {
        return [[AppDelegate theDelegate] handleUniversalLinkWithParameters:parameters];
    }
}

- (void)setupUserSuggestionView
{
    if(!self.isViewLoaded) {
        MXLogError(@"Failed setting up user suggestions. View not loaded.");
        return;
    }
    
    UIViewController *suggestionsViewController = self.userSuggestionCoordinator.toPresentable;
    
    if (!suggestionsViewController)
    {
        return;
    }
    
    [suggestionsViewController.view setTranslatesAutoresizingMaskIntoConstraints:NO];
    
    [self addChildViewController:suggestionsViewController];
    [self.userSuggestionContainerView addSubview:suggestionsViewController.view];
    
    [NSLayoutConstraint activateConstraints:@[[suggestionsViewController.view.topAnchor constraintEqualToAnchor:self.userSuggestionContainerView.topAnchor],
                                              [suggestionsViewController.view.leadingAnchor constraintEqualToAnchor:self.userSuggestionContainerView.leadingAnchor],
                                              [suggestionsViewController.view.trailingAnchor constraintEqualToAnchor:self.userSuggestionContainerView.trailingAnchor],
                                              [suggestionsViewController.view.bottomAnchor constraintEqualToAnchor:self.userSuggestionContainerView.bottomAnchor],]];
    
    [suggestionsViewController didMoveToParentViewController:self];
}

#pragma mark - Jitsi

- (void)showJitsiCallWithWidget:(Widget*)widget
{
    [[AppDelegate theDelegate].callPresenter displayJitsiCallWithWidget:widget];
}

- (void)endActiveJitsiCall
{
    [[AppDelegate theDelegate].callPresenter endActiveJitsiCall];
}

- (BOOL)isRoomHavingAJitsiCall
{
    return [self isRoomHavingAJitsiCallForWidgetId:self.roomDataSource.roomId];
}

- (BOOL)isRoomHavingAJitsiCallForWidgetId:(NSString*)widgetId
{
    return [[AppDelegate theDelegate].callPresenter.jitsiVC.widget.roomId isEqualToString:widgetId];
}

#pragma mark - Dialpad

- (void)openDialpad
{
    DialpadViewController *controller = [DialpadViewController instantiateWithConfiguration:[DialpadConfiguration default]];
    controller.delegate = self;
    self.customSizedPresentationController = [[CustomSizedPresentationController alloc] initWithPresentedViewController:controller presentingViewController:self];
    self.customSizedPresentationController.dismissOnBackgroundTap = NO;
    self.customSizedPresentationController.cornerRadius = 16;
    
    controller.transitioningDelegate = self.customSizedPresentationController;
    [self presentViewController:controller animated:YES completion:nil];
}

#pragma mark - DialpadViewControllerDelegate

- (void)dialpadViewControllerDidTapCall:(DialpadViewController *)viewController withPhoneNumber:(NSString *)phoneNumber
{
    if (self.mainSession.callManager && phoneNumber.length > 0)
    {
        [self startActivityIndicator];
        
        [viewController dismissViewControllerAnimated:YES completion:^{
            MXWeakify(self);
            [self.mainSession.callManager placeCallAgainst:phoneNumber withVideo:NO success:^(MXCall * _Nonnull call) {
                MXStrongifyAndReturnIfNil(self);
                [self stopActivityIndicator];
                self.customSizedPresentationController = nil;
                
                //  do nothing extra here. UI will be handled automatically by the CallService.
            } failure:^(NSError * _Nullable error) {
                MXStrongifyAndReturnIfNil(self);
                [self stopActivityIndicator];
            }];
        }];
    }
}

- (void)dialpadViewControllerDidTapClose:(DialpadViewController *)viewController
{
    [viewController dismissViewControllerAnimated:YES completion:nil];
    self.customSizedPresentationController = nil;
}

#pragma mark - Hide/Show preview header

- (void)showPreviewHeader:(BOOL)isVisible
{
    if (self.previewHeaderContainer && self.previewHeaderContainer.isHidden == isVisible)
    {
        // Check conditions before making the preview room header visible.
        // This operation is ignored if a screen rotation is in progress,
        // or if the view controller is not embedded inside a split view controller yet.
        if (isVisible && (isSizeTransitionInProgress == YES || !self.splitViewController))
        {
            MXLogDebug(@"[RoomVC] Show preview header ignored");
            return;
        }
        
        if (isVisible)
        {
            PreviewRoomTitleView *previewHeader = [PreviewRoomTitleView roomTitleView];
            previewHeader.delegate = self;
            previewHeader.tapGestureDelegate = self;
            previewHeader.translatesAutoresizingMaskIntoConstraints = NO;
            [self.previewHeaderContainer addSubview:previewHeader];
            
            self->previewHeader = previewHeader;
            
            // Force preview header in full width
            NSLayoutConstraint *leftConstraint = [NSLayoutConstraint constraintWithItem:previewHeader
                                                                              attribute:NSLayoutAttributeLeading
                                                                              relatedBy:NSLayoutRelationEqual
                                                                                 toItem:self.previewHeaderContainer
                                                                              attribute:NSLayoutAttributeLeading
                                                                             multiplier:1.0
                                                                               constant:0];
            NSLayoutConstraint *rightConstraint = [NSLayoutConstraint constraintWithItem:previewHeader
                                                                               attribute:NSLayoutAttributeTrailing
                                                                               relatedBy:NSLayoutRelationEqual
                                                                                  toItem:self.previewHeaderContainer
                                                                               attribute:NSLayoutAttributeTrailing
                                                                              multiplier:1.0
                                                                                constant:0];
            // Vertical constraints are required for iOS > 8
            NSLayoutConstraint *topConstraint = [NSLayoutConstraint constraintWithItem:previewHeader
                                                                             attribute:NSLayoutAttributeTop
                                                                             relatedBy:NSLayoutRelationEqual
                                                                                toItem:self.previewHeaderContainer
                                                                             attribute:NSLayoutAttributeTop
                                                                            multiplier:1.0
                                                                              constant:0];
            NSLayoutConstraint *bottomConstraint = [NSLayoutConstraint constraintWithItem:previewHeader
                                                                                attribute:NSLayoutAttributeBottom
                                                                                relatedBy:NSLayoutRelationEqual
                                                                                   toItem:self.previewHeaderContainer
                                                                                attribute:NSLayoutAttributeBottom
                                                                               multiplier:1.0
                                                                                 constant:0];
            
            [NSLayoutConstraint activateConstraints:@[leftConstraint, rightConstraint, topConstraint, bottomConstraint]];
            
            if (roomPreviewData)
            {
                previewHeader.roomPreviewData = roomPreviewData;
            }
            else if (self.roomDataSource)
            {
                previewHeader.mxRoom = self.roomDataSource.room;
            }
            
            self.previewHeaderContainer.hidden = NO;
            
            // Finalize preview header display according to the screen orientation
            [self refreshPreviewHeader:UIInterfaceOrientationIsLandscape([[UIApplication sharedApplication] statusBarOrientation])];
        }
        else
        {
            [previewHeader removeFromSuperview];
            previewHeader = nil;
            
            self.previewHeaderContainer.hidden = YES;
            
            // Consider the main navigation controller if the current view controller is embedded inside a split view controller.
            UINavigationController *mainNavigationController = self.navigationController;
            if (self.splitViewController.isCollapsed && self.splitViewController.viewControllers.count)
            {
                mainNavigationController = self.splitViewController.viewControllers.firstObject;
            }
            
            // Set a default title view class without handling tap gesture (Let [self refreshRoomTitle] refresh this view correctly).
            [self setRoomTitleViewClass:RoomTitleView.class];
                        
            // Remove the shadow image used to hide the bottom border of the navigation bar when the preview header is displayed
            [mainNavigationController.navigationBar setShadowImage:nil];
            [mainNavigationController.navigationBar setBackgroundImage:nil forBarMetrics:UIBarMetricsDefault];
            
            [UIView animateWithDuration:0.3 delay:0 options:UIViewAnimationOptionBeginFromCurrentState | UIViewAnimationOptionCurveEaseIn
                             animations:^{
                
                self.bubblesTableViewTopConstraint.constant = 0;
                
                // Force to render the view
                [self forceLayoutRefresh];
                
            }
                             completion:^(BOOL finished){
            }];
        }
    }
    
    // Consider the main navigation controller if the current view controller is embedded inside a split view controller.
    UINavigationController *mainNavigationController = self.navigationController;
    if (self.splitViewController.isCollapsed && self.splitViewController.viewControllers.count)
    {
        mainNavigationController = self.splitViewController.viewControllers.firstObject;
    }
    mainNavigationController.navigationBar.translucent = isVisible;
    self.navigationController.navigationBar.translucent = isVisible;
}

- (void)refreshPreviewHeader:(BOOL)isLandscapeOriented
{
    if (previewHeader)
    {
        if (isLandscapeOriented
            && [GBDeviceInfo deviceInfo].family != GBDeviceFamilyiPad)
        {
            CGRect frame = self.navigationController.navigationBar.frame;
            
            previewHeader.mainHeaderContainer.hidden = YES;
            previewHeader.mainHeaderBackgroundHeightConstraint.constant = frame.size.height + (frame.origin.y > 0 ? frame.origin.y : 0);
            
            [self setRoomTitleViewClass:RoomTitleView.class];
            // We don't want to handle tap gesture here
            
            // Remove details icon
            RoomTitleView *roomTitleView = (RoomTitleView*)self.titleView;
            
            // Set preview data to provide the room name
            roomTitleView.roomPreviewData = roomPreviewData;
        }
        else
        {
            previewHeader.mainHeaderContainer.hidden = NO;
            previewHeader.mainHeaderBackgroundHeightConstraint.constant = previewHeader.mainHeaderContainer.frame.size.height;
            
            if ([previewHeader isKindOfClass:PreviewRoomTitleView.class])
            {
                // In case of preview, update the header height so that we can
                // display as much as possible the room topic in this header.
                // Note: the header height is handled by the previewHeader.mainHeaderBackgroundHeightConstraint.
                PreviewRoomTitleView *previewRoomTitleView = (PreviewRoomTitleView *)previewHeader;
                
                // Compute the height required to display all the room topic
                CGSize sizeThatFitsTextView = [previewRoomTitleView.roomTopic sizeThatFits:CGSizeMake(previewRoomTitleView.roomTopic.frame.size.width, MAXFLOAT)];
                
                // Increase the preview header height according to the room topic height
                // but limit it in order to let room for room messages at the screen bottom.
                // This free space depends on the device.
                // On an iphone 5 screen, the room topic height cannot be more than 50px.
                // Then, on larger screen, we can allow it a bit more height but we
                // apply a factor to give more priority to the display of more messages.
                CGFloat screenHeight = [[UIScreen mainScreen] bounds].size.height;
                CGFloat maxRoomTopicHeight = 50 + (screenHeight - 568) / 3;
                
                CGFloat additionalHeight = MIN(maxRoomTopicHeight, sizeThatFitsTextView.height)
                - previewRoomTitleView.roomTopic.frame.size.height;
                
                previewHeader.mainHeaderBackgroundHeightConstraint.constant += additionalHeight;
            }
            
            [self setRoomTitleViewClass:RoomAvatarTitleView.class];
            // Note the avatar title view does not define tap gesture.
            
            previewHeader.roomAvatar.alpha = 0.0;
            
            // Set the avatar provided in preview data
            if (roomPreviewData.roomAvatarUrl)
            {
                previewHeader.roomAvatarURL = roomPreviewData.roomAvatarUrl;
            }
            else if (roomPreviewData.roomId && roomPreviewData.roomName)
            {
                previewHeader.roomAvatarPlaceholder = [AvatarGenerator generateAvatarForMatrixItem:roomPreviewData.roomId withDisplayName:roomPreviewData.roomName];
            }
            else
            {
                previewHeader.roomAvatarPlaceholder = [MXKTools paintImage:[UIImage imageNamed:@"placeholder"]
                                                                 withColor:ThemeService.shared.theme.tintColor];
            }
        }
        
        // Force the layout of previewHeader to update the position of 'bottomBorderView' which is used
        // to define the actual height of the preview container.
        [previewHeader layoutIfNeeded];
        CGRect frame = previewHeader.bottomBorderView.frame;
        self.previewHeaderContainerHeightConstraint.constant = frame.origin.y + frame.size.height;
        
        // Consider the main navigation controller if the current view controller is embedded inside a split view controller.
        UINavigationController *mainNavigationController = self.navigationController;
        if (self.splitViewController.isCollapsed && self.splitViewController.viewControllers.count)
        {
            mainNavigationController = self.splitViewController.viewControllers.firstObject;
        }
        
        // When the preview header is displayed, we hide the bottom border of the navigation bar (the shadow image).
        // The default shadow image is nil. When non-nil, this property represents a custom shadow image to show instead
        // of the default. For a custom shadow image to be shown, a custom background image must also be set with the
        // setBackgroundImage:forBarMetrics: method. If the default background image is used, then the default shadow
        // image will be used regardless of the value of this property.
        UIImage *shadowImage = [[UIImage alloc] init];
        [mainNavigationController.navigationBar setShadowImage:shadowImage];
        [mainNavigationController.navigationBar setBackgroundImage:shadowImage forBarMetrics:UIBarMetricsDefault];
        
        [UIView animateWithDuration:0.3 delay:0 options:UIViewAnimationOptionBeginFromCurrentState | UIViewAnimationOptionCurveEaseIn
                         animations:^{
            
            self.bubblesTableViewTopConstraint.constant = self.previewHeaderContainerHeightConstraint.constant - self.bubblesTableView.adjustedContentInset.top;
            
            previewHeader.roomAvatar.alpha = 1;
            
            // Force to render the view
            [self forceLayoutRefresh];
            
        }
                         completion:^(BOOL finished){
        }];
    }
}

#pragma mark - Preview

- (void)displayRoomPreview:(RoomPreviewData *)previewData
{
    // Release existing room data source or preview
    [self displayRoom:nil];
    
    if (previewData)
    {
        self.eventsAcknowledgementEnabled = NO;
        
        [self addMatrixSession:previewData.mxSession];
        
        roomPreviewData = previewData;
        
        [self refreshRoomTitle];
        
        if (roomPreviewData.roomDataSource)
        {
            [super displayRoom:roomPreviewData.roomDataSource];
        }
    }
}

#pragma mark - MXKDataSourceDelegate

- (Class<MXKCellRendering>)cellViewClassForCellData:(MXKCellData*)cellData
{
    Class cellViewClass = nil;
    BOOL showEncryptionBadge = NO;
    
    // Sanity check
    if (![cellData conformsToProtocol:@protocol(MXKRoomBubbleCellDataStoring)])
    {
        return nil;
    }
        
    id<MXKRoomBubbleCellDataStoring> bubbleData = (id<MXKRoomBubbleCellDataStoring>)cellData;
    
    MXKRoomBubbleCellData *roomBubbleCellData;
    
    if ([bubbleData isKindOfClass:MXKRoomBubbleCellData.class])
    {
        roomBubbleCellData = (MXKRoomBubbleCellData*)bubbleData;
        showEncryptionBadge = roomBubbleCellData.containsBubbleComponentWithEncryptionBadge;
    }
    
    // Select the suitable table view cell class, by considering first the empty bubble cell.
    if (bubbleData.hasNoDisplay)
    {
        cellViewClass = RoomEmptyBubbleCell.class;
    }
    else if (bubbleData.tag == RoomBubbleCellDataTagRoomCreationIntro)
    {
        cellViewClass = RoomCreationIntroCell.class;
    }
    else if (bubbleData.tag == RoomBubbleCellDataTagRoomCreateWithPredecessor)
    {
        cellViewClass = RoomPredecessorBubbleCell.class;
    }
    else if (bubbleData.tag == RoomBubbleCellDataTagKeyVerificationRequestIncomingApproval)
    {
        cellViewClass = bubbleData.isPaginationFirstBubble ? KeyVerificationIncomingRequestApprovalWithPaginationTitleBubbleCell.class : KeyVerificationIncomingRequestApprovalBubbleCell.class;
    }
    else if (bubbleData.tag == RoomBubbleCellDataTagKeyVerificationRequest)
    {
        cellViewClass = bubbleData.isPaginationFirstBubble ? KeyVerificationRequestStatusWithPaginationTitleBubbleCell.class : KeyVerificationRequestStatusBubbleCell.class;
    }
    else if (bubbleData.tag == RoomBubbleCellDataTagKeyVerificationConclusion)
    {
        cellViewClass = bubbleData.isPaginationFirstBubble ? KeyVerificationConclusionWithPaginationTitleBubbleCell.class : KeyVerificationConclusionBubbleCell.class;
    }
    else if (bubbleData.tag == RoomBubbleCellDataTagMembership)
    {
        if (bubbleData.collapsed)
        {
            if (bubbleData.nextCollapsableCellData)
            {
                cellViewClass = bubbleData.isPaginationFirstBubble ? RoomMembershipCollapsedWithPaginationTitleBubbleCell.class : RoomMembershipCollapsedBubbleCell.class;
            }
            else
            {
                // Use a normal membership cell for a single membership event
                cellViewClass = bubbleData.isPaginationFirstBubble ? RoomMembershipWithPaginationTitleBubbleCell.class : RoomMembershipBubbleCell.class;
            }
        }
        else if (bubbleData.collapsedAttributedTextMessage)
        {
            // The cell (and its series) is not collapsed but this cell is the first
            // of the series. So, use the cell with the "collapse" button.
            cellViewClass = bubbleData.isPaginationFirstBubble ? RoomMembershipExpandedWithPaginationTitleBubbleCell.class : RoomMembershipExpandedBubbleCell.class;
        }
        else
        {
            cellViewClass = bubbleData.isPaginationFirstBubble ? RoomMembershipWithPaginationTitleBubbleCell.class : RoomMembershipBubbleCell.class;
        }
    }
    else if (bubbleData.tag == RoomBubbleCellDataTagRoomCreateConfiguration)
    {
        cellViewClass = bubbleData.isPaginationFirstBubble ? RoomCreationWithPaginationCollapsedBubbleCell.class : RoomCreationCollapsedBubbleCell.class;
    }
    else if (bubbleData.tag == RoomBubbleCellDataTagCall)
    {
        cellViewClass = RoomDirectCallStatusBubbleCell.class;
    }
    else if (bubbleData.tag == RoomBubbleCellDataTagGroupCall)
    {
        cellViewClass = RoomGroupCallStatusBubbleCell.class;
    }
    else if (bubbleData.attachment.type == MXKAttachmentTypeVoiceMessage || bubbleData.attachment.type == MXKAttachmentTypeAudio)
    {
        if (bubbleData.isPaginationFirstBubble)
        {
            cellViewClass = VoiceMessageWithPaginationTitleBubbleCell.class;
        }
        else if (bubbleData.shouldHideSenderInformation)
        {
            cellViewClass = VoiceMessageWithoutSenderInfoBubbleCell.class;
        }
        else
        {
            cellViewClass = VoiceMessageBubbleCell.class;
        }
    }
    else if (bubbleData.tag == RoomBubbleCellDataTagPoll)
    {
        if (bubbleData.isPaginationFirstBubble)
        {
            cellViewClass = PollWithPaginationTitleBubbleCell.class;
        }
        else if (bubbleData.shouldHideSenderInformation)
        {
            cellViewClass = PollWithoutSenderInfoBubbleCell.class;
        }
        else
        {
            cellViewClass = PollBubbleCell.class;
        }
    }
    else if (bubbleData.tag == RoomBubbleCellDataTagLocation)
    {
        if (bubbleData.isPaginationFirstBubble)
        {
            cellViewClass = LocationWithPaginationTitleBubbleCell.class;
        }
        else if (bubbleData.shouldHideSenderInformation)
        {
            cellViewClass = LocationWithoutSenderInfoBubbleCell.class;
        }
        else
        {
            cellViewClass = LocationBubbleCell.class;
        }
    }
    else if (bubbleData.isIncoming)
    {
        if (bubbleData.isAttachmentWithThumbnail)
        {
            // Check whether the provided celldata corresponds to a selected sticker
            if (customizedRoomDataSource.selectedEventId && (bubbleData.attachment.type == MXKAttachmentTypeSticker) && [bubbleData.attachment.eventId isEqualToString:customizedRoomDataSource.selectedEventId])
            {
                cellViewClass = RoomSelectedStickerBubbleCell.class;
            }
            else if (bubbleData.isPaginationFirstBubble)
            {
                cellViewClass = showEncryptionBadge ? RoomIncomingEncryptedAttachmentWithPaginationTitleBubbleCell.class : RoomIncomingAttachmentWithPaginationTitleBubbleCell.class;
            }
            else if (bubbleData.shouldHideSenderInformation)
            {
                cellViewClass = showEncryptionBadge ? RoomIncomingEncryptedAttachmentWithoutSenderInfoBubbleCell.class : RoomIncomingAttachmentWithoutSenderInfoBubbleCell.class;
            }
            else
            {
                cellViewClass = showEncryptionBadge ? RoomIncomingEncryptedAttachmentBubbleCell.class : RoomIncomingAttachmentBubbleCell.class;
            }
        }
        else
        {
            if (bubbleData.isPaginationFirstBubble)
            {
                if (bubbleData.shouldHideSenderName)
                {
                    cellViewClass = showEncryptionBadge ? RoomIncomingEncryptedTextMsgWithPaginationTitleWithoutSenderNameBubbleCell.class : RoomIncomingTextMsgWithPaginationTitleWithoutSenderNameBubbleCell.class;
                }
                else
                {
                    cellViewClass = showEncryptionBadge ? RoomIncomingEncryptedTextMsgWithPaginationTitleBubbleCell.class : RoomIncomingTextMsgWithPaginationTitleBubbleCell.class;
                }
            }
            else if (bubbleData.shouldHideSenderInformation)
            {
                cellViewClass = showEncryptionBadge ? RoomIncomingEncryptedTextMsgWithoutSenderInfoBubbleCell.class : RoomIncomingTextMsgWithoutSenderInfoBubbleCell.class;
            }
            else if (bubbleData.shouldHideSenderName)
            {
                cellViewClass = showEncryptionBadge ? RoomIncomingEncryptedTextMsgWithoutSenderNameBubbleCell.class : RoomIncomingTextMsgWithoutSenderNameBubbleCell.class;
            }
            else
            {
                cellViewClass = showEncryptionBadge ? RoomIncomingEncryptedTextMsgBubbleCell.class : RoomIncomingTextMsgBubbleCell.class;
            }
        }
    }
    else
    {
        // Handle here outgoing bubbles
        if (bubbleData.isAttachmentWithThumbnail)
        {
            // Check whether the provided celldata corresponds to a selected sticker
            if (customizedRoomDataSource.selectedEventId && (bubbleData.attachment.type == MXKAttachmentTypeSticker) && [bubbleData.attachment.eventId isEqualToString:customizedRoomDataSource.selectedEventId])
            {
                cellViewClass = RoomSelectedStickerBubbleCell.class;
            }
            else if (bubbleData.isPaginationFirstBubble)
            {
                cellViewClass = showEncryptionBadge ? RoomOutgoingEncryptedAttachmentWithPaginationTitleBubbleCell.class :RoomOutgoingAttachmentWithPaginationTitleBubbleCell.class;
            }
            else if (bubbleData.shouldHideSenderInformation)
            {
                cellViewClass = showEncryptionBadge ? RoomOutgoingEncryptedAttachmentWithoutSenderInfoBubbleCell.class : RoomOutgoingAttachmentWithoutSenderInfoBubbleCell.class;
            }
            else
            {
                cellViewClass = showEncryptionBadge ? RoomOutgoingEncryptedAttachmentBubbleCell.class : RoomOutgoingAttachmentBubbleCell.class;
            }
        }
        else
        {
            if (bubbleData.isPaginationFirstBubble)
            {
                if (bubbleData.shouldHideSenderName)
                {
                    cellViewClass = showEncryptionBadge ? RoomOutgoingEncryptedTextMsgWithPaginationTitleWithoutSenderNameBubbleCell.class : RoomOutgoingTextMsgWithPaginationTitleWithoutSenderNameBubbleCell.class;
                }
                else
                {
                    cellViewClass = showEncryptionBadge ? RoomOutgoingEncryptedTextMsgWithPaginationTitleBubbleCell.class : RoomOutgoingTextMsgWithPaginationTitleBubbleCell.class;
                }
            }
            else if (bubbleData.shouldHideSenderInformation)
            {
                cellViewClass = showEncryptionBadge ? RoomOutgoingEncryptedTextMsgWithoutSenderInfoBubbleCell.class :RoomOutgoingTextMsgWithoutSenderInfoBubbleCell.class;
            }
            else if (bubbleData.shouldHideSenderName)
            {
                cellViewClass = showEncryptionBadge ? RoomOutgoingEncryptedTextMsgWithoutSenderNameBubbleCell.class : RoomOutgoingTextMsgWithoutSenderNameBubbleCell.class;
            }
            else
            {
                cellViewClass = showEncryptionBadge ? RoomOutgoingEncryptedTextMsgBubbleCell.class : RoomOutgoingTextMsgBubbleCell.class;
            }
        }
    }
    
    return cellViewClass;
}

#pragma mark - MXKDataSource delegate

- (void)dataSource:(MXKDataSource *)dataSource didRecognizeAction:(NSString *)actionIdentifier inCell:(id<MXKCellRendering>)cell userInfo:(NSDictionary *)userInfo
{
    // Handle here user actions on bubbles for Vector app
    if (customizedRoomDataSource)
    {
        id<MXKRoomBubbleCellDataStoring> bubbleData;
        
        if ([cell isKindOfClass:[MXKRoomBubbleTableViewCell class]])
        {
            MXKRoomBubbleTableViewCell *roomBubbleTableViewCell = (MXKRoomBubbleTableViewCell*)cell;
            bubbleData = roomBubbleTableViewCell.bubbleData;
        }
        
        
        if ([actionIdentifier isEqualToString:kMXKRoomBubbleCellTapOnAvatarView])
        {
            MXRoomMember *member = [self.roomDataSource.roomState.members memberWithUserId:userInfo[kMXKRoomBubbleCellUserIdKey]];
            [self showMemberDetails:member];
        }
        else if ([actionIdentifier isEqualToString:kMXKRoomBubbleCellLongPressOnAvatarView])
        {
            // Add the member display name in text input
            MXRoomMember *roomMember = [self.roomDataSource.roomState.members memberWithUserId:userInfo[kMXKRoomBubbleCellUserIdKey]];
            if (roomMember)
            {
                [self mention:roomMember];
            }
        }
        else if ([actionIdentifier isEqualToString:kMXKRoomBubbleCellTapOnMessageTextView] || [actionIdentifier isEqualToString:kMXKRoomBubbleCellTapOnContentView])
        {
            // Retrieve the tapped event
            MXEvent *tappedEvent = userInfo[kMXKRoomBubbleCellEventKey];
            
            // Check whether a selection already exist or not
            if (customizedRoomDataSource.selectedEventId)
            {
                [self cancelEventSelection];
            }
            else if (tappedEvent)
            {
                if (tappedEvent.eventType == MXEventTypeRoomCreate)
                {
                    // Handle tap on RoomPredecessorBubbleCell
                    MXRoomCreateContent *createContent = [MXRoomCreateContent modelFromJSON:tappedEvent.content];
                    NSString *predecessorRoomId = createContent.roomPredecessorInfo.roomId;
                    
                    if (predecessorRoomId)
                    {
                        // Show predecessor room
                        [self showRoomWithId:predecessorRoomId];
                    }
                    else
                    {
                        // Show contextual menu on single tap if bubble is not collapsed
                        if (bubbleData.collapsed)
                        {
                            [self showRoomCreationModalWithBubbleData:bubbleData];
                        }
                        else
                        {
                            [self showContextualMenuForEvent:tappedEvent fromSingleTapGesture:YES cell:cell animated:YES];
                        }
                    }
                }
                else if (bubbleData.tag == RoomBubbleCellDataTagCall)
                {
                    if ([bubbleData isKindOfClass:[RoomBubbleCellData class]])
                    {
                        //  post notification `RoomCallTileTapped`
                        [[NSNotificationCenter defaultCenter] postNotificationName:RoomCallTileTappedNotification object:bubbleData];
                        
                        preventBubblesTableViewScroll = YES;
                        [self selectEventWithId:tappedEvent.eventId];
                    }
                }
                else if (bubbleData.tag == RoomBubbleCellDataTagGroupCall)
                {
                    if ([bubbleData isKindOfClass:[RoomBubbleCellData class]])
                    {
                        //  post notification `RoomGroupCallTileTapped`
                        [[NSNotificationCenter defaultCenter] postNotificationName:RoomGroupCallTileTappedNotification object:bubbleData];
                        
                        preventBubblesTableViewScroll = YES;
                        [self selectEventWithId:tappedEvent.eventId];
                    }
                }
                else
                {
                    // Show contextual menu on single tap if bubble is not collapsed
                    if (bubbleData.collapsed)
                    {
                        [self selectEventWithId:tappedEvent.eventId];
                    }
                    else
                    {
                        if (tappedEvent.location) {
                            [_delegate roomViewController:self didRequestLocationPresentationForEvent:tappedEvent bubbleData:bubbleData];
                        } else {
                            [self showContextualMenuForEvent:tappedEvent fromSingleTapGesture:YES cell:cell animated:YES];
                        }
                    }
                }
            }
        }
        else if ([actionIdentifier isEqualToString:kMXKRoomBubbleCellTapOnOverlayContainer])
        {
            // Cancel the current event selection
            [self cancelEventSelection];
        }
        else if ([actionIdentifier isEqualToString:kMXKRoomBubbleCellRiotEditButtonPressed])
        {
            [self dismissKeyboard];
            
            MXEvent *selectedEvent = userInfo[kMXKRoomBubbleCellEventKey];
            
            if (selectedEvent)
            {
                [self showContextualMenuForEvent:selectedEvent fromSingleTapGesture:YES cell:cell animated:YES];
            }
        }
        else if ([actionIdentifier isEqualToString:kMXKRoomBubbleCellKeyVerificationIncomingRequestAcceptPressed])
        {
            NSString *eventId = userInfo[kMXKRoomBubbleCellEventIdKey];
            
            RoomDataSource *roomDataSource = (RoomDataSource*)self.roomDataSource;
            
            [roomDataSource acceptVerificationRequestForEventId:eventId success:^{
                
            } failure:^(NSError *error) {
                [self showError:error];
            }];
        }
        else if ([actionIdentifier isEqualToString:kMXKRoomBubbleCellKeyVerificationIncomingRequestDeclinePressed])
        {
            NSString *eventId = userInfo[kMXKRoomBubbleCellEventIdKey];
            
            RoomDataSource *roomDataSource = (RoomDataSource*)self.roomDataSource;
            
            [roomDataSource declineVerificationRequestForEventId:eventId success:^{
                
            } failure:^(NSError *error) {
                [self showError:error];
            }];
        }
        else if ([actionIdentifier isEqualToString:kMXKRoomBubbleCellTapOnAttachmentView])
        {
            if (((MXKRoomBubbleTableViewCell*)cell).bubbleData.attachment.eventSentState == MXEventSentStateFailed)
            {
                // Shortcut: when clicking on an unsent media, show the action sheet to resend it
                NSString *eventId = ((MXKRoomBubbleTableViewCell*)cell).bubbleData.attachment.eventId;
                MXEvent *selectedEvent = [self.roomDataSource eventWithEventId:eventId];
                
                if (selectedEvent)
                {
                    [self dataSource:dataSource didRecognizeAction:kMXKRoomBubbleCellRiotEditButtonPressed inCell:cell userInfo:@{kMXKRoomBubbleCellEventKey:selectedEvent}];
                }
                else
                {
                    MXLogDebug(@"[RoomViewController] didRecognizeAction:inCell:userInfo tap on attachment with event state MXEventSentStateFailed. Selected event is nil for event id %@", eventId);
                }
            }
            else if (((MXKRoomBubbleTableViewCell*)cell).bubbleData.attachment.type == MXKAttachmentTypeSticker)
            {
                // We don't open the attachments viewer when the user taps on a sticker.
                // We consider this tap like a selection.
                
                // Check whether a selection already exist or not
                if (customizedRoomDataSource.selectedEventId)
                {
                    [self cancelEventSelection];
                }
                else
                {
                    // Highlight this event in displayed message
                    [self selectEventWithId:((MXKRoomBubbleTableViewCell*)cell).bubbleData.attachment.eventId];
                }
            }
            else
            {
                // Keep default implementation
                [super dataSource:dataSource didRecognizeAction:actionIdentifier inCell:cell userInfo:userInfo];
            }
        }
        else if ([actionIdentifier isEqualToString:kRoomEncryptedDataBubbleCellTapOnEncryptionIcon])
        {
            // Retrieve the tapped event
            MXEvent *tappedEvent = userInfo[kMXKRoomBubbleCellEventKey];
            
            if (tappedEvent)
            {
                [self showEncryptionInformation:tappedEvent];
            }
        }
        else if ([actionIdentifier isEqualToString:kMXKRoomBubbleCellTapOnReceiptsContainer])
        {
            MXKReceiptSendersContainer *container = userInfo[kMXKRoomBubbleCellReceiptsContainerKey];
            [ReadReceiptsViewController openInViewController:self fromContainer:container withSession:self.mainSession];
        }
        else if ([actionIdentifier isEqualToString:kRoomMembershipExpandedBubbleCellTapOnCollapseButton])
        {
            // Reset the selection before collapsing
            customizedRoomDataSource.selectedEventId = nil;
            
            [self.roomDataSource collapseRoomBubble:((MXKRoomBubbleTableViewCell*)cell).bubbleData collapsed:YES];
        }
        else if ([actionIdentifier isEqualToString:kMXKRoomBubbleCellLongPressOnEvent])
        {
            MXEvent *tappedEvent = userInfo[kMXKRoomBubbleCellEventKey];
            
            if (!bubbleData.collapsed)
            {
                [self handleLongPressFromCell:cell withTappedEvent:tappedEvent];
            }
        }
        else if ([actionIdentifier isEqualToString:kMXKRoomBubbleCellLongPressOnReactionView])
        {
            NSString *tappedEventId = userInfo[kMXKRoomBubbleCellEventIdKey];
            if (tappedEventId)
            {
                [self showReactionHistoryForEventId:tappedEventId animated:YES];
            }
        }
        else if ([actionIdentifier isEqualToString:RoomDirectCallStatusBubbleCell.callBackAction])
        {
            MXEvent *callInviteEvent = userInfo[kMXKRoomBubbleCellEventKey];
            MXCallInviteEventContent *eventContent = [MXCallInviteEventContent modelFromJSON:callInviteEvent.content];
            
            [self placeCallWithVideo2:eventContent.isVideoCall];
        }
        else if ([actionIdentifier isEqualToString:RoomDirectCallStatusBubbleCell.declineAction])
        {
            MXEvent *callInviteEvent = userInfo[kMXKRoomBubbleCellEventKey];
            MXCallInviteEventContent *eventContent = [MXCallInviteEventContent modelFromJSON:callInviteEvent.content];
            
            MXCall *call = [self.mainSession.callManager callWithCallId:eventContent.callId];
            [call hangup];
        }
        else if ([actionIdentifier isEqualToString:RoomDirectCallStatusBubbleCell.answerAction])
        {
            MXEvent *callInviteEvent = userInfo[kMXKRoomBubbleCellEventKey];
            MXCallInviteEventContent *eventContent = [MXCallInviteEventContent modelFromJSON:callInviteEvent.content];
            
            MXCall *call = [self.mainSession.callManager callWithCallId:eventContent.callId];
            [call answer];
        }
        else if ([actionIdentifier isEqualToString:RoomDirectCallStatusBubbleCell.endCallAction])
        {
            MXEvent *callInviteEvent = userInfo[kMXKRoomBubbleCellEventKey];
            MXCallInviteEventContent *eventContent = [MXCallInviteEventContent modelFromJSON:callInviteEvent.content];
            
            MXCall *call = [self.mainSession.callManager callWithCallId:eventContent.callId];
            [call hangup];
        }
        else if ([actionIdentifier isEqualToString:RoomGroupCallStatusBubbleCell.joinAction] ||
                 [actionIdentifier isEqualToString:RoomGroupCallStatusBubbleCell.answerAction])
        {
            MXWeakify(self);

            // Check app permissions first
            [MXKTools checkAccessForCall:YES
             manualChangeMessageForAudio:[MatrixKitL10n microphoneAccessNotGrantedForCall:AppInfo.current.displayName]
             manualChangeMessageForVideo:[MatrixKitL10n cameraAccessNotGrantedForCall:AppInfo.current.displayName]
               showPopUpInViewController:self completionHandler:^(BOOL granted) {
                
                MXStrongifyAndReturnIfNil(self);
                if (granted)
                {
                    // Present the Jitsi view controller
                    Widget *jitsiWidget = [self->customizedRoomDataSource jitsiWidget];
                    if (jitsiWidget)
                    {
                        [self showJitsiCallWithWidget:jitsiWidget];
                    }
                }
                else
                {
                    MXLogDebug(@"[RoomVC] didRecognizeAction:inCell:userInfo Warning: The application does not have the permission to join/answer the group call");
                }
            }];
            
            MXEvent *widgetEvent = userInfo[kMXKRoomBubbleCellEventKey];
            Widget *widget = [[Widget alloc] initWithWidgetEvent:widgetEvent
                                                 inMatrixSession:customizedRoomDataSource.mxSession];
            [[JitsiService shared] resetDeclineForWidgetWithId:widget.widgetId];
        }
        else if ([actionIdentifier isEqualToString:RoomGroupCallStatusBubbleCell.leaveAction])
        {
            [self endActiveJitsiCall];
            [self reloadBubblesTable:YES];
        }
        else if ([actionIdentifier isEqualToString:RoomGroupCallStatusBubbleCell.declineAction])
        {
            MXEvent *widgetEvent = userInfo[kMXKRoomBubbleCellEventKey];
            Widget *widget = [[Widget alloc] initWithWidgetEvent:widgetEvent
                                                 inMatrixSession:customizedRoomDataSource.mxSession];
            [[JitsiService shared] declineWidgetWithId:widget.widgetId];
            [self reloadBubblesTable:YES];
        }
        else if ([actionIdentifier isEqualToString:RoomCreationIntroCell.tapOnAvatarView])
        {
            [self showRoomAvatarChange];
        }
        else if ([actionIdentifier isEqualToString:RoomCreationIntroCell.tapOnAddParticipants])
        {
            [self showAddParticipants];
        }
        else if ([actionIdentifier isEqualToString:RoomCreationIntroCell.tapOnAddTopic])
        {
            [self showRoomTopicChange];
        }
        else
        {
            // Keep default implementation for other actions
            [super dataSource:dataSource didRecognizeAction:actionIdentifier inCell:cell userInfo:userInfo];
        }
    }
    else
    {
        // Keep default implementation for other actions
        [super dataSource:dataSource didRecognizeAction:actionIdentifier inCell:cell userInfo:userInfo];
    }
}

// Display the additiontal event actions menu
- (void)showAdditionalActionsMenuForEvent:(MXEvent*)selectedEvent inCell:(id<MXKCellRendering>)cell animated:(BOOL)animated
{
    MXKRoomBubbleTableViewCell *roomBubbleTableViewCell = (MXKRoomBubbleTableViewCell *)cell;
    MXKAttachment *attachment = roomBubbleTableViewCell.bubbleData.attachment;
    
    BOOL isJitsiCallEvent = NO;
    switch (selectedEvent.eventType) {
        case MXEventTypeCustom:
            if ([selectedEvent.type isEqualToString:kWidgetMatrixEventTypeString]
                || [selectedEvent.type isEqualToString:kWidgetModularEventTypeString])
            {
                Widget *widget = [[Widget alloc] initWithWidgetEvent:selectedEvent inMatrixSession:self.roomDataSource.mxSession];
                if ([widget.type isEqualToString:kWidgetTypeJitsiV1] ||
                    [widget.type isEqualToString:kWidgetTypeJitsiV2])
                {
                    isJitsiCallEvent = YES;
                }
            }
        default:
            break;
    }
    
    if (currentAlert)
    {
        [currentAlert dismissViewControllerAnimated:NO completion:nil];
        currentAlert = nil;
    }
    
    MXWeakify(self);
    UIAlertController *actionsMenu = [UIAlertController alertControllerWithTitle:nil message:nil preferredStyle:UIAlertControllerStyleActionSheet];
    
    BOOL showThreadOption = RiotSettings.shared.enableThreads
        && !self.roomDataSource.threadId
        && !selectedEvent.threadId;
    if (showThreadOption && [self canCopyEvent:selectedEvent andCell:cell])
    {
        [actionsMenu addAction:[UIAlertAction actionWithTitle:[VectorL10n roomEventActionCopy]
                                                        style:UIAlertActionStyleDefault
                                                      handler:^(UIAlertAction * action) {
            MXStrongifyAndReturnIfNil(self);
            
            [self cancelEventSelection];
            
            [self copyEvent:selectedEvent inCell:cell];
        }]];
    }
    
    // Add actions for a failed event
    if (selectedEvent.sentState == MXEventSentStateFailed)
    {
        [actionsMenu addAction:[UIAlertAction actionWithTitle:[VectorL10n retry]
                                                        style:UIAlertActionStyleDefault
                                                      handler:^(UIAlertAction * action) {
            MXStrongifyAndReturnIfNil(self);
            
            [self cancelEventSelection];
            
            // Let the datasource resend. It will manage local echo, etc.
            [self.roomDataSource resendEventWithEventId:selectedEvent.eventId success:nil failure:nil];
        }]];
        
        [actionsMenu addAction:[UIAlertAction actionWithTitle:[VectorL10n roomEventActionDelete]
                                                        style:UIAlertActionStyleDestructive
                                                      handler:^(UIAlertAction * action) {
            MXStrongifyAndReturnIfNil(self);
            
            [self cancelEventSelection];
            
            [self.roomDataSource removeEventWithEventId:selectedEvent.eventId];
        }]];
    }
    
    // Add actions for text message
    if (!attachment)
    {
        // Retrieved data related to the selected event
        NSArray *components = roomBubbleTableViewCell.bubbleData.bubbleComponents;
        MXKRoomBubbleComponent *selectedComponent;
        for (selectedComponent in components)
        {
            if ([selectedComponent.event.eventId isEqualToString:selectedEvent.eventId])
            {
                break;
            }
            selectedComponent = nil;
        }
        
        
        // Check status of the selected event
        if (selectedEvent.sentState == MXEventSentStatePreparing ||
            selectedEvent.sentState == MXEventSentStateEncrypting ||
            selectedEvent.sentState == MXEventSentStateSending)
        {
            [actionsMenu addAction:[UIAlertAction actionWithTitle:[VectorL10n roomEventActionCancelSend]
                                                            style:UIAlertActionStyleDefault
                                                          handler:^(UIAlertAction * action) {
                MXStrongifyAndReturnIfNil(self);
                
                self->currentAlert = nil;
                
                // Cancel and remove the outgoing message
                [self.roomDataSource.room cancelSendingOperation:selectedEvent.eventId];
                [self.roomDataSource removeEventWithEventId:selectedEvent.eventId];
                
                [self cancelEventSelection];
            }]];
        }
        
<<<<<<< HEAD
        if (self.roomDataSource.threadId && [selectedEvent.eventId isEqualToString:self.roomDataSource.threadId])
        {
            //  if in the thread and selected event is the root event
            //  add "View in room" action
            [actionsMenu addAction:[UIAlertAction actionWithTitle:[VectorL10n roomEventActionViewInRoom]
                                                            style:UIAlertActionStyleDefault
                                                          handler:^(UIAlertAction * action) {
                MXStrongifyAndReturnIfNil(self);
                [self.delegate roomViewController:self
                                   showRoomWithId:self.roomDataSource.roomId
                                          eventId:selectedEvent.eventId];
            }]];
        }
        
        if (selectedEvent.sentState == MXEventSentStateSent && selectedEvent.eventType != MXEventTypePollStart)
=======
        if (selectedEvent.sentState == MXEventSentStateSent &&
            selectedEvent.eventType != MXEventTypePollStart &&
            !selectedEvent.location)
>>>>>>> 9978dbfa
        {
            [actionsMenu addAction:[UIAlertAction actionWithTitle:[VectorL10n roomEventActionForward]
                                                            style:UIAlertActionStyleDefault
                                                          handler:^(UIAlertAction * action) {
                MXStrongifyAndReturnIfNil(self);
                [self presentEventForwardingDialogForSelectedEvent:selectedEvent];
            }]];
        }
        
        if (!isJitsiCallEvent && selectedEvent.eventType != MXEventTypePollStart)
        {
            [actionsMenu addAction:[UIAlertAction actionWithTitle:[VectorL10n roomEventActionQuote]
                                                            style:UIAlertActionStyleDefault
                                                          handler:^(UIAlertAction * action) {
                MXStrongifyAndReturnIfNil(self);
                
                [self cancelEventSelection];
                
                // Quote the message a la Markdown into the input toolbar composer
                self.inputToolbarView.textMessage = [NSString stringWithFormat:@"%@\n>%@\n\n", self.inputToolbarView.textMessage, selectedComponent.textMessage];
                
                // And display the keyboard
                [self.inputToolbarView becomeFirstResponder];
            }]];
        }
        
        if (!isJitsiCallEvent && BuildSettings.messageDetailsAllowShare && selectedEvent.eventType != MXEventTypePollStart)
        {
            [actionsMenu addAction:[UIAlertAction actionWithTitle:[VectorL10n roomEventActionShare]
                                                            style:UIAlertActionStyleDefault
                                                          handler:^(UIAlertAction * action) {
                MXStrongifyAndReturnIfNil(self);
                
                [self cancelEventSelection];
                
                NSArray *activityItems = @[selectedComponent.textMessage];
                
                UIActivityViewController *activityViewController = [[UIActivityViewController alloc] initWithActivityItems:activityItems applicationActivities:nil];
                
                if (activityViewController)
                {
                    activityViewController.modalTransitionStyle = UIModalTransitionStyleCoverVertical;
                    activityViewController.popoverPresentationController.sourceView = roomBubbleTableViewCell;
                    activityViewController.popoverPresentationController.sourceRect = roomBubbleTableViewCell.bounds;
                    
                    [self presentViewController:activityViewController animated:YES completion:nil];
                }
            }]];
        }
    }
    else // Add action for attachment
    {
        // Forwarding for already sent attachments
        if (selectedEvent.sentState == MXEventSentStateSent && (attachment.type == MXKAttachmentTypeFile ||
                                                                attachment.type == MXKAttachmentTypeImage ||
                                                                attachment.type == MXKAttachmentTypeVideo ||
                                                                attachment.type == MXKAttachmentTypeVoiceMessage)) {
            [actionsMenu addAction:[UIAlertAction actionWithTitle:[VectorL10n roomEventActionForward]
                                                            style:UIAlertActionStyleDefault
                                                          handler:^(UIAlertAction * action) {
                MXStrongifyAndReturnIfNil(self);
                [self presentEventForwardingDialogForSelectedEvent:selectedEvent];
            }]];
        }
        
        if (BuildSettings.messageDetailsAllowSave)
        {
            if (attachment.type == MXKAttachmentTypeImage || attachment.type == MXKAttachmentTypeVideo)
            {
                [actionsMenu addAction:[UIAlertAction actionWithTitle:[VectorL10n roomEventActionSave]
                                                                style:UIAlertActionStyleDefault
                                                              handler:^(UIAlertAction * action) {
                    MXStrongifyAndReturnIfNil(self);
                    
                    [self cancelEventSelection];
                    
                    [self startActivityIndicator];
                    
                    MXWeakify(self);
                    [attachment save:^{
                        MXStrongifyAndReturnIfNil(self);
                        [self stopActivityIndicator];
                    } failure:^(NSError *error) {
                        MXStrongifyAndReturnIfNil(self);
                        [self stopActivityIndicator];
                        
                        //Alert user
                        [self showError:error];
                    }];
                    
                    // Start animation in case of download during attachment preparing
                    [roomBubbleTableViewCell startProgressUI];
                }]];
            }
        }
        
        // Check status of the selected event
        if (selectedEvent.sentState == MXEventSentStatePreparing ||
            selectedEvent.sentState == MXEventSentStateEncrypting ||
            selectedEvent.sentState == MXEventSentStateUploading ||
            selectedEvent.sentState == MXEventSentStateSending)
        {
            // Upload id is stored in attachment url (nasty trick)
            NSString *uploadId = roomBubbleTableViewCell.bubbleData.attachment.contentURL;
            if ([MXMediaManager existingUploaderWithId:uploadId])
            {
                [actionsMenu addAction:[UIAlertAction actionWithTitle:[VectorL10n roomEventActionCancelSend]
                                                                style:UIAlertActionStyleDefault
                                                              handler:^(UIAlertAction * action) {
                    
                    MXStrongifyAndReturnIfNil(self);
                    
                    // Get again the loader
                    MXMediaLoader *loader = [MXMediaManager existingUploaderWithId:uploadId];
                    if (loader)
                    {
                        [loader cancel];
                    }
                    // Hide the progress animation
                    roomBubbleTableViewCell.progressView.hidden = YES;
                    
                    self->currentAlert = nil;
                    
                    // Remove the outgoing message and its related cached file.
                    [[NSFileManager defaultManager] removeItemAtPath:roomBubbleTableViewCell.bubbleData.attachment.cacheFilePath error:nil];
                    [[NSFileManager defaultManager] removeItemAtPath:roomBubbleTableViewCell.bubbleData.attachment.thumbnailCachePath error:nil];
                    
                    // Cancel and remove the outgoing message
                    [self.roomDataSource.room cancelSendingOperation:selectedEvent.eventId];
                    [self.roomDataSource removeEventWithEventId:selectedEvent.eventId];
                    
                    [self cancelEventSelection];
                }]];
            }
        }
        
        if (attachment.type != MXKAttachmentTypeSticker)
        {
            if (BuildSettings.messageDetailsAllowShare)
            {
                [actionsMenu addAction:[UIAlertAction actionWithTitle:[VectorL10n roomEventActionShare]
                                                                style:UIAlertActionStyleDefault
                                                              handler:^(UIAlertAction * action) {
                    MXStrongifyAndReturnIfNil(self);
                    
                    [self cancelEventSelection];
                    
                    [self startActivityIndicator];
                    
                    MXWeakify(self);
                    [attachment prepareShare:^(NSURL *fileURL) {
                        MXStrongifyAndReturnIfNil(self);
                        
                        [self stopActivityIndicator];
                        
                        self->documentInteractionController = [UIDocumentInteractionController interactionControllerWithURL:fileURL];
                        [self->documentInteractionController setDelegate:self];
                        self->currentSharedAttachment = attachment;
                        
                        if (![self->documentInteractionController presentOptionsMenuFromRect:self.view.frame inView:self.view animated:YES])
                        {
                            self->documentInteractionController = nil;
                            [attachment onShareEnded];
                            self->currentSharedAttachment = nil;
                        }
                        
                    } failure:^(NSError *error) {
                        [self showError:error];
                        [self stopActivityIndicator];
                    }];
                    
                    // Start animation in case of download during attachment preparing
                    [roomBubbleTableViewCell startProgressUI];
                }]];
            }
        }
    }
    
    // Check status of the selected event
    if (selectedEvent.sentState == MXEventSentStateSent)
    {
        // Check whether download is in progress
        if (selectedEvent.isMediaAttachment)
        {
            NSString *downloadId = roomBubbleTableViewCell.bubbleData.attachment.downloadId;
            if ([MXMediaManager existingDownloaderWithIdentifier:downloadId])
            {
                [actionsMenu addAction:[UIAlertAction actionWithTitle:[VectorL10n roomEventActionCancelDownload]
                                                                style:UIAlertActionStyleDefault
                                                              handler:^(UIAlertAction * action) {
                    MXStrongifyAndReturnIfNil(self);
                    
                    [self cancelEventSelection];
                    
                    // Get again the loader
                    MXMediaLoader *loader = [MXMediaManager existingDownloaderWithIdentifier:downloadId];
                    if (loader)
                    {
                        [loader cancel];
                    }
                    // Hide the progress animation
                    roomBubbleTableViewCell.progressView.hidden = YES;
                }]];
            }
        }
       
        // Do not allow to redact the event that enabled encryption (m.room.encryption)
        // because it breaks everything
        if (selectedEvent.eventType != MXEventTypeRoomEncryption)
        {
            NSString *title;
            if (selectedEvent.eventType == MXEventTypePollStart)
            {
                title = [VectorL10n roomEventActionRemovePoll];
            }
            else
            {
                title = [VectorL10n roomEventActionRedact];
            }
            
            [actionsMenu addAction:[UIAlertAction actionWithTitle:title
                                                            style:UIAlertActionStyleDefault
                                                          handler:^(UIAlertAction * action) {
                MXStrongifyAndReturnIfNil(self);
                
                [self cancelEventSelection];
                
                [self startActivityIndicator];
                
                MXWeakify(self);
                [self.roomDataSource.room redactEvent:selectedEvent.eventId reason:nil success:^{
                    MXStrongifyAndReturnIfNil(self);
                    [self stopActivityIndicator];
                } failure:^(NSError *error) {
                    MXStrongifyAndReturnIfNil(self);
                    [self stopActivityIndicator];
                    
                    MXLogDebug(@"[RoomVC] Redact event (%@) failed", selectedEvent.eventId);
                    //Alert user
                    [self showError:error];
                }];
            }]];
        }
        
        if (selectedEvent.eventType == MXEventTypePollStart && [selectedEvent.sender isEqualToString:self.mainSession.myUserId]) {
            if ([self.delegate roomViewController:self canEndPollWithEventIdentifier:selectedEvent.eventId]) {
                [actionsMenu addAction:[UIAlertAction actionWithTitle:[VectorL10n roomEventActionEndPoll]
                                                                style:UIAlertActionStyleDefault
                                                              handler:^(UIAlertAction * action) {
                    MXStrongifyAndReturnIfNil(self);
                    
                    [self.delegate roomViewController:self endPollWithEventIdentifier:selectedEvent.eventId];
                    
                    [self hideContextualMenuAnimated:YES];
                }]];
            }
        }
        
        [actionsMenu addAction:[UIAlertAction actionWithTitle:[VectorL10n cancel]
                                                        style:UIAlertActionStyleCancel
                                                      handler:^(UIAlertAction * action) {
            MXStrongifyAndReturnIfNil(self);
            
            [self hideContextualMenuAnimated:YES];
        }]];
        
        if (BuildSettings.messageDetailsAllowPermalink)
        {
            [actionsMenu addAction:[UIAlertAction actionWithTitle:[VectorL10n roomEventActionPermalink]
                                                            style:UIAlertActionStyleDefault
                                                          handler:^(UIAlertAction * action) {
                MXStrongifyAndReturnIfNil(self);
                
                [self cancelEventSelection];
                
                // Create a matrix.to permalink that is common to all matrix clients
                NSString *permalink = [MXTools permalinkToEvent:selectedEvent.eventId inRoom:selectedEvent.roomId];
                
                if (permalink)
                {
                    MXKPasteboardManager.shared.pasteboard.string = permalink;
                }
                else
                {
                    MXLogDebug(@"[RoomViewController] Contextual menu permalink action failed. Permalink is nil room id/event id: %@/%@", selectedEvent.roomId, selectedEvent.eventId);
                }
            }]];
        }
        
        // Add reaction history if event contains reactions
        if (roomBubbleTableViewCell.bubbleData.reactions[selectedEvent.eventId].aggregatedReactionsWithNonZeroCount)
        {
            [actionsMenu addAction:[UIAlertAction actionWithTitle:[VectorL10n roomEventActionReactionHistory]
                                                            style:UIAlertActionStyleDefault
                                                          handler:^(UIAlertAction * action) {
                MXStrongifyAndReturnIfNil(self);
                
                [self cancelEventSelection];
                
                // Show reaction history
                [self showReactionHistoryForEventId:selectedEvent.eventId animated:YES];
            }]];
        }
        
        if (BuildSettings.messageDetailsAllowViewSource)
        {
            [actionsMenu addAction:[UIAlertAction actionWithTitle:[VectorL10n roomEventActionViewSource]
                                                            style:UIAlertActionStyleDefault
                                                          handler:^(UIAlertAction * action) {
                MXStrongifyAndReturnIfNil(self);
                
                [self cancelEventSelection];
                
                // Display event details
                [self showEventDetails:selectedEvent];
            }]];
            
            
            // Add "View Decrypted Source" for e2ee event we can decrypt
            if (selectedEvent.isEncrypted && selectedEvent.clearEvent)
            {
                [actionsMenu addAction:[UIAlertAction actionWithTitle:[VectorL10n roomEventActionViewDecryptedSource]
                                                                style:UIAlertActionStyleDefault
                                                              handler:^(UIAlertAction * action) {
                    MXStrongifyAndReturnIfNil(self);
                    
                    [self cancelEventSelection];
                    
                    // Display clear event details
                    [self showEventDetails:selectedEvent.clearEvent];
                }]];
            }
        }
        
        if (![selectedEvent.sender isEqualToString:self.mainSession.myUserId] && RiotSettings.shared.roomContextualMenuShowReportContentOption)
        {
            [actionsMenu addAction:[UIAlertAction actionWithTitle:[VectorL10n roomEventActionReport]
                                                            style:UIAlertActionStyleDefault
                                                          handler:^(UIAlertAction * action) {
                MXStrongifyAndReturnIfNil(self);
                
                [self cancelEventSelection];
                
                // Prompt user to enter a description of the problem content.
                UIAlertController *reportReasonAlert = [UIAlertController alertControllerWithTitle:[VectorL10n roomEventActionReportPromptReason]
                                                                                           message:nil
                                                                                    preferredStyle:UIAlertControllerStyleAlert];
                
                [reportReasonAlert addTextFieldWithConfigurationHandler:^(UITextField *textField) {
                    textField.secureTextEntry = NO;
                    textField.placeholder = nil;
                    textField.keyboardType = UIKeyboardTypeDefault;
                }];
                
                MXWeakify(self);
                [reportReasonAlert addAction:[UIAlertAction actionWithTitle:[MatrixKitL10n ok] style:UIAlertActionStyleDefault handler:^(UIAlertAction * action) {
                    MXStrongifyAndReturnIfNil(self);
                    
                    NSString *text = [self->currentAlert textFields].firstObject.text;
                    self->currentAlert = nil;
                    
                    [self startActivityIndicator];
                    
                    MXWeakify(self);
                    [self.roomDataSource.room reportEvent:selectedEvent.eventId score:-100 reason:text success:^{
                        MXStrongifyAndReturnIfNil(self);
                        
                        [self stopActivityIndicator];
                        
                        // Prompt user to ignore content from this user
                        UIAlertController *ignoreUserAlert = [UIAlertController alertControllerWithTitle:[VectorL10n roomEventActionReportPromptIgnoreUser]
                                                                                                 message:nil
                                                                                          preferredStyle:UIAlertControllerStyleAlert];
                        
                        MXWeakify(self);
                        [ignoreUserAlert addAction:[UIAlertAction actionWithTitle:[MatrixKitL10n yes] style:UIAlertActionStyleDefault handler:^(UIAlertAction * action) {
                            
                            MXStrongifyAndReturnIfNil(self);
                            self->currentAlert = nil;
                            
                            [self startActivityIndicator];
                            
                            MXWeakify(self);
                            // Add the user to the blacklist: ignored users
                            [self.mainSession ignoreUsers:@[selectedEvent.sender] success:^{
                                MXStrongifyAndReturnIfNil(self);
                                [self stopActivityIndicator];
                            } failure:^(NSError *error) {
                                MXStrongifyAndReturnIfNil(self);
                                [self stopActivityIndicator];
                                
                                MXLogDebug(@"[RoomVC] Ignore user (%@) failed", selectedEvent.sender);
                                //Alert user
                                [self showError:error];
                            }];
                        }]];
                        
                        [ignoreUserAlert addAction:[UIAlertAction actionWithTitle:[MatrixKitL10n no] style:UIAlertActionStyleDefault handler:^(UIAlertAction * action) {
                            MXStrongifyAndReturnIfNil(self);
                            self->currentAlert = nil;
                        }]];
                        
                        [self presentViewController:ignoreUserAlert animated:YES completion:nil];
                        self->currentAlert = ignoreUserAlert;
                        
                    } failure:^(NSError *error) {
                        MXStrongifyAndReturnIfNil(self);
                        [self stopActivityIndicator];
                        
                        MXLogDebug(@"[RoomVC] Report event (%@) failed", selectedEvent.eventId);
                        //Alert user
                        [self showError:error];
                        
                    }];
                }]];
                
                [reportReasonAlert addAction:[UIAlertAction actionWithTitle:[MatrixKitL10n cancel] style:UIAlertActionStyleCancel handler:^(UIAlertAction * action) {
                    MXStrongifyAndReturnIfNil(self);
                    self->currentAlert = nil;
                }]];
                
                [self presentViewController:reportReasonAlert animated:YES completion:nil];
                self->currentAlert = reportReasonAlert;
            }]];
        }
        
        if (!isJitsiCallEvent && self.roomDataSource.room.summary.isEncrypted)
        {
            [actionsMenu addAction:[UIAlertAction actionWithTitle:[VectorL10n roomEventActionViewEncryption]
                                                            style:UIAlertActionStyleDefault
                                                          handler:^(UIAlertAction * action) {
                MXStrongifyAndReturnIfNil(self);
                
                [self cancelEventSelection];
                
                // Display encryption details
                [self showEncryptionInformation:selectedEvent];
            }]];
        }
        
    }
    
    // Do not display empty action sheet
    if (actionsMenu.actions.count > 1)
    {
        NSInteger bubbleComponentIndex = [roomBubbleTableViewCell.bubbleData bubbleComponentIndexForEventId:selectedEvent.eventId];
        
        CGRect sourceRect = [roomBubbleTableViewCell componentFrameInContentViewForIndex:bubbleComponentIndex];
        
        [actionsMenu mxk_setAccessibilityIdentifier:@"RoomVCEventMenuAlert"];
        [actionsMenu popoverPresentationController].sourceView = roomBubbleTableViewCell;
        [actionsMenu popoverPresentationController].sourceRect = sourceRect;
        [self presentViewController:actionsMenu animated:animated completion:nil];
        currentAlert = actionsMenu;
    }
}

- (void)presentEventForwardingDialogForSelectedEvent:(MXEvent *)selectedEvent
{
    ForwardingShareItemSender *shareItemSender = [[ForwardingShareItemSender alloc] initWithEvent:selectedEvent];
    self.shareManager = [[ShareManager alloc] initWithShareItemSender:shareItemSender
                                                                 type:ShareManagerTypeForward];
    
    MXWeakify(self);
    [self.shareManager setCompletionCallback:^(ShareManagerResult result) {
        MXStrongifyAndReturnIfNil(self);
        if ([self.presentedViewController isEqual:self.shareManager.mainViewController])
        {
            [self dismissViewControllerAnimated:YES completion:nil];
        }
        self.shareManager = nil;
    }];
    
    [self presentViewController:self.shareManager.mainViewController animated:YES completion:nil];
}

- (BOOL)dataSource:(MXKDataSource *)dataSource shouldDoAction:(NSString *)actionIdentifier inCell:(id<MXKCellRendering>)cell userInfo:(NSDictionary *)userInfo defaultValue:(BOOL)defaultValue
{
    BOOL shouldDoAction = defaultValue;
    
    if ([actionIdentifier isEqualToString:kMXKRoomBubbleCellShouldInteractWithURL])
    {
        // Try to catch universal link supported by the app
        NSURL *url = userInfo[kMXKRoomBubbleCellUrl];
        // Retrieve the type of interaction expected with the URL (See UITextItemInteraction)
        NSNumber *urlItemInteractionValue = userInfo[kMXKRoomBubbleCellUrlItemInteraction];
        
        RoomMessageURLType roomMessageURLType = RoomMessageURLTypeUnknown;
        
        if (url)
        {
            roomMessageURLType = [self.roomMessageURLParser parseURL:url];
        }
        
        // When a link refers to a room alias/id, a user id or an event id, the non-ASCII characters (like '#' in room alias) has been escaped
        // to be able to convert it into a legal URL string.
        NSString *absoluteURLString = [url.absoluteString stringByRemovingPercentEncoding];
        
        // If the link can be open it by the app, let it do
        if ([Tools isUniversalLink:url])
        {
            shouldDoAction = NO;
            
            [self handleUniversalLinkURL:url];
        }
        // Open a detail screen about the clicked user
        else if ([MXTools isMatrixUserIdentifier:absoluteURLString])
        {
            shouldDoAction = NO;
            
            NSString *userId = absoluteURLString;
            
            MXRoomMember* member = [self.roomDataSource.roomState.members memberWithUserId:userId];
            if (member)
            {
                // Use the room member detail VC for room members
                [self showMemberDetails:member];
            }
            else
            {
                // Use the contact detail VC for other users
                MXUser *user = [self.roomDataSource.room.mxSession userWithUserId:userId];
                if (user)
                {
                    selectedContact = [[MXKContact alloc] initMatrixContactWithDisplayName:((user.displayname.length > 0) ? user.displayname : user.userId) andMatrixID:user.userId];
                }
                else
                {
                    selectedContact = [[MXKContact alloc] initMatrixContactWithDisplayName:userId andMatrixID:userId];
                }
                [self performSegueWithIdentifier:@"showContactDetails" sender:self];
            }
        }
        // Open the clicked room
        else if ([MXTools isMatrixRoomIdentifier:absoluteURLString] || [MXTools isMatrixRoomAlias:absoluteURLString])
        {
            shouldDoAction = NO;
            
            NSString *roomIdOrAlias = absoluteURLString;
            
            // Open the room or preview it
            NSString *fragment = [NSString stringWithFormat:@"/room/%@", [MXTools encodeURIComponent:roomIdOrAlias]];
            
            [self handleUniversalLinkFragment:fragment fromURL:url];
        }
        // Preview the clicked group
        else if ([MXTools isMatrixGroupIdentifier:absoluteURLString])
        {
            shouldDoAction = NO;
            
            // Open the group or preview it
            NSString *fragment = [NSString stringWithFormat:@"/group/%@", [MXTools encodeURIComponent:absoluteURLString]];
            
            [self handleUniversalLinkFragment:fragment fromURL:url];
        }
        else if ([absoluteURLString hasPrefix:EventFormatterOnReRequestKeysLinkAction])
        {
            NSArray<NSString*> *arguments = [absoluteURLString componentsSeparatedByString:EventFormatterLinkActionSeparator];
            if (arguments.count > 1)
            {
                NSString *eventId = arguments[1];
                MXEvent *event = [self.roomDataSource eventWithEventId:eventId];
                
                if (event)
                {
                    [self reRequestKeysAndShowExplanationAlert:event];
                }
            }
        }
        else if ([absoluteURLString hasPrefix:EventFormatterEditedEventLinkAction])
        {
            NSArray<NSString*> *arguments = [absoluteURLString componentsSeparatedByString:EventFormatterLinkActionSeparator];
            if (arguments.count > 1)
            {
                NSString *eventId = arguments[1];
                [self showEditHistoryForEventId:eventId animated:YES];
            }
            shouldDoAction = NO;
        }
        else if (url && urlItemInteractionValue)
        {
            // Fallback case for external links
            switch (urlItemInteractionValue.integerValue) {
                case UITextItemInteractionInvokeDefaultAction:
                {
                    switch (roomMessageURLType) {
                        case RoomMessageURLTypeAppleDataDetector:
                            // Keep the default OS behavior on single tap when UITextView data detector detect a known type.
                            shouldDoAction = YES;
                            break;
                        case RoomMessageURLTypeDummy:
                            // Do nothing for dummy links
                            shouldDoAction = NO;
                            break;
                        default:
                        {
                            MXEvent *tappedEvent = userInfo[kMXKRoomBubbleCellEventKey];
                            NSString *format = tappedEvent.content[@"format"];
                            NSString *formattedBody = tappedEvent.content[@"formatted_body"];
                            //  if an html formatted body exists
                            if ([format isEqualToString:kMXRoomMessageFormatHTML] && formattedBody)
                            {
                                NSURL *visibleURL = [formattedBodyParser getVisibleURLForURL:url inFormattedBody:formattedBody];
                                
                                if (visibleURL && ![url isEqual:visibleURL])
                                {
                                    //  urls are different, show confirmation alert
                                    UIAlertController *alert = [UIAlertController alertControllerWithTitle:[VectorL10n externalLinkConfirmationTitle] message:[VectorL10n externalLinkConfirmationMessage:visibleURL.absoluteString :url.absoluteString] preferredStyle:UIAlertControllerStyleAlert];
                                    
                                    UIAlertAction *continueAction = [UIAlertAction actionWithTitle:[VectorL10n continue] style:UIAlertActionStyleDefault handler:^(UIAlertAction * _Nonnull action) {
                                        // Try to open the link
                                        [[UIApplication sharedApplication] vc_open:url completionHandler:^(BOOL success) {
                                            if (!success)
                                            {
                                                [self showUnableToOpenLinkErrorAlert];
                                            }
                                        }];
                                    }];
                                    
                                    UIAlertAction *cancelAction = [UIAlertAction actionWithTitle:[VectorL10n cancel] style:UIAlertActionStyleCancel handler:nil];
                                    
                                    [alert addAction:continueAction];
                                    [alert addAction:cancelAction];
                                    
                                    [self presentViewController:alert animated:YES completion:nil];
                                    return NO;
                                }
                            }
                            // Try to open the link
                            [[UIApplication sharedApplication] vc_open:url completionHandler:^(BOOL success) {
                                if (!success)
                                {
                                    [self showUnableToOpenLinkErrorAlert];
                                }
                            }];
                            shouldDoAction = NO;
                            break;
                        }
                    }
                }
                    break;
                case UITextItemInteractionPresentActions:
                {
                    // Retrieve the tapped event
                    MXEvent *tappedEvent = userInfo[kMXKRoomBubbleCellEventKey];
                    
                    if (tappedEvent)
                    {
                        // Long press on link, present room contextual menu.
                        [self showContextualMenuForEvent:tappedEvent fromSingleTapGesture:NO cell:cell animated:YES];
                    }
                    
                    shouldDoAction = NO;
                }
                    break;
                case UITextItemInteractionPreview:
                    // Force touch on link, let MXKRoomBubbleTableViewCell UITextView use default peek and pop behavior.
                    break;
                default:
                    break;
            }
        }
        else
        {
            [self showUnableToOpenLinkErrorAlert];
        }
    }
    
    return shouldDoAction;
}

- (void)selectEventWithId:(NSString*)eventId
{
    [self selectEventWithId:eventId inputToolBarSendMode:RoomInputToolbarViewSendModeSend showTimestamp:YES];
}

- (void)selectEventWithId:(NSString*)eventId inputToolBarSendMode:(RoomInputToolbarViewSendMode)inputToolBarSendMode showTimestamp:(BOOL)showTimestamp
{
    [self setInputToolBarSendMode:inputToolBarSendMode forEventWithId:eventId];
    
    customizedRoomDataSource.showBubbleDateTimeOnSelection = showTimestamp;
    customizedRoomDataSource.selectedEventId = eventId;
    
    // Force table refresh
    [self dataSource:self.roomDataSource didCellChange:nil];
}

- (void)cancelEventSelection
{
    [self setInputToolBarSendMode:RoomInputToolbarViewSendModeSend forEventWithId:nil];
    
    if (currentAlert)
    {
        [currentAlert dismissViewControllerAnimated:NO completion:nil];
        currentAlert = nil;
    }
    
    customizedRoomDataSource.showBubbleDateTimeOnSelection = YES;
    customizedRoomDataSource.selectedEventId = nil;
    customizedRoomDataSource.highlightedEventId = nil;
    
    [self restoreTextMessageBeforeEditing];
    
    // Force table refresh
    [self dataSource:self.roomDataSource didCellChange:nil];
}

- (void)showUnableToOpenLinkErrorAlert
{
    [self showAlertWithTitle:[MatrixKitL10n error]
                     message:[VectorL10n roomMessageUnableOpenLinkErrorMessage]];
}

- (void)editEventContentWithId:(NSString*)eventId
{
    MXEvent *event = [self.roomDataSource eventWithEventId:eventId];
    
    RoomInputToolbarView *roomInputToolbarView = [self inputToolbarViewAsRoomInputToolbarView];
    
    if (roomInputToolbarView)
    {
        self.textMessageBeforeEditing = roomInputToolbarView.textMessage;
        roomInputToolbarView.textMessage = [self.roomDataSource editableTextMessageForEvent:event];
    }
    
    [self selectEventWithId:eventId inputToolBarSendMode:RoomInputToolbarViewSendModeEdit showTimestamp:YES];
}

- (void)restoreTextMessageBeforeEditing
{
    RoomInputToolbarView *roomInputToolbarView = [self inputToolbarViewAsRoomInputToolbarView];
    
    if (self.textMessageBeforeEditing)
    {
        roomInputToolbarView.textMessage = self.textMessageBeforeEditing;
    }
    
    self.textMessageBeforeEditing = nil;
}

- (RoomInputToolbarView*)inputToolbarViewAsRoomInputToolbarView
{
    RoomInputToolbarView *roomInputToolbarView;
    
    if (self.inputToolbarView && [self.inputToolbarView isKindOfClass:[RoomInputToolbarView class]])
    {
        roomInputToolbarView = (RoomInputToolbarView*)self.inputToolbarView;
    }
    
    return roomInputToolbarView;
}

#pragma mark - RoomDataSourceDelegate

- (void)roomDataSourceDidUpdateEncryptionTrustLevel:(RoomDataSource *)roomDataSource
{
    [self updateInputToolbarEncryptionDecoration];
    [self updateTitleViewEncryptionDecoration];
}

- (void)roomDataSource:(RoomDataSource *)roomDataSource didTapThread:(MXThread *)thread
{
    [self openThreadWithId:thread.id];
}

#pragma mark - Segues

- (void)prepareForSegue:(UIStoryboardSegue *)segue sender:(id)sender
{
    // Keep ref on destinationViewController
    [super prepareForSegue:segue sender:sender];
    
    id pushedViewController = [segue destinationViewController];
    
    if ([[segue identifier] isEqualToString:@"showRoomSearch"])
    {
        // Dismiss keyboard
        [self dismissKeyboard];
        
        RoomSearchViewController* roomSearchViewController = (RoomSearchViewController*)pushedViewController;
        // Add the current data source to be able to search messages.
        roomSearchViewController.roomDataSource = self.roomDataSource;
    }
    else if ([[segue identifier] isEqualToString:@"showContactDetails"])
    {
        if (selectedContact)
        {
            ContactDetailsViewController *contactDetailsViewController = segue.destinationViewController;
            contactDetailsViewController.enableVoipCall = NO;
            contactDetailsViewController.contact = selectedContact;
            
            selectedContact = nil;
        }
    }
    else if ([[segue identifier] isEqualToString:@"showUnknownDevices"])
    {
        if (unknownDevices)
        {
            UsersDevicesViewController *usersDevicesViewController = (UsersDevicesViewController *)segue.destinationViewController.childViewControllers.firstObject;
            [usersDevicesViewController displayUsersDevices:unknownDevices andMatrixSession:self.roomDataSource.mxSession onComplete:nil];
            
            unknownDevices = nil;
        }
    }
    
    // Hide back button title
    self.navigationItem.backBarButtonItem = [[UIBarButtonItem alloc] initWithTitle:@"" style:UIBarButtonItemStylePlain target:nil action:nil];
}

#pragma mark - VoIP

- (void)placeCallWithVideo:(BOOL)video
{
    __weak __typeof(self) weakSelf = self;
    
    // Check app permissions first
    [MXKTools checkAccessForCall:video
     manualChangeMessageForAudio:[MatrixKitL10n microphoneAccessNotGrantedForCall:AppInfo.current.displayName]
     manualChangeMessageForVideo:[MatrixKitL10n cameraAccessNotGrantedForCall:AppInfo.current.displayName]
       showPopUpInViewController:self completionHandler:^(BOOL granted) {
        
        if (weakSelf)
        {
            typeof(self) self = weakSelf;
            
            if (granted)
            {
                if (video)
                {
                    [self placeCallWithVideo2:video];
                }
                else if (self.mainSession.callManager.supportsPSTN)
                {
                    [self showVoiceCallActionSheet];
                }
                else
                {
                    [self placeCallWithVideo2:NO];
                }
            }
            else
            {
                MXLogDebug(@"RoomViewController: Warning: The application does not have the permission to place the call");
            }
        }
    }];
}

- (void)showVoiceCallActionSheet
{
    // Ask the user the kind of the call: voice or dialpad?
    UIAlertController *callActionSheet = [UIAlertController alertControllerWithTitle:nil
                                                                             message:nil
                                                                      preferredStyle:UIAlertControllerStyleActionSheet];
    
    __weak typeof(self) weakSelf = self;
    [callActionSheet addAction:[UIAlertAction actionWithTitle:[VectorL10n roomPlaceVoiceCall]
                                                        style:UIAlertActionStyleDefault
                                                      handler:^(UIAlertAction * action) {
        
        if (weakSelf)
        {
            typeof(self) self = weakSelf;
            self->currentAlert = nil;
            
            [self placeCallWithVideo2:NO];
        }
        
    }]];
    
    [callActionSheet addAction:[UIAlertAction actionWithTitle:[VectorL10n roomOpenDialpad]
                                                        style:UIAlertActionStyleDefault
                                                      handler:^(UIAlertAction * action) {
        
        if (weakSelf)
        {
            typeof(self) self = weakSelf;
            self->currentAlert = nil;
            
            [self openDialpad];
        }
        
    }]];
    
    [callActionSheet addAction:[UIAlertAction actionWithTitle:[MatrixKitL10n cancel]
                                                        style:UIAlertActionStyleCancel
                                                      handler:^(UIAlertAction * action) {
        
        if (weakSelf)
        {
            typeof(self) self = weakSelf;
            self->currentAlert = nil;
        }
        
    }]];
    
    [callActionSheet popoverPresentationController].barButtonItem = self.navigationItem.rightBarButtonItems.firstObject;
    [callActionSheet popoverPresentationController].permittedArrowDirections = UIPopoverArrowDirectionUp;
    [self presentViewController:callActionSheet animated:YES completion:nil];
    currentAlert = callActionSheet;
}

- (void)placeCallWithVideo2:(BOOL)video
{
    Widget *jitsiWidget = [customizedRoomDataSource jitsiWidget];
    if (jitsiWidget)
    {
        //  If there is already a Jitsi call, join it
        [self showJitsiCallWithWidget:jitsiWidget];
    }
    else
    {
        if (self.roomDataSource.room.summary.membersCount.joined == 2 && self.roomDataSource.room.isDirect)
        {
            //  Matrix call
            [self.roomDataSource.room placeCallWithVideo:video success:nil failure:nil];
        }
        else
        {
            //  Jitsi call
            if (self.canEditJitsiWidget)
            {
                //  User has right to add a Jitsi widget
                //  Create the Jitsi widget and open it directly
                [self startActivityIndicator];
                
                MXWeakify(self);
                
                [[WidgetManager sharedManager] createJitsiWidgetInRoom:self.roomDataSource.room
                                                             withVideo:video
                                                               success:^(Widget *jitsiWidget)
                 {
                    MXStrongifyAndReturnIfNil(self);
                    [self stopActivityIndicator];
                    
                    [self showJitsiCallWithWidget:jitsiWidget];
                }
                                                               failure:^(NSError *error)
                 {
                    MXStrongifyAndReturnIfNil(self);
                    [self stopActivityIndicator];
                    
                    [self showJitsiErrorAsAlert:error];
                }];
            }
            else
            {
                //  Insufficient privileges to add a Jitsi widget
                MXWeakify(self);
                [currentAlert dismissViewControllerAnimated:NO completion:nil];
                
                UIAlertController *unprivilegedAlert = [UIAlertController alertControllerWithTitle:[VectorL10n roomNoPrivilegesToCreateGroupCall]
                                                                                           message:nil
                                                                                    preferredStyle:UIAlertControllerStyleAlert];
                
                [unprivilegedAlert addAction:[UIAlertAction actionWithTitle:[MatrixKitL10n ok]
                                                                      style:UIAlertActionStyleDefault
                                                                    handler:^(UIAlertAction * action)
                                         {
                    MXStrongifyAndReturnIfNil(self);
                    self->currentAlert = nil;
                }]];
                
                [unprivilegedAlert mxk_setAccessibilityIdentifier:@"RoomVCCallAlert"];
                [self presentViewController:unprivilegedAlert animated:YES completion:nil];
                currentAlert = unprivilegedAlert;
            }
        }
    }
}

- (void)hangupCall
{
    MXCall *callInRoom = [self.roomDataSource.mxSession.callManager callInRoom:self.roomDataSource.roomId];
    if (callInRoom)
    {
        [callInRoom hangup];
    }
    else if (self.isRoomHavingAJitsiCall)
    {
        [self endActiveJitsiCall];
        [self reloadBubblesTable:YES];
    }
    
    [self refreshActivitiesViewDisplay];
    [self refreshRoomInputToolbar];
}

#pragma mark - MXKRoomInputToolbarViewDelegate

- (void)roomInputToolbarView:(MXKRoomInputToolbarView*)toolbarView isTyping:(BOOL)typing
{
    [super roomInputToolbarView:toolbarView isTyping:typing];
    
    // Cancel potential selected event (to leave edition mode)
    NSString *selectedEventId = customizedRoomDataSource.selectedEventId;
    if (typing && selectedEventId && ![self.roomDataSource canReplyToEventWithId:selectedEventId])
    {
        [self cancelEventSelection];
    }
}

- (void)roomInputToolbarView:(MXKRoomInputToolbarView*)toolbarView heightDidChanged:(CGFloat)height completion:(void (^)(BOOL finished))completion
{
    if (self.roomInputToolbarContainerHeightConstraint.constant != height)
    {
        // Hide temporarily the placeholder to prevent its distorsion during height animation
        if (!savedInputToolbarPlaceholder)
        {
            savedInputToolbarPlaceholder = toolbarView.placeholder.length ? toolbarView.placeholder : @"";
        }
        toolbarView.placeholder = nil;
        
        [super roomInputToolbarView:toolbarView heightDidChanged:height completion:^(BOOL finished) {
            
            if (completion)
            {
                completion (finished);
            }
            
            // Consider here the saved placeholder only if no new placeholder has been defined during the height animation.
            if (!toolbarView.placeholder)
            {
                // Restore the placeholder if any
                toolbarView.placeholder = self->savedInputToolbarPlaceholder.length ? self->savedInputToolbarPlaceholder : nil;
            }
            self->savedInputToolbarPlaceholder = nil;
        }];
    }
}

- (void)roomInputToolbarViewDidTapCancel:(MXKRoomInputToolbarView*)toolbarView
{
    [self cancelEventSelection];
}
 
- (void)roomInputToolbarViewDidChangeTextMessage:(MXKRoomInputToolbarView *)toolbarView
{
    [self.userSuggestionCoordinator processTextMessage:toolbarView.textMessage];
}

#pragma mark - MXKRoomMemberDetailsViewControllerDelegate

- (void)roomMemberDetailsViewController:(MXKRoomMemberDetailsViewController *)roomMemberDetailsViewController startChatWithMemberId:(NSString *)matrixId completion:(void (^)(void))completion
{
    [self startChatWithUserId:matrixId completion:completion];
}

- (void)roomMemberDetailsViewController:(MXKRoomMemberDetailsViewController *)roomMemberDetailsViewController mention:(MXRoomMember*)member
{
    [self mention:member];
}

#pragma mark - Action

- (IBAction)onVoiceCallPressed:(id)sender
{
    if (self.isCallActive)
    {
        [self hangupCall];
    }
    else
    {
        [self placeCallWithVideo:NO];
    }
}

- (IBAction)onVideoCallPressed:(id)sender
{
    [self placeCallWithVideo:YES];
}

- (IBAction)onThreadListTapped:(id)sender
{
    self.threadsCoordinatorBridgePresenter = [[ThreadsCoordinatorBridgePresenter alloc] initWithSession:self.mainSession
                                                                                                 roomId:self.roomDataSource.roomId];
    self.threadsCoordinatorBridgePresenter.delegate = self;
    [self.threadsCoordinatorBridgePresenter pushFrom:self.navigationController animated:YES];
}

- (IBAction)onIntegrationsPressed:(id)sender
{
    WidgetPickerViewController *widgetPicker = [[WidgetPickerViewController alloc] initForMXSession:self.roomDataSource.mxSession
                                                                                             inRoom:self.roomDataSource.roomId];
    
    [widgetPicker showInViewController:self];
}

- (void)scrollToBottomAction:(id)sender
{
    [self goBackToLive];
}

- (IBAction)onButtonPressed:(id)sender
{
    if (sender == self.jumpToLastUnreadButton)
    {
        // Dismiss potential keyboard.
        [self dismissKeyboard];
        
        // Jump to the last unread event by using a temporary room data source initialized with the last unread event id.
        MXWeakify(self);
        [RoomDataSource loadRoomDataSourceWithRoomId:self.roomDataSource.roomId
                                      initialEventId:self.roomDataSource.room.accountData.readMarkerEventId
                                            threadId:self.roomDataSource.threadId
                                    andMatrixSession:self.mainSession
                                          onComplete:^(id roomDataSource) {
            MXStrongifyAndReturnIfNil(self);
            
            [roomDataSource finalizeInitialization];
            
            // Center the bubbles table content on the bottom of the read marker event in order to display correctly the read marker view.
            self.centerBubblesTableViewContentOnTheInitialEventBottom = YES;
            [self displayRoom:roomDataSource];
            
            // Give the data source ownership to the room view controller.
            self.hasRoomDataSourceOwnership = YES;
        }];
    }
    else if (sender == self.resetReadMarkerButton)
    {
        // Move the read marker to the current read receipt position.
        [self.roomDataSource.room forgetReadMarker];
        
        // Hide the banner
        self.jumpToLastUnreadBannerContainer.hidden = YES;
    }
}

#pragma mark - UITableViewDelegate

- (void)tableView:(UITableView *)tableView willDisplayCell:(UITableViewCell *)cell forRowAtIndexPath:(NSIndexPath *)indexPath
{
    cell.backgroundColor = ThemeService.shared.theme.backgroundColor;
    
    // Update the selected background view
    if (ThemeService.shared.theme.selectedBackgroundColor)
    {
        cell.selectedBackgroundView = [[UIView alloc] init];
        cell.selectedBackgroundView.backgroundColor = ThemeService.shared.theme.selectedBackgroundColor;
    }
    else
    {
        if (tableView.style == UITableViewStylePlain)
        {
            cell.selectedBackgroundView = nil;
        }
        else
        {
            cell.selectedBackgroundView.backgroundColor = nil;
        }
    }
    
    if ([cell isKindOfClass:MXKRoomBubbleTableViewCell.class])
    {
        MXKRoomBubbleTableViewCell *roomBubbleTableViewCell = (MXKRoomBubbleTableViewCell*)cell;
        if (roomBubbleTableViewCell.readMarkerView)
        {
            readMarkerTableViewCell = roomBubbleTableViewCell;
            
            [self checkReadMarkerVisibility];
        }
    }
}

- (void)tableView:(UITableView *)tableView didEndDisplayingCell:(UITableViewCell *)cell forRowAtIndexPath:(NSIndexPath*)indexPath
{
    if (cell == readMarkerTableViewCell)
    {
        readMarkerTableViewCell = nil;
    }
    
    [super tableView:tableView didEndDisplayingCell:cell forRowAtIndexPath:indexPath];
}

- (void)tableView:(UITableView *)tableView didSelectRowAtIndexPath:(NSIndexPath *)indexPath
{
    [super tableView:tableView didSelectRowAtIndexPath:indexPath];
}

#pragma mark -

- (void)scrollViewDidScroll:(UIScrollView *)scrollView
{
    [super scrollViewDidScroll:scrollView];
    
    [self checkReadMarkerVisibility];
    
    // Switch back to the live mode when the user scrolls to the bottom of the non live timeline.
    if (!self.roomDataSource.isLive && ![self isRoomPreview])
    {
        CGFloat contentBottomPosY = self.bubblesTableView.contentOffset.y + self.bubblesTableView.frame.size.height - self.bubblesTableView.adjustedContentInset.bottom;
        if (contentBottomPosY >= self.bubblesTableView.contentSize.height && ![self.roomDataSource.timeline canPaginate:MXTimelineDirectionForwards])
        {
            [self goBackToLive];
        }
    }
}

- (void)scrollViewWillBeginDragging:(UIScrollView *)scrollView
{
    if ([MXKRoomViewController instancesRespondToSelector:@selector(scrollViewWillBeginDragging:)])
    {
        [super scrollViewWillBeginDragging:scrollView];
    }
    
    //  if data source is highlighting an event, dismiss the highlight when user dragges the table view
    if (customizedRoomDataSource.highlightedEventId)
    {
        NSInteger row = [self.roomDataSource indexOfCellDataWithEventId:customizedRoomDataSource.highlightedEventId];
        if (row == NSNotFound)
        {
            customizedRoomDataSource.highlightedEventId = nil;
            return;
        }
        
        NSIndexPath *indexPath = [NSIndexPath indexPathForRow:row inSection:0];
        if ([[self.bubblesTableView indexPathsForVisibleRows] containsObject:indexPath])
        {
            customizedRoomDataSource.highlightedEventId = nil;
            [self.bubblesTableView reloadRowsAtIndexPaths:@[indexPath]
                                         withRowAnimation:UITableViewRowAnimationAutomatic];
        }
    }
}

- (void)scrollViewDidEndDragging:(UIScrollView *)scrollView willDecelerate:(BOOL)decelerate
{
    if ([MXKRoomViewController instancesRespondToSelector:@selector(scrollViewDidEndDragging:willDecelerate:)])
    {
        [super scrollViewDidEndDragging:scrollView willDecelerate:decelerate];
    }
    
    if (decelerate == NO)
    {
        // Handle swipe on expanded header
        [self onScrollViewDidEndScrolling:scrollView];
        
        [self refreshActivitiesViewDisplay];
        [self refreshJumpToLastUnreadBannerDisplay];
    }
    else
    {
        // Dispatch async the expanded header handling in order to let the deceleration go first.
        dispatch_async(dispatch_get_main_queue(), ^{
            
            // Handle swipe on expanded header
            [self onScrollViewDidEndScrolling:scrollView];
            
        });
    }
}

- (void)scrollViewDidEndDecelerating:(UIScrollView *)scrollView
{
    if ([MXKRoomViewController instancesRespondToSelector:@selector(scrollViewDidEndDecelerating:)])
    {
        [super scrollViewDidEndDecelerating:scrollView];
    }
    
    [self refreshActivitiesViewDisplay];
    [self refreshJumpToLastUnreadBannerDisplay];
}

- (void)scrollViewDidEndScrollingAnimation:(UIScrollView *)scrollView
{
    if ([MXKRoomViewController instancesRespondToSelector:@selector(scrollViewDidEndScrollingAnimation:)])
    {
        [super scrollViewDidEndScrollingAnimation:scrollView];
    }
    
    [self refreshActivitiesViewDisplay];
    [self refreshJumpToLastUnreadBannerDisplay];
}

- (void)onScrollViewDidEndScrolling:(UIScrollView *)scrollView
{
    
}

#pragma mark - MXKRoomTitleViewDelegate

- (BOOL)roomTitleViewShouldBeginEditing:(MXKRoomTitleView*)titleView
{
    // Disable room name edition
    return NO;
}

#pragma mark - RoomTitleViewTapGestureDelegate

- (void)roomTitleView:(RoomTitleView*)titleView recognizeTapGesture:(UITapGestureRecognizer*)tapGestureRecognizer
{
    UIView *tappedView = tapGestureRecognizer.view;
    
    if (tappedView == titleView.titleMask)
    {
        [self showRoomInfo];
    }
    else if (tappedView == previewHeader.rightButton)
    {
        // 'Join' button has been pressed
        if (!roomPreviewData)
        {
            [self joinRoom:^(MXKRoomViewControllerJoinRoomResult result) {
                switch (result)
                {
                    case MXKRoomViewControllerJoinRoomResultSuccess:
                        [self refreshRoomTitle];
                        break;
                    case MXKRoomViewControllerJoinRoomResultFailureRoomEmpty:
                        [self declineRoomInvitation];
                        break;
                    default:
                        break;
                }
            }];
            
            return;
        }
        
        // Attempt to join the room (keep reference on the potential eventId, the preview data will be removed automatically in case of success).
        NSString *eventId = roomPreviewData.eventId;
        
        // We promote here join by room alias instead of room id when an alias is available.
        NSString *roomIdOrAlias = roomPreviewData.roomId;
        
        if (roomPreviewData.roomCanonicalAlias.length)
        {
            roomIdOrAlias = roomPreviewData.roomCanonicalAlias;
        }
        else if (roomPreviewData.roomAliases.count)
        {
            roomIdOrAlias = roomPreviewData.roomAliases.firstObject;
        }
        
        // Note in case of simple link to a room the signUrl param is nil
        [self joinRoomWithRoomIdOrAlias:roomIdOrAlias viaServers:roomPreviewData.viaServers
                             andSignUrl:roomPreviewData.emailInvitation.signUrl
                             completion:^(MXKRoomViewControllerJoinRoomResult result) {
            
            switch (result)
            {
                case MXKRoomViewControllerJoinRoomResultSuccess:
                {
                    // If an event was specified, replace the datasource by a non live datasource showing the event
                    if (eventId)
                    {
                        MXWeakify(self);
                        [RoomDataSource loadRoomDataSourceWithRoomId:self.roomDataSource.roomId
                                                      initialEventId:eventId
                                                            threadId:self.roomDataSource.threadId
                                                    andMatrixSession:self.mainSession
                                                          onComplete:^(id roomDataSource) {
                            MXStrongifyAndReturnIfNil(self);
                            
                            [roomDataSource finalizeInitialization];
                            ((RoomDataSource*)roomDataSource).markTimelineInitialEvent = YES;
                            
                            [self displayRoom:roomDataSource];
                            
                            self.hasRoomDataSourceOwnership = YES;
                        }];
                    }
                    else
                    {
                        // Enable back the text input
                        [self setRoomInputToolbarViewClass:RoomInputToolbarView.class];
                        [self updateInputToolBarViewHeight];
                        
                        // And the extra area
                        [self setRoomActivitiesViewClass:RoomActivitiesView.class];
                        
                        [self refreshRoomTitle];
                        [self refreshRoomInputToolbar];
                    }
                    break;
                }
                case MXKRoomViewControllerJoinRoomResultFailureRoomEmpty:
                    [self declineRoomInvitation];
                    break;
                default:
                    break;
            }
        }];
    }
    else if (tappedView == previewHeader.leftButton)
    {
        [self declineRoomInvitation];
    }
}

- (void)declineRoomInvitation
{
    // 'Decline' button has been pressed
    if (roomPreviewData)
    {
        [self roomPreviewDidTapCancelAction];
    }
    else
    {
        [self startActivityIndicator];
        
        [self.roomDataSource.room leave:^{
            
            [self stopActivityIndicator];
            
            // We remove the current view controller.
            // Pop to homes view controller
            [[AppDelegate theDelegate] restoreInitialDisplay:^{}];
            
        } failure:^(NSError *error) {
            
            [self stopActivityIndicator];
            MXLogDebug(@"[RoomVC] Failed to reject an invited room (%@) failed", self.roomDataSource.room.roomId);
            
        }];
    }
}

#pragma mark - Typing management

- (void)removeTypingNotificationsListener
{
    if (self.roomDataSource)
    {
        // Remove the previous live listener
        if (typingNotifListener)
        {
            MXWeakify(self);
            [self.roomDataSource.room liveTimeline:^(MXEventTimeline *liveTimeline) {
                MXStrongifyAndReturnIfNil(self);
                
                [liveTimeline removeListener:self->typingNotifListener];
                self->typingNotifListener = nil;
            }];
        }
    }
    
    currentTypingUsers = nil;
}

- (void)listenTypingNotifications
{
    if (self.roomDataSource)
    {
        // Add typing notification listener
        MXWeakify(self);
        self->typingNotifListener = [self.roomDataSource.room listenToEventsOfTypes:@[kMXEventTypeStringTypingNotification] onEvent:^(MXEvent *event, MXTimelineDirection direction, MXRoomState *roomState) {
            MXStrongifyAndReturnIfNil(self);
            
            // Handle only live events
            if (direction == MXTimelineDirectionForwards)
            {
                // Retrieve typing users list
                NSMutableArray *typingUsers = [NSMutableArray arrayWithArray:self.roomDataSource.room.typingUsers];
                // Remove typing info for the current user
                NSUInteger index = [typingUsers indexOfObject:self.mainSession.myUser.userId];
                if (index != NSNotFound)
                {
                    [typingUsers removeObjectAtIndex:index];
                }
                
                // Ignore this notification if both arrays are empty
                if (self->currentTypingUsers.count || typingUsers.count)
                {
                    self->currentTypingUsers = typingUsers;
                    [self refreshActivitiesViewDisplay];
                }
            }
        }];
        
        // Retrieve the current typing users list
        NSMutableArray *typingUsers = [NSMutableArray arrayWithArray:self.roomDataSource.room.typingUsers];
        // Remove typing info for the current user
        NSUInteger index = [typingUsers indexOfObject:self.mainSession.myUser.userId];
        if (index != NSNotFound)
        {
            [typingUsers removeObjectAtIndex:index];
        }
        currentTypingUsers = typingUsers;
        [self refreshActivitiesViewDisplay];
    }
}

- (void)refreshTypingNotification
{
    RoomDataSource *roomDataSource = (RoomDataSource *) self.roomDataSource;
    BOOL needsUpdate = currentTypingUsers.count != roomDataSource.currentTypingUsers.count;

    NSMutableArray *typingUsers = [NSMutableArray new];
    for (NSUInteger i = 0 ; i < currentTypingUsers.count ; i++) {
        NSString *userId = currentTypingUsers[i];
        MXRoomMember* member = [self.roomDataSource.roomState.members memberWithUserId:userId];
        TypingUserInfo *userInfo;
        if (member)
        {
            userInfo = [[TypingUserInfo alloc] initWithMember: member];
        }
        else
        {
            userInfo = [[TypingUserInfo alloc] initWithUserId: userId];
        }
        [typingUsers addObject:userInfo];
        needsUpdate = needsUpdate || userInfo.userId != ((MXRoomMember *) roomDataSource.currentTypingUsers[i]).userId;
    }

    if (needsUpdate)
    {
//        BOOL needsReload = roomDataSource.currentTypingUsers == nil;
        // Quick fix for https://github.com/vector-im/element-ios/issues/4230
        BOOL needsReload = YES;
        roomDataSource.currentTypingUsers = typingUsers;
        if (needsReload)
        {
            [self.bubblesTableView reloadData];
        }
        else
        {
            NSInteger count = [self.bubblesTableView numberOfRowsInSection:0];
            NSIndexPath *lastIndexPath = [NSIndexPath indexPathForRow:count - 1 inSection:0];
            [self.bubblesTableView reloadRowsAtIndexPaths:@[lastIndexPath] withRowAnimation:UITableViewRowAnimationFade];
        }
        
        if (self.isScrollToBottomHidden
            && !self.bubblesTableView.isDragging
            && !self.bubblesTableView.isDecelerating)
        {
            NSInteger count = [self.bubblesTableView numberOfRowsInSection:0];
            if (count)
            {
                [self scrollBubblesTableViewToBottomAnimated:YES];
            }
        }
    }
}

#pragma mark - Call notifications management

- (void)removeCallNotificationsListeners
{
    if (kMXCallStateDidChangeObserver)
    {
        [[NSNotificationCenter defaultCenter] removeObserver:kMXCallStateDidChangeObserver];
        kMXCallStateDidChangeObserver = nil;
    }
    if (kMXCallManagerConferenceStartedObserver)
    {
        [[NSNotificationCenter defaultCenter] removeObserver:kMXCallManagerConferenceStartedObserver];
        kMXCallManagerConferenceStartedObserver = nil;
    }
    if (kMXCallManagerConferenceFinishedObserver)
    {
        [[NSNotificationCenter defaultCenter] removeObserver:kMXCallManagerConferenceFinishedObserver];
        kMXCallManagerConferenceFinishedObserver = nil;
    }
}

- (void)listenCallNotifications
{
    MXWeakify(self);
    
    kMXCallStateDidChangeObserver = [[NSNotificationCenter defaultCenter] addObserverForName:kMXCallStateDidChange object:nil queue:[NSOperationQueue mainQueue] usingBlock:^(NSNotification *notif) {
        
        MXStrongifyAndReturnIfNil(self);
        
        MXCall *call = notif.object;
        if ([call.room.roomId isEqualToString:self->customizedRoomDataSource.roomId])
        {
            [self refreshActivitiesViewDisplay];
            [self refreshRoomInputToolbar];
        }
    }];
    kMXCallManagerConferenceStartedObserver = [[NSNotificationCenter defaultCenter] addObserverForName:kMXCallManagerConferenceStarted object:nil queue:[NSOperationQueue mainQueue] usingBlock:^(NSNotification *notif) {
        
        MXStrongifyAndReturnIfNil(self);
        
        NSString *roomId = notif.object;
        if ([roomId isEqualToString:self->customizedRoomDataSource.roomId])
        {
            [self refreshActivitiesViewDisplay];
        }
    }];
    kMXCallManagerConferenceFinishedObserver = [[NSNotificationCenter defaultCenter] addObserverForName:kMXCallManagerConferenceFinished object:nil queue:[NSOperationQueue mainQueue] usingBlock:^(NSNotification *notif) {
        
        MXStrongifyAndReturnIfNil(self);
        
        NSString *roomId = notif.object;
        if ([roomId isEqualToString:self->customizedRoomDataSource.roomId])
        {
            [self refreshActivitiesViewDisplay];
            [self refreshRoomInputToolbar];
        }
    }];
}


#pragma mark - Server notices management

- (void)removeServerNoticesListener
{
    if (serverNotices)
    {
        [serverNotices close];
        serverNotices = nil;
    }
}

- (void)listenToServerNotices
{
    if (!serverNotices)
    {
        serverNotices = [[MXServerNotices alloc] initWithMatrixSession:self.roomDataSource.mxSession];
        serverNotices.delegate = self;
    }
}

- (void)serverNoticesDidChangeState:(MXServerNotices *)serverNotices
{
    [self refreshActivitiesViewDisplay];
}

#pragma mark - Widget notifications management

- (void)removeWidgetNotificationsListeners
{
    if (kMXKWidgetManagerDidUpdateWidgetObserver)
    {
        [[NSNotificationCenter defaultCenter] removeObserver:kMXKWidgetManagerDidUpdateWidgetObserver];
        kMXKWidgetManagerDidUpdateWidgetObserver = nil;
    }
}

- (void)listenWidgetNotifications
{
    if (!self.displayConfiguration.jitsiWidgetRemoverEnabled)
    {
        return;
    }
    
    MXWeakify(self);
    
    kMXKWidgetManagerDidUpdateWidgetObserver = [[NSNotificationCenter defaultCenter] addObserverForName:kWidgetManagerDidUpdateWidgetNotification object:nil queue:[NSOperationQueue mainQueue] usingBlock:^(NSNotification *notif) {
        
        MXStrongifyAndReturnIfNil(self);
        
        Widget *widget = notif.object;
        if (widget.mxSession == self.roomDataSource.mxSession
            && [widget.roomId isEqualToString:self->customizedRoomDataSource.roomId])
        {
            //  Call button update
            [self refreshRoomTitle];
            //  Remove Jitsi widget view update
            [self refreshRemoveJitsiWidgetView];
        }
    }];
}

- (void)showJitsiErrorAsAlert:(NSError*)error
{
    // Customise the error for permission issues
    if ([error.domain isEqualToString:WidgetManagerErrorDomain] && error.code == WidgetManagerErrorCodeNotEnoughPower)
    {
        error = [NSError errorWithDomain:error.domain
                                    code:error.code
                                userInfo:@{
                                    NSLocalizedDescriptionKey: [VectorL10n roomConferenceCallNoPower]
                                }];
    }
    
    // Alert user
    [self showError:error];
}

- (NSUInteger)widgetsCount:(BOOL)includeUserWidgets
{
    if (!self.displayConfiguration.integrationsEnabled)
    {
        return 0;
    }
    
    NSUInteger widgetsCount = [[WidgetManager sharedManager] widgetsNotOfTypes:@[kWidgetTypeJitsiV1, kWidgetTypeJitsiV2]
                                                                        inRoom:self.roomDataSource.room
                                                                 withRoomState:self.roomDataSource.roomState].count;
    if (includeUserWidgets)
    {
        widgetsCount += [[WidgetManager sharedManager] userWidgets:self.roomDataSource.room.mxSession].count;
    }
    
    return widgetsCount;
}

#pragma mark - Unreachable Network Handling

- (void)refreshActivitiesViewDisplay
{
    if ([self.activitiesView isKindOfClass:RoomActivitiesView.class])
    {
        RoomActivitiesView *roomActivitiesView = (RoomActivitiesView*)self.activitiesView;
        
        // Reset gesture recognizers
        while (roomActivitiesView.gestureRecognizers.count)
        {
            [roomActivitiesView removeGestureRecognizer:roomActivitiesView.gestureRecognizers[0]];
        }
        
        if ([self.roomDataSource.mxSession.syncError.errcode isEqualToString:kMXErrCodeStringResourceLimitExceeded])
        {
            self.activitiesViewExpanded = YES;
            [roomActivitiesView showResourceLimitExceededError:self.roomDataSource.mxSession.syncError.userInfo onAdminContactTapped:^(NSURL *adminContactURL) {
                [[UIApplication sharedApplication] vc_open:adminContactURL completionHandler:^(BOOL success) {
                    if (!success)
                    {
                        MXLogDebug(@"[RoomVC] refreshActivitiesViewDisplay: adminContact(%@) cannot be opened", adminContactURL);
                    }
                }];
            }];
        }
        else if ([AppDelegate theDelegate].isOffline)
        {
            self.activitiesViewExpanded = YES;
            [roomActivitiesView displayNetworkErrorNotification:[VectorL10n roomOfflineNotification]];
        }
        else if (customizedRoomDataSource.roomState.isObsolete)
        {
            self.activitiesViewExpanded = YES;
            MXWeakify(self);
            [roomActivitiesView displayRoomReplacementWithRoomLinkTappedHandler:^{
                MXStrongifyAndReturnIfNil(self);
                
                MXEvent *stoneTombEvent = [self->customizedRoomDataSource.roomState stateEventsWithType:kMXEventTypeStringRoomTombStone].lastObject;
                
                NSString *replacementRoomId = self->customizedRoomDataSource.roomState.tombStoneContent.replacementRoomId;
                if ([self.roomDataSource.mxSession roomWithRoomId:replacementRoomId])
                {
                    // Open the room if it is already joined
                    [self showRoomWithId:replacementRoomId];
                }
                else
                {
                    // Else auto join it via the server that sent the event
                    MXLogDebug(@"[RoomVC] Auto join an upgraded room: %@ -> %@. Sender: %@",                              self->customizedRoomDataSource.roomState.roomId,
                          replacementRoomId, stoneTombEvent.sender);
                    
                    NSString *viaSenderServer = [MXTools serverNameInMatrixIdentifier:stoneTombEvent.sender];
                    
                    if (viaSenderServer)
                    {
                        [self startActivityIndicator];
                        [self.roomDataSource.mxSession joinRoom:replacementRoomId viaServers:@[viaSenderServer] success:^(MXRoom *room) {
                            [self stopActivityIndicator];

                            [self showRoomWithId:replacementRoomId];
                            
                        } failure:^(NSError *error) {
                            [self stopActivityIndicator];
                            
                            MXLogDebug(@"[RoomVC] Failed to join an upgraded room. Error: %@",
                                  error);
                            [self showError:error];
                        }];
                    }
                }
            }];
        }
        else if ([self checkUnsentMessages] == NO)
        {
            // Show "scroll to bottom" icon when the most recent message is not visible,
            // or when the timelime is not live (this icon is used to go back to live).
            // Note: we check if `currentEventIdAtTableBottom` is set to know whether the table has been rendered at least once.
            if (!self.roomDataSource.isLive || (currentEventIdAtTableBottom && [self isBubblesTableScrollViewAtTheBottom] == NO))
            {
                if (self.roomDataSource.room)
                {
                    // Retrieve the unread messages count
                    NSUInteger unreadCount = self.roomDataSource.room.summary.localUnreadEventCount;
                    
                    self.scrollToBottomBadgeLabel.text = unreadCount ? [NSString stringWithFormat:@"%lu", unreadCount] : nil;
                    self.scrollToBottomHidden = NO;
                }
                else
                {
                    //  will be here for left rooms
                    self.scrollToBottomBadgeLabel.text = nil;
                    self.scrollToBottomHidden = YES;
                }
            }
            else if (serverNotices.usageLimit && serverNotices.usageLimit.isServerNoticeUsageLimit)
            {
                self.scrollToBottomHidden = YES;
                self.activitiesViewExpanded = YES;
                [roomActivitiesView showResourceUsageLimitNotice:serverNotices.usageLimit onAdminContactTapped:^(NSURL *adminContactURL) {
                    [[UIApplication sharedApplication] vc_open:adminContactURL completionHandler:^(BOOL success) {
                        if (!success)
                        {
                            MXLogDebug(@"[RoomVC] refreshActivitiesViewDisplay: adminContact(%@) cannot be opened", adminContactURL);
                        }
                    }];
                }];
            }
            else
            {
                self.scrollToBottomHidden = YES;
                self.activitiesViewExpanded = NO;
                [self refreshTypingNotification];
            }
        }
        
        // Recognize swipe downward to dismiss keyboard if any
        UISwipeGestureRecognizer *swipe = [[UISwipeGestureRecognizer alloc] initWithTarget:self action:@selector(onSwipeGesture:)];
        [swipe setNumberOfTouchesRequired:1];
        [swipe setDirection:UISwipeGestureRecognizerDirectionDown];
        [roomActivitiesView addGestureRecognizer:swipe];
    }
}

- (void)goBackToLive
{
    if (self.roomDataSource.isLive)
    {
        // Enable the read marker display, and disable its update (in order to not mark as read all the new messages by default).
        self.roomDataSource.showReadMarker = YES;
        self.updateRoomReadMarker = NO;
        
        [self scrollBubblesTableViewToBottomAnimated:YES];
    }
    else
    {
        // Switch back to the room live timeline managed by MXKRoomDataSourceManager
        MXKRoomDataSourceManager *roomDataSourceManager = [MXKRoomDataSourceManager sharedManagerForMatrixSession:self.mainSession];
        
        MXWeakify(self);
        [roomDataSourceManager roomDataSourceForRoom:self.roomDataSource.roomId create:YES onComplete:^(MXKRoomDataSource *roomDataSource) {
            MXStrongifyAndReturnIfNil(self);
            
            // Scroll to bottom the bubble history on the display refresh.
            self->shouldScrollToBottomOnTableRefresh = YES;
            
            [self displayRoom:roomDataSource];
            
            // The room view controller do not have here the data source ownership.
            self.hasRoomDataSourceOwnership = NO;
            
            [self refreshActivitiesViewDisplay];
            [self refreshJumpToLastUnreadBannerDisplay];
            
            if (self.saveProgressTextInput)
            {
                // Restore the potential message partially typed before jump to last unread messages.
                self.inputToolbarView.textMessage = roomDataSource.partialTextMessage;
            }
        }];
    }
}

#pragma mark - Missed discussions handling

- (void)refreshMissedDiscussionsCount:(BOOL)force
{
    // Ignore this action when no room is displayed
    if (!self.showMissedDiscussionsBadge || !self.roomDataSource || !missedDiscussionsBadgeLabel
        || [UIDevice currentDevice].userInterfaceIdiom != UIUserInterfaceIdiomPhone
        || ([[UIScreen mainScreen] nativeBounds].size.height > 2532 && UIInterfaceOrientationIsLandscape([UIApplication sharedApplication].statusBarOrientation)))
    {
        self.missedDiscussionsBadgeHidden = YES;
        return;
    }
    
    self.missedDiscussionsBadgeHidden = NO;

    NSUInteger highlightCount = 0;
    NSUInteger missedCount = [[AppDelegate theDelegate].masterTabBarController missedDiscussionsCount];
    
    // Compute the missed notifications count of the current room by considering its notification mode in Riot.
    NSUInteger roomNotificationCount = self.roomDataSource.room.summary.notificationCount;
    if (self.roomDataSource.room.isMentionsOnly)
    {
        // Only the highlighted missed messages must be considered here.
        roomNotificationCount = self.roomDataSource.room.summary.highlightCount;
    }
    
    // Remove the current room from the missed discussion counter.
    if (missedCount && roomNotificationCount)
    {
        missedCount--;
    }
    
    if (missedCount)
    {
        // Compute the missed highlight count
        highlightCount = [[AppDelegate theDelegate].masterTabBarController missedHighlightDiscussionsCount];
        if (highlightCount && self.roomDataSource.room.summary.highlightCount)
        {
            // Remove the current room from the missed highlight counter
            highlightCount--;
        }
    }
    
    if (force || missedDiscussionsCount != missedCount || missedHighlightCount != highlightCount)
    {
        missedDiscussionsCount = missedCount;
        missedHighlightCount = highlightCount;
        
        if (missedCount)
        {
            // Refresh missed discussions count label
            if (missedCount > 99)
            {
                missedDiscussionsBadgeLabel.text = @"99+";
            }
            else
            {
                missedDiscussionsBadgeLabel.text = [NSString stringWithFormat:@"%tu", missedCount];
            }
            
            missedDiscussionsDotView.alpha = highlightCount == 0 ? 0 : 1;
        }
        else
        {
            missedDiscussionsBadgeLabel.text = nil;
        }
    }
}

#pragma mark - Unsent Messages Handling

-(BOOL)checkUnsentMessages
{
    MXRoomSummarySentStatus sentStatus = MXRoomSummarySentStatusOk;
    if ([self.activitiesView isKindOfClass:RoomActivitiesView.class])
    {
        sentStatus = self.roomDataSource.room.summary.sentStatus;
        
        if (sentStatus != MXRoomSummarySentStatusOk)
        {
            NSString *notification = sentStatus == MXRoomSummarySentStatusSentFailedDueToUnknownDevices ?
            [VectorL10n roomUnsentMessagesUnknownDevicesNotification] :
            [VectorL10n roomUnsentMessagesNotification];
            
            MXWeakify(self);
            RoomActivitiesView *roomActivitiesView = (RoomActivitiesView*) self.activitiesView;
            self.activitiesViewExpanded = YES;
            [roomActivitiesView displayUnsentMessagesNotification:notification withResendLink:^{
                
                [self resendAllUnsentMessages];
                
            } andCancelLink:^{
                
                [self cancelAllUnsentMessages];
                
            } andIconTapGesture:^{
                MXStrongifyAndReturnIfNil(self);
                
                if (self->currentAlert)
                {
                    [self->currentAlert dismissViewControllerAnimated:NO completion:nil];
                }
                
                MXWeakify(self);
                UIAlertController *resendAlert = [UIAlertController alertControllerWithTitle:nil message:nil preferredStyle:UIAlertControllerStyleActionSheet];
                
                [resendAlert addAction:[UIAlertAction actionWithTitle:[VectorL10n roomResendUnsentMessages]
                                                                style:UIAlertActionStyleDefault
                                                              handler:^(UIAlertAction * action) {
                    
                    MXStrongifyAndReturnIfNil(self);
                    
                    [self resendAllUnsentMessages];
                    self->currentAlert = nil;
                    
                }]];
                
                [resendAlert addAction:[UIAlertAction actionWithTitle:[VectorL10n roomDeleteUnsentMessages]
                                                                style:UIAlertActionStyleDefault
                                                              handler:^(UIAlertAction * action) {
                    
                    MXStrongifyAndReturnIfNil(self);
                    
                    [self cancelAllUnsentMessages];
                    self->currentAlert = nil;
                    
                }]];
                
                [resendAlert addAction:[UIAlertAction actionWithTitle:[VectorL10n cancel]
                                                                style:UIAlertActionStyleCancel
                                                              handler:^(UIAlertAction * action) {
                    
                    MXStrongifyAndReturnIfNil(self);
                    
                    self->currentAlert = nil;
                    
                }]];
                
                [resendAlert mxk_setAccessibilityIdentifier:@"RoomVCUnsentMessagesMenuAlert"];
                [resendAlert popoverPresentationController].sourceView = roomActivitiesView;
                [resendAlert popoverPresentationController].sourceRect = roomActivitiesView.bounds;
                [self presentViewController:resendAlert animated:YES completion:nil];
                self->currentAlert = resendAlert;
                
            }];
        }
    }
    
    return sentStatus != MXRoomSummarySentStatusOk;
}

- (void)eventDidChangeSentState:(NSNotification *)notif
{
    // We are only interested by event that has just failed in their encryption
    // because of unknown devices in the room
    MXEvent *event = notif.object;
    if (event.sentState == MXEventSentStateFailed &&
        [event.roomId isEqualToString:self.roomDataSource.roomId]
        && [event.sentError.domain isEqualToString:MXEncryptingErrorDomain]
        && event.sentError.code == MXEncryptingErrorUnknownDeviceCode
        && !unknownDevices)   // Show the alert once in case of resending several events
    {
        __weak __typeof(self) weakSelf = self;
        
        [self dismissTemporarySubViews];
        
        // List all unknown devices
        unknownDevices  = [[MXUsersDevicesMap alloc] init];
        
        NSArray<MXEvent*> *outgoingMsgs = self.roomDataSource.room.outgoingMessages;
        for (MXEvent *event in outgoingMsgs)
        {
            if (event.sentState == MXEventSentStateFailed
                && [event.sentError.domain isEqualToString:MXEncryptingErrorDomain]
                && event.sentError.code == MXEncryptingErrorUnknownDeviceCode)
            {
                MXUsersDevicesMap<MXDeviceInfo*> *eventUnknownDevices = event.sentError.userInfo[MXEncryptingErrorUnknownDeviceDevicesKey];
                
                [unknownDevices addEntriesFromMap:eventUnknownDevices];
            }
        }
        
        UIAlertController *unknownDevicesAlert = [UIAlertController alertControllerWithTitle:[VectorL10n unknownDevicesAlertTitle]
                                                                                     message:[VectorL10n unknownDevicesAlert]
                                                                              preferredStyle:UIAlertControllerStyleAlert];
        
        [unknownDevicesAlert addAction:[UIAlertAction actionWithTitle:[VectorL10n unknownDevicesVerify]
                                                                style:UIAlertActionStyleDefault
                                                              handler:^(UIAlertAction * action) {
            
            if (weakSelf)
            {
                typeof(self) self = weakSelf;
                self->currentAlert = nil;
                
                [self performSegueWithIdentifier:@"showUnknownDevices" sender:self];
            }
            
        }]];
        
        [unknownDevicesAlert addAction:[UIAlertAction actionWithTitle:[VectorL10n unknownDevicesSendAnyway]
                                                                style:UIAlertActionStyleDefault
                                                              handler:^(UIAlertAction * action) {
            
            if (weakSelf)
            {
                typeof(self) self = weakSelf;
                self->currentAlert = nil;
                
                // Acknowledge the existence of all devices
                [self startActivityIndicator];
                [self.mainSession.crypto setDevicesKnown:self->unknownDevices complete:^{
                    
                    self->unknownDevices = nil;
                    [self stopActivityIndicator];
                    
                    // And resend pending messages
                    [self resendAllUnsentMessages];
                }];
            }
            
        }]];
        
        [unknownDevicesAlert mxk_setAccessibilityIdentifier:@"RoomVCUnknownDevicesAlert"];
        [self presentViewController:unknownDevicesAlert animated:YES completion:nil];
        currentAlert = unknownDevicesAlert;
    }
}

- (void)eventDidChangeIdentifier:(NSNotification *)notif
{
    MXEvent *event = notif.object;
    NSString *previousId = notif.userInfo[kMXEventIdentifierKey];
    
    if ([customizedRoomDataSource.selectedEventId isEqualToString:previousId])
    {
        MXLogDebug(@"[RoomVC] eventDidChangeIdentifier: Update selectedEventId");
        customizedRoomDataSource.selectedEventId = event.eventId;
    }
}


- (void)resendAllUnsentMessages
{
    // List unsent event ids
    NSArray *outgoingMsgs = self.roomDataSource.room.outgoingMessages;
    NSMutableArray *failedEventIds = [NSMutableArray arrayWithCapacity:outgoingMsgs.count];
    
    for (MXEvent *event in outgoingMsgs)
    {
        if (event.sentState == MXEventSentStateFailed)
        {
            [failedEventIds addObject:event.eventId];
        }
    }
    
    // Launch iterative operation
    [self resendFailedEvent:0 inArray:failedEventIds];
}

- (void)resendFailedEvent:(NSUInteger)index inArray:(NSArray*)failedEventIds
{
    if (index < failedEventIds.count)
    {
        NSString *failedEventId = failedEventIds[index];
        NSUInteger nextIndex = index + 1;
        
        // Let the datasource resend. It will manage local echo, etc.
        [self.roomDataSource resendEventWithEventId:failedEventId success:^(NSString *eventId) {
            
            [self resendFailedEvent:nextIndex inArray:failedEventIds];
            
        } failure:^(NSError *error) {
            
            [self resendFailedEvent:nextIndex inArray:failedEventIds];
            
        }];
        
        return;
    }
    
    // Refresh activities view
    [self refreshActivitiesViewDisplay];
}

- (void)cancelAllUnsentMessages
{
    UIAlertController *cancelAlert = [UIAlertController alertControllerWithTitle:[VectorL10n roomUnsentMessagesCancelTitle]
                                                                         message:[VectorL10n roomUnsentMessagesCancelMessage]
                                                                  preferredStyle:UIAlertControllerStyleAlert];
    
    MXWeakify(self);
    [cancelAlert addAction:[UIAlertAction actionWithTitle:[MatrixKitL10n cancel] style:UIAlertActionStyleCancel handler:^(UIAlertAction * action) {
        MXStrongifyAndReturnIfNil(self);
        self->currentAlert = nil;
    }]];
    
    [cancelAlert addAction:[UIAlertAction actionWithTitle:[MatrixKitL10n delete] style:UIAlertActionStyleDestructive handler:^(UIAlertAction * action) {
        MXStrongifyAndReturnIfNil(self);
        // Remove unsent event ids
        for (NSUInteger index = 0; index < self.roomDataSource.room.outgoingMessages.count;)
        {
            MXEvent *event = self.roomDataSource.room.outgoingMessages[index];
            if (event.sentState == MXEventSentStateFailed)
            {
                [self.roomDataSource removeEventWithEventId:event.eventId];
            }
            else
            {
                index ++;
            }
        }
        
        [self refreshActivitiesViewDisplay];
        self->currentAlert = nil;
    }]];
    
    [self presentViewController:cancelAlert animated:YES completion:nil];
    currentAlert = cancelAlert;
}

# pragma mark - Encryption Information view

- (void)showEncryptionInformation:(MXEvent *)event
{
    [self dismissKeyboard];
    
    // Remove potential existing subviews
    [self dismissTemporarySubViews];
    
    EncryptionInfoView *encryptionInfoView = [[EncryptionInfoView alloc] initWithEvent:event andMatrixSession:self.roomDataSource.mxSession];
    
    // Add shadow on added view
    encryptionInfoView.layer.cornerRadius = 5;
    encryptionInfoView.layer.shadowOffset = CGSizeMake(0, 1);
    encryptionInfoView.layer.shadowOpacity = 0.5f;
    
    // Add the view and define edge constraints
    [self.view addSubview:encryptionInfoView];
    
    self->encryptionInfoView = encryptionInfoView;
    
    [self.view addConstraint:[NSLayoutConstraint constraintWithItem:encryptionInfoView
                                                          attribute:NSLayoutAttributeTop
                                                          relatedBy:NSLayoutRelationEqual
                                                             toItem:self.topLayoutGuide
                                                          attribute:NSLayoutAttributeBottom
                                                         multiplier:1.0f
                                                           constant:10.0f]];
    
    [self.view addConstraint:[NSLayoutConstraint constraintWithItem:encryptionInfoView
                                                          attribute:NSLayoutAttributeBottom
                                                          relatedBy:NSLayoutRelationEqual
                                                             toItem:self.bottomLayoutGuide
                                                          attribute:NSLayoutAttributeTop
                                                         multiplier:1.0f
                                                           constant:-10.0f]];
    
    [self.view addConstraint:[NSLayoutConstraint constraintWithItem:self.view
                                                          attribute:NSLayoutAttributeLeading
                                                          relatedBy:NSLayoutRelationEqual
                                                             toItem:encryptionInfoView
                                                          attribute:NSLayoutAttributeLeading
                                                         multiplier:1.0f
                                                           constant:-10.0f]];
    
    [self.view addConstraint:[NSLayoutConstraint constraintWithItem:self.view
                                                          attribute:NSLayoutAttributeTrailing
                                                          relatedBy:NSLayoutRelationEqual
                                                             toItem:encryptionInfoView
                                                          attribute:NSLayoutAttributeTrailing
                                                         multiplier:1.0f
                                                           constant:10.0f]];
    [self.view setNeedsUpdateConstraints];
}



#pragma mark - Read marker handling

- (void)checkReadMarkerVisibility
{
    if (readMarkerTableViewCell && isAppeared && !self.isBubbleTableViewDisplayInTransition)
    {
        // Check whether the read marker is visible
        CGFloat contentTopPosY = self.bubblesTableView.contentOffset.y + self.bubblesTableView.adjustedContentInset.top;
        CGFloat readMarkerViewPosY = readMarkerTableViewCell.frame.origin.y + readMarkerTableViewCell.readMarkerView.frame.origin.y;
        if (contentTopPosY <= readMarkerViewPosY)
        {
            // Compute the max vertical position visible according to contentOffset
            CGFloat contentBottomPosY = self.bubblesTableView.contentOffset.y + self.bubblesTableView.frame.size.height - self.bubblesTableView.adjustedContentInset.bottom;
            if (readMarkerViewPosY <= contentBottomPosY)
            {
                // Launch animation
                [self animateReadMarkerView];
                
                // Disable the read marker display when it has been rendered once.
                self.roomDataSource.showReadMarker = NO;
                [self refreshJumpToLastUnreadBannerDisplay];
                
                // Update the read marker position according the events acknowledgement in this view controller.
                self.updateRoomReadMarker = YES;
                
                if (self.roomDataSource.isLive)
                {
                    // Move the read marker to the current read receipt position.
                    [self.roomDataSource.room forgetReadMarker];
                }
            }
        }
    }
}

- (void)animateReadMarkerView
{
    // Check whether the cell with the read marker is known and if the marker is not animated yet.
    if (readMarkerTableViewCell && readMarkerTableViewCell.readMarkerView.isHidden)
    {
        RoomBubbleCellData *cellData = (RoomBubbleCellData*)readMarkerTableViewCell.bubbleData;
        
        // Do not display the marker if this is the last message.
        if (cellData.containsLastMessage && readMarkerTableViewCell.readMarkerView.tag == cellData.mostRecentComponentIndex)
        {
            readMarkerTableViewCell.readMarkerView.hidden = YES;
            readMarkerTableViewCell = nil;
        }
        else
        {
            readMarkerTableViewCell.readMarkerView.hidden = NO;
            
            // Animate the layout to hide the read marker
            dispatch_after(dispatch_time(DISPATCH_TIME_NOW, (int64_t)(0.5 * NSEC_PER_SEC)), dispatch_get_main_queue(), ^{
                
                [UIView animateWithDuration:1.5 delay:0 options:UIViewAnimationOptionBeginFromCurrentState | UIViewAnimationOptionCurveEaseIn
                                 animations:^{
                    
                    readMarkerTableViewCell.readMarkerViewLeadingConstraint.constant = readMarkerTableViewCell.readMarkerViewTrailingConstraint.constant = readMarkerTableViewCell.bubbleOverlayContainer.frame.size.width / 2;
                    readMarkerTableViewCell.readMarkerView.alpha = 0;
                    
                    // Force to render the view
                    [readMarkerTableViewCell.bubbleOverlayContainer layoutIfNeeded];
                    
                }
                                 completion:^(BOOL finished){
                    
                    readMarkerTableViewCell.readMarkerView.hidden = YES;
                    readMarkerTableViewCell.readMarkerView.alpha = 1;
                    
                    readMarkerTableViewCell = nil;
                }];
                
            });
        }
    }
}

- (void)refreshRemoveJitsiWidgetView
{
    if (!self.displayConfiguration.jitsiWidgetRemoverEnabled)
    {
        return;
    }
    
    if (self.roomDataSource.isLive && !self.roomDataSource.isPeeking)
    {
        Widget *jitsiWidget = [customizedRoomDataSource jitsiWidget];
        
        if (jitsiWidget && self.canEditJitsiWidget)
        {
            [self.removeJitsiWidgetView reset];
            self.removeJitsiWidgetContainer.hidden = NO;
            self.removeJitsiWidgetView.delegate = self;
        }
        else
        {
            self.removeJitsiWidgetContainer.hidden = YES;
            self.removeJitsiWidgetView.delegate = nil;
        }
    }
    else
    {
        [self.removeJitsiWidgetView reset];
        self.removeJitsiWidgetContainer.hidden = YES;
        self.removeJitsiWidgetView.delegate = self;
    }
}

- (void)refreshJumpToLastUnreadBannerDisplay
{
    // This banner is only displayed when the room timeline is in live (and no peeking).
    // Check whether the read marker exists and has not been rendered yet.
    if (self.roomDataSource.isLive && !self.roomDataSource.isPeeking && self.roomDataSource.showReadMarker && self.roomDataSource.room.accountData.readMarkerEventId)
    {
        UITableViewCell *cell = [self.bubblesTableView visibleCells].firstObject;
        if ([cell isKindOfClass:MXKRoomBubbleTableViewCell.class])
        {
            MXKRoomBubbleTableViewCell *roomBubbleTableViewCell = (MXKRoomBubbleTableViewCell*)cell;
            // Check whether the read marker is inside the first displayed cell.
            if (roomBubbleTableViewCell.readMarkerView)
            {
                // The read marker display is still enabled (see roomDataSource.showReadMarker flag),
                // this means the read marker was not been visible yet.
                // We show the banner if the marker is located in the top hidden part of the cell.
                CGFloat contentTopPosY = self.bubblesTableView.contentOffset.y + self.bubblesTableView.adjustedContentInset.top;
                CGFloat readMarkerViewPosY = roomBubbleTableViewCell.frame.origin.y + roomBubbleTableViewCell.readMarkerView.frame.origin.y;
                self.jumpToLastUnreadBannerContainer.hidden = (contentTopPosY < readMarkerViewPosY);
            }
            else
            {
                // Check whether the read marker event is anterior to the first event displayed in the first rendered cell.
                MXKRoomBubbleComponent *component = roomBubbleTableViewCell.bubbleData.bubbleComponents.firstObject;
                MXEvent *firstDisplayedEvent = component.event;
                MXEvent *currentReadMarkerEvent = [self.roomDataSource.mxSession.store eventWithEventId:self.roomDataSource.room.accountData.readMarkerEventId inRoom:self.roomDataSource.roomId];
                
                if (!currentReadMarkerEvent || (currentReadMarkerEvent.originServerTs < firstDisplayedEvent.originServerTs))
                {
                    self.jumpToLastUnreadBannerContainer.hidden = NO;
                }
                else
                {
                    self.jumpToLastUnreadBannerContainer.hidden = YES;
                }
            }
        }
    }
    else
    {
        self.jumpToLastUnreadBannerContainer.hidden = YES;
        
        // Initialize the read marker if it does not exist yet, only in case of live timeline.
        if (!self.roomDataSource.room.accountData.readMarkerEventId && self.roomDataSource.isLive && !self.roomDataSource.isPeeking)
        {
            // Move the read marker to the current read receipt position by default.
            [self.roomDataSource.room forgetReadMarker];
        }
    }
}

#pragma mark - ContactsTableViewControllerDelegate

- (void)contactsTableViewController:(ContactsTableViewController *)contactsTableViewController didSelectContact:(MXKContact*)contact
{
    __weak typeof(self) weakSelf = self;
    
    if (currentAlert)
    {
        [currentAlert dismissViewControllerAnimated:NO completion:nil];
        currentAlert = nil;
    }
    
    // Invite ?
    NSString *promptMsg = [VectorL10n roomParticipantsInvitePromptMsg:contact.displayName];
    UIAlertController *invitePrompt = [UIAlertController alertControllerWithTitle:[VectorL10n roomParticipantsInvitePromptTitle]
                                                                         message:promptMsg
                                                                  preferredStyle:UIAlertControllerStyleAlert];
    
    [invitePrompt addAction:[UIAlertAction actionWithTitle:[MatrixKitL10n cancel]
                                                     style:UIAlertActionStyleCancel
                                                   handler:^(UIAlertAction * action) {
        
        if (weakSelf)
        {
            typeof(self) self = weakSelf;
            self->currentAlert = nil;
        }
        
    }]];
    
    [invitePrompt addAction:[UIAlertAction actionWithTitle:[VectorL10n invite]
                                                     style:UIAlertActionStyleDefault
                                                   handler:^(UIAlertAction * action) {
        
        // Sanity check
        if (!weakSelf)
        {
            return;
        }
        
        typeof(self) self = weakSelf;
        self->currentAlert = nil;
        
        MXSession* session = self.roomDataSource.mxSession;
        NSString* roomId = self.roomDataSource.roomId;
        MXRoom *room = [session roomWithRoomId:roomId];
        
        NSArray *identifiers = contact.matrixIdentifiers;
        NSString *participantId;
        
        if (identifiers.count)
        {
            participantId = identifiers.firstObject;
            
            // Invite this user if a room is defined
            [room inviteUser:participantId success:^{
                
                // Refresh display by removing the contacts picker
                [contactsTableViewController withdrawViewControllerAnimated:YES completion:nil];
                
            } failure:^(NSError *error) {
                
                MXLogDebug(@"[RoomVC] Invite %@ failed", participantId);
                // Alert user
                [self showError:error];
                
            }];
        }
        else
        {
            if (contact.emailAddresses.count)
            {
                // This is a local contact, consider the first email by default.
                // TODO: Prompt the user to select the right email.
                MXKEmail *email = contact.emailAddresses.firstObject;
                participantId = email.emailAddress;
            }
            else
            {
                // This is the text filled by the user.
                participantId = contact.displayName;
            }
            
            // Is it an email or a Matrix user ID?
            if ([MXTools isEmailAddress:participantId])
            {
                [room inviteUserByEmail:participantId success:^{
                    
                    // Refresh display by removing the contacts picker
                    [contactsTableViewController withdrawViewControllerAnimated:YES completion:nil];
                    
                } failure:^(NSError *error) {
                    
                    MXLogDebug(@"[RoomVC] Invite be email %@ failed", participantId);
                    // Alert user
                    if ([error.domain isEqualToString:kMXRestClientErrorDomain]
                        && error.code == MXRestClientErrorMissingIdentityServer)
                    {
                        [self showAlertWithTitle:[VectorL10n errorInvite3pidWithNoIdentityServer] message:nil];
                    }
                    else
                    {
                        [self showError:error];
                    }
                }];
            }
            else //if ([MXTools isMatrixUserIdentifier:participantId])
            {
                [room inviteUser:participantId success:^{
                    
                    // Refresh display by removing the contacts picker
                    [contactsTableViewController withdrawViewControllerAnimated:YES completion:nil];
                    
                } failure:^(NSError *error) {
                    
                    MXLogDebug(@"[RoomVC] Invite %@ failed", participantId);
                    // Alert user
                    [self showError:error];
                    
                }];
            }
        }
        
    }]];
    
    [invitePrompt mxk_setAccessibilityIdentifier:@"RoomVCInviteAlert"];
    [self presentViewController:invitePrompt animated:YES completion:nil];
    currentAlert = invitePrompt;
}

#pragma mark - Re-request encryption keys

- (void)reRequestKeysAndShowExplanationAlert:(MXEvent*)event
{
    MXWeakify(self);
    __block UIAlertController *alert;
    
    // Force device verification if session has cross-signing activated and device is not yet verified
    if (self.mainSession.crypto.crossSigning && self.mainSession.crypto.crossSigning.state == MXCrossSigningStateCrossSigningExists)
    {
        [self presentReviewUnverifiedSessionsAlert];
        return;
    }
    
    // Make the re-request
    [self.mainSession.crypto reRequestRoomKeyForEvent:event];
    
    // Observe kMXEventDidDecryptNotification to remove automatically the dialog
    // if the user has shared the keys from another device
    mxEventDidDecryptNotificationObserver = [[NSNotificationCenter defaultCenter] addObserverForName:kMXEventDidDecryptNotification object:nil queue:[NSOperationQueue mainQueue] usingBlock:^(NSNotification *notif) {
        MXStrongifyAndReturnIfNil(self);
        
        MXEvent *decryptedEvent = notif.object;
        
        if ([decryptedEvent.eventId isEqualToString:event.eventId])
        {
            [[NSNotificationCenter defaultCenter] removeObserver:self->mxEventDidDecryptNotificationObserver];
            self->mxEventDidDecryptNotificationObserver = nil;
            
            if (self->currentAlert == alert)
            {
                [self->currentAlert dismissViewControllerAnimated:YES completion:nil];
                self->currentAlert = nil;
            }
        }
    }];
    
    // Show the explanation dialog
    alert = [UIAlertController alertControllerWithTitle:VectorL10n.rerequestKeysAlertTitle
                                                message:[VectorL10n e2eRoomKeyRequestMessage:AppInfo.current.displayName]
                                         preferredStyle:UIAlertControllerStyleAlert];
    
    [alert addAction:[UIAlertAction actionWithTitle:[MatrixKitL10n ok]
                                              style:UIAlertActionStyleDefault
                                            handler:^(UIAlertAction * action)
                      {
        MXStrongifyAndReturnIfNil(self);
        
        [[NSNotificationCenter defaultCenter] removeObserver:self->mxEventDidDecryptNotificationObserver];
        self->mxEventDidDecryptNotificationObserver = nil;
        
        self->currentAlert = nil;
    }]];
    
    [self presentViewController:alert animated:YES completion:nil];
    currentAlert = alert;
}

- (void)presentReviewUnverifiedSessionsAlert
{
    MXLogDebug(@"[MasterTabBarController] presentReviewUnverifiedSessionsAlertWithSession");
    
    [currentAlert dismissViewControllerAnimated:NO completion:nil];
    
    UIAlertController *alert = [UIAlertController alertControllerWithTitle:[VectorL10n keyVerificationSelfVerifyUnverifiedSessionsAlertTitle]
                                                                   message:[VectorL10n keyVerificationSelfVerifyUnverifiedSessionsAlertMessage]
                                                            preferredStyle:UIAlertControllerStyleAlert];
    
    [alert addAction:[UIAlertAction actionWithTitle:[VectorL10n keyVerificationSelfVerifyUnverifiedSessionsAlertValidateAction]
                                              style:UIAlertActionStyleDefault
                                            handler:^(UIAlertAction * action) {
        [self showSettingsSecurityScreen];
    }]];
    
    [alert addAction:[UIAlertAction actionWithTitle:[VectorL10n later]
                                              style:UIAlertActionStyleCancel
                                            handler:nil]];
    
    [self presentViewController:alert animated:YES completion:nil];
    
    currentAlert = alert;
}

- (void)showSettingsSecurityScreen
{
    if (self.delegate)
    {
        [self.delegate roomViewController:self showCompleteSecurityForSession:self.mainSession];
    }
    else
    {
        [[AppDelegate theDelegate] presentCompleteSecurityForSession: self.mainSession];
    }
}

#pragma mark Tombstone event

- (void)listenTombstoneEventNotifications
{
    // Room is already obsolete do not listen to tombstone event
    if (self.roomDataSource.roomState.isObsolete)
    {
        return;
    }
    
    MXWeakify(self);
    
    tombstoneEventNotificationsListener = [self.roomDataSource.room listenToEventsOfTypes:@[kMXEventTypeStringRoomTombStone] onEvent:^(MXEvent *event, MXTimelineDirection direction, MXRoomState *roomState) {
        
        MXStrongifyAndReturnIfNil(self);
        
        // Update activitiesView with room replacement information
        [self refreshActivitiesViewDisplay];
        // Hide inputToolbarView
        [self updateRoomInputToolbarViewClassIfNeeded];
    }];
}

- (void)removeTombstoneEventNotificationsListener
{
    if (self.roomDataSource)
    {
        // Remove the previous live listener
        if (tombstoneEventNotificationsListener)
        {
            [self.roomDataSource.room removeListener:tombstoneEventNotificationsListener];
            tombstoneEventNotificationsListener = nil;
        }
    }
}

#pragma mark MXSession state change

- (void)listenMXSessionStateChangeNotifications
{
    MXWeakify(self);
    
    kMXSessionStateDidChangeObserver = [[NSNotificationCenter defaultCenter] addObserverForName:kMXSessionStateDidChangeNotification object:self.roomDataSource.mxSession queue:[NSOperationQueue mainQueue] usingBlock:^(NSNotification *notif) {
        
        MXStrongifyAndReturnIfNil(self);
        
        if (self.roomDataSource.mxSession.state == MXSessionStateSyncError
            || self.roomDataSource.mxSession.state == MXSessionStateRunning)
        {
            [self refreshActivitiesViewDisplay];
            
            // update inputToolbarView
            [self updateRoomInputToolbarViewClassIfNeeded];
        }
    }];
}

- (void)removeMXSessionStateChangeNotificationsListener
{
    if (kMXSessionStateDidChangeObserver)
    {
        [[NSNotificationCenter defaultCenter] removeObserver:kMXSessionStateDidChangeObserver];
        kMXSessionStateDidChangeObserver = nil;
    }
}

#pragma mark - Contextual Menu

- (NSArray<RoomContextualMenuItem*>*)contextualMenuItemsForEvent:(MXEvent*)event andCell:(id<MXKCellRendering>)cell
{
    if (event.sentState == MXEventSentStateFailed)
    {
        return @[
            [self resendMenuItemWithEvent:event],
            [self deleteMenuItemWithEvent:event],
            [self editMenuItemWithEvent:event],
            [self copyMenuItemWithEvent:event andCell:cell]
        ];
    }
    
    BOOL showMoreOption = (event.isState && RiotSettings.shared.roomContextualMenuShowMoreOptionForStates)
        || (!event.isState && RiotSettings.shared.roomContextualMenuShowMoreOptionForMessages);
    BOOL showThreadOption = RiotSettings.shared.enableThreads && !self.roomDataSource.threadId && !event.threadId;
    
    NSMutableArray<RoomContextualMenuItem*> *items = [NSMutableArray arrayWithCapacity:5];
    
    if (!showThreadOption)
    {
        [items addObject:[self copyMenuItemWithEvent:event andCell:cell]];
    }
    [items addObject:[self replyMenuItemWithEvent:event]];
    if (showThreadOption)
    {
        //  add "Thread" option only if not already in a thread
        [items addObject:[self replyInThreadMenuItemWithEvent:event]];
    }
    [items addObject:[self editMenuItemWithEvent:event]];
    if (showMoreOption)
    {
        [items addObject:[self moreMenuItemWithEvent:event andCell:cell]];
    }
    
    return items;
}

- (void)showContextualMenuForEvent:(MXEvent*)event fromSingleTapGesture:(BOOL)usedSingleTapGesture cell:(id<MXKCellRendering>)cell animated:(BOOL)animated
{
    if (self.roomContextualMenuPresenter.isPresenting)
    {
        return;
    }
    
    NSString *selectedEventId = event.eventId;
    
    NSArray<RoomContextualMenuItem*>* contextualMenuItems = [self contextualMenuItemsForEvent:event andCell:cell];
    ReactionsMenuViewModel *reactionsMenuViewModel;
    CGRect bubbleComponentFrameInOverlayView = CGRectNull;
    
    if ([cell isKindOfClass:MXKRoomBubbleTableViewCell.class] && [self.roomDataSource canReactToEventWithId:event.eventId])
    {
        MXKRoomBubbleTableViewCell *roomBubbleTableViewCell = (MXKRoomBubbleTableViewCell*)cell;
        MXKRoomBubbleCellData *bubbleCellData = roomBubbleTableViewCell.bubbleData;
        NSArray *bubbleComponents = bubbleCellData.bubbleComponents;
        
        NSInteger foundComponentIndex = [bubbleCellData bubbleComponentIndexForEventId:event.eventId];
        CGRect bubbleComponentFrame;
        
        if (bubbleComponents.count > 0)
        {
            NSInteger selectedComponentIndex = foundComponentIndex != NSNotFound ? foundComponentIndex : 0;
            bubbleComponentFrame = [roomBubbleTableViewCell surroundingFrameInTableViewForComponentIndex:selectedComponentIndex];
        }
        else
        {
            bubbleComponentFrame = roomBubbleTableViewCell.frame;
        }
        
        bubbleComponentFrameInOverlayView = [self.bubblesTableView convertRect:bubbleComponentFrame toView:self.overlayContainerView];
        
        NSString *roomId = self.roomDataSource.roomId;
        MXAggregations *aggregations = self.mainSession.aggregations;
        MXAggregatedReactions *aggregatedReactions = [aggregations aggregatedReactionsOnEvent:selectedEventId inRoom:roomId];
        
        reactionsMenuViewModel = [[ReactionsMenuViewModel alloc] initWithAggregatedReactions:aggregatedReactions eventId:selectedEventId];
        reactionsMenuViewModel.coordinatorDelegate = self;
    }
    
    if (!self.roomContextualMenuViewController)
    {
        self.roomContextualMenuViewController = [RoomContextualMenuViewController instantiate];
        self.roomContextualMenuViewController.delegate = self;
    }
    
    [self.roomContextualMenuViewController updateWithContextualMenuItems:contextualMenuItems reactionsMenuViewModel:reactionsMenuViewModel];
    
    [self enableOverlayContainerUserInteractions:YES];
    
    [self.roomContextualMenuPresenter presentWithRoomContextualMenuViewController:self.roomContextualMenuViewController
                                                                             from:self
                                                                               on:self.overlayContainerView
                                                              contentToReactFrame:bubbleComponentFrameInOverlayView
                                                             fromSingleTapGesture:usedSingleTapGesture
                                                                         animated:animated
                                                                       completion:^{
    }];
    
    preventBubblesTableViewScroll = YES;
    [self selectEventWithId:selectedEventId];
}

- (void)hideContextualMenuAnimated:(BOOL)animated
{
    [self hideContextualMenuAnimated:animated completion:nil];
}

- (void)hideContextualMenuAnimated:(BOOL)animated completion:(void(^)(void))completion
{
    [self hideContextualMenuAnimated:animated cancelEventSelection:YES completion:completion];
}

- (void)hideContextualMenuAnimated:(BOOL)animated cancelEventSelection:(BOOL)cancelEventSelection completion:(void(^)(void))completion
{
    if (!self.roomContextualMenuPresenter.isPresenting)
    {
        return;
    }
    
    if (cancelEventSelection)
    {
        [self cancelEventSelection];
    }
    
    preventBubblesTableViewScroll = NO;
    
    [self.roomContextualMenuPresenter hideContextualMenuWithAnimated:animated completion:^{
        [self enableOverlayContainerUserInteractions:NO];
        
        if (completion)
        {
            completion();
        }
    }];
}

- (void)enableOverlayContainerUserInteractions:(BOOL)enableOverlayContainerUserInteractions
{
    self.inputToolbarView.editable = !enableOverlayContainerUserInteractions;
    self.bubblesTableView.scrollsToTop = !enableOverlayContainerUserInteractions;
    self.overlayContainerView.userInteractionEnabled = enableOverlayContainerUserInteractions;
}

- (RoomContextualMenuItem *)resendMenuItemWithEvent:(MXEvent*)event
{
    MXWeakify(self);
    
    RoomContextualMenuItem *resendMenuItem = [[RoomContextualMenuItem alloc] initWithMenuAction:RoomContextualMenuActionResend];
    resendMenuItem.action = ^{
        MXStrongifyAndReturnIfNil(self);
        [self hideContextualMenuAnimated:YES cancelEventSelection:NO completion:nil];
        [self cancelEventSelection];
        [self.roomDataSource resendEventWithEventId:event.eventId success:nil failure:nil];
    };
    
    return resendMenuItem;
}

- (RoomContextualMenuItem *)deleteMenuItemWithEvent:(MXEvent*)event
{
    MXWeakify(self);
    
    RoomContextualMenuItem *deleteMenuItem = [[RoomContextualMenuItem alloc] initWithMenuAction:RoomContextualMenuActionDelete];
    deleteMenuItem.action = ^{
        MXStrongifyAndReturnIfNil(self);
        
        MXWeakify(self);
        [self hideContextualMenuAnimated:YES cancelEventSelection:YES completion:^{
            MXStrongifyAndReturnIfNil(self);
            
            UIAlertController *deleteConfirmation = [UIAlertController alertControllerWithTitle:[VectorL10n roomEventActionDeleteConfirmationTitle]
                                                                                        message:[VectorL10n roomEventActionDeleteConfirmationMessage]
                                                                                 preferredStyle:UIAlertControllerStyleAlert];
            
            [deleteConfirmation addAction:[UIAlertAction actionWithTitle:[MatrixKitL10n cancel] style:UIAlertActionStyleDefault handler:^(UIAlertAction * action) {
            }]];
            
            [deleteConfirmation addAction:[UIAlertAction actionWithTitle:[MatrixKitL10n delete] style:UIAlertActionStyleDestructive handler:^(UIAlertAction * action) {
                [self.roomDataSource removeEventWithEventId:event.eventId];
            }]];
            
            [self presentViewController:deleteConfirmation animated:YES completion:nil];
            self->currentAlert = deleteConfirmation;
        }];
    };
    
    return deleteMenuItem;
}

- (RoomContextualMenuItem *)editMenuItemWithEvent:(MXEvent*)event
{
    MXWeakify(self);
    
    RoomContextualMenuItem *editMenuItem = [[RoomContextualMenuItem alloc] initWithMenuAction:RoomContextualMenuActionEdit];
    editMenuItem.action = ^{
        MXStrongifyAndReturnIfNil(self);
        [self hideContextualMenuAnimated:YES cancelEventSelection:NO completion:nil];
        [self editEventContentWithId:event.eventId];
        
        // And display the keyboard
        [self.inputToolbarView becomeFirstResponder];
    };
    
    editMenuItem.isEnabled = [self.roomDataSource canEditEventWithId:event.eventId];
    
    return editMenuItem;
}

- (RoomContextualMenuItem *)copyMenuItemWithEvent:(MXEvent*)event andCell:(id<MXKCellRendering>)cell
{
    MXWeakify(self);
    
    RoomContextualMenuItem *copyMenuItem = [[RoomContextualMenuItem alloc] initWithMenuAction:RoomContextualMenuActionCopy];
    copyMenuItem.isEnabled = [self canCopyEvent:event andCell:cell];
    copyMenuItem.action = ^{
        MXStrongifyAndReturnIfNil(self);
        
        [self copyEvent:event inCell:cell];
    };
    
    return copyMenuItem;
}

- (BOOL)canCopyEvent:(MXEvent*)event andCell:(id<MXKCellRendering>)cell
{
    MXKRoomBubbleTableViewCell *roomBubbleTableViewCell = (MXKRoomBubbleTableViewCell *)cell;
    MXKAttachment *attachment = roomBubbleTableViewCell.bubbleData.attachment;
    
    BOOL result = (event.eventType != MXEventTypePollStart && (!attachment || attachment.type != MXKAttachmentTypeSticker));
    
    if (attachment && !BuildSettings.messageDetailsAllowCopyMedia)
    {
        result = NO;
    }
    
    if (result)
    {
        switch (event.eventType) {
            case MXEventTypeRoomMessage:
            {
                NSString *messageType = event.content[kMXMessageTypeKey];
                
                if ([messageType isEqualToString:kMXMessageTypeKeyVerificationRequest])
                {
                    result = NO;
                }
                break;
            }
            case MXEventTypeKeyVerificationStart:
            case MXEventTypeKeyVerificationAccept:
            case MXEventTypeKeyVerificationKey:
            case MXEventTypeKeyVerificationMac:
            case MXEventTypeKeyVerificationDone:
            case MXEventTypeKeyVerificationCancel:
                result = NO;
                break;
            case MXEventTypeCustom:
                if ([event.type isEqualToString:kWidgetMatrixEventTypeString]
                    || [event.type isEqualToString:kWidgetModularEventTypeString])
                {
                    Widget *widget = [[Widget alloc] initWithWidgetEvent:event inMatrixSession:self.roomDataSource.mxSession];
                    if ([widget.type isEqualToString:kWidgetTypeJitsiV1] ||
                        [widget.type isEqualToString:kWidgetTypeJitsiV2])
                    {
                        result = NO;
                    }
                }
            default:
                break;
        }
    }
    
    return result;
}

- (void)copyEvent:(MXEvent*)event inCell:(id<MXKCellRendering>)cell
{
    MXKRoomBubbleTableViewCell *roomBubbleTableViewCell = (MXKRoomBubbleTableViewCell *)cell;
    MXKAttachment *attachment = roomBubbleTableViewCell.bubbleData.attachment;
    
    if (!attachment)
    {
        NSArray *components = roomBubbleTableViewCell.bubbleData.bubbleComponents;
        MXKRoomBubbleComponent *selectedComponent;
        for (selectedComponent in components)
        {
            if ([selectedComponent.event.eventId isEqualToString:event.eventId])
            {
                break;
            }
            selectedComponent = nil;
        }
        NSString *textMessage = selectedComponent.textMessage;
        
        if (textMessage)
        {
            MXKPasteboardManager.shared.pasteboard.string = textMessage;
        }
        else
        {
            MXLogDebug(@"[RoomViewController] Contextual menu copy failed. Text is nil for room id/event id: %@/%@", selectedComponent.event.roomId, selectedComponent.event.eventId);
        }
        
        [self hideContextualMenuAnimated:YES];
    }
    else if (attachment.type != MXKAttachmentTypeSticker)
    {
        [self hideContextualMenuAnimated:YES completion:^{
            [self startActivityIndicator];
            
            [attachment copy:^{
                
                [self stopActivityIndicator];
                
            } failure:^(NSError *error) {
                
                [self stopActivityIndicator];
                
                //Alert user
                [self showError:error];
            }];
            
            // Start animation in case of download during attachment preparing
            [roomBubbleTableViewCell startProgressUI];
        }];
    }
}

- (RoomContextualMenuItem *)replyMenuItemWithEvent:(MXEvent*)event
{
    MXWeakify(self);
    
    RoomContextualMenuItem *replyMenuItem = [[RoomContextualMenuItem alloc] initWithMenuAction:RoomContextualMenuActionReply];
    replyMenuItem.isEnabled = [self.roomDataSource canReplyToEventWithId:event.eventId] && !self.voiceMessageController.isRecordingAudio;
    replyMenuItem.action = ^{
        MXStrongifyAndReturnIfNil(self);
        
        [self hideContextualMenuAnimated:YES cancelEventSelection:NO completion:nil];
        [self selectEventWithId:event.eventId inputToolBarSendMode:RoomInputToolbarViewSendModeReply showTimestamp:NO];
        
        // And display the keyboard
        [self.inputToolbarView becomeFirstResponder];
    };
    
    return replyMenuItem;
}

- (RoomContextualMenuItem *)replyInThreadMenuItemWithEvent:(MXEvent*)event
{
    MXWeakify(self);
    
    RoomContextualMenuItem *item = [[RoomContextualMenuItem alloc] initWithMenuAction:RoomContextualMenuActionReplyInThread];
    item.isEnabled = [self.roomDataSource canReplyToEventWithId:event.eventId] && !self.voiceMessageController.isRecordingAudio;
    item.action = ^{
        MXStrongifyAndReturnIfNil(self);
        
        [self hideContextualMenuAnimated:YES cancelEventSelection:NO completion:nil];

        [self openThreadWithId:event.eventId];
    };
    
    return item;
}

- (RoomContextualMenuItem *)moreMenuItemWithEvent:(MXEvent*)event andCell:(id<MXKCellRendering>)cell
{
    MXWeakify(self);
    
    RoomContextualMenuItem *moreMenuItem = [[RoomContextualMenuItem alloc] initWithMenuAction:RoomContextualMenuActionMore];
    moreMenuItem.action = ^{
        MXStrongifyAndReturnIfNil(self);
        [self hideContextualMenuAnimated:YES completion:nil];
        [self showAdditionalActionsMenuForEvent:event inCell:cell animated:YES];
    };
    
    return moreMenuItem;
}

#pragma mark - Threads

- (void)openThreadWithId:(NSString *)threadId
{
    if (self.threadBridgePresenter)
    {
        [self.threadBridgePresenter dismissWithAnimated:YES completion:nil];
        self.threadBridgePresenter = nil;
    }
    
    RoomDisplayConfiguration *configuration = RoomDisplayConfiguration.forThreads;
    RoomCoordinatorBridgePresenterParameters *parameters = [[RoomCoordinatorBridgePresenterParameters alloc] initWithSession:self.mainSession
                                                                                                                      roomId:self.roomDataSource.roomId
                                                                                                                     eventId:nil
                                                                                                                    threadId:threadId
                                                                                                        displayConfiguration:configuration
                                                                                                                 previewData:nil];
    self.threadBridgePresenter = [[RoomCoordinatorBridgePresenter alloc] initWithParameters:parameters];
    self.threadBridgePresenter.delegate = self;
    [self.threadBridgePresenter pushFrom:self.navigationController animated:YES];
}

- (void)highlightEvent:(NSString *)eventId completion:(void (^)(void))completion
{
    NSInteger row = [self.roomDataSource indexOfCellDataWithEventId:eventId];
    if (row == NSNotFound)
    {
        //  event with eventId is not loaded into data source yet, load another data source and display it
        [self startActivityIndicator];
        MXWeakify(self);
        [RoomDataSource loadRoomDataSourceWithRoomId:self.roomDataSource.roomId
                                      initialEventId:eventId
                                            threadId:nil
                                    andMatrixSession:self.roomDataSource.mxSession
                                          onComplete:^(RoomDataSource *roomDataSource) {
            MXStrongifyAndReturnIfNil(self);
            [self stopActivityIndicator];
            roomDataSource.markTimelineInitialEvent = YES;
            [self displayRoom:roomDataSource];
            // Give the data source ownership to the room view controller.
            self.hasRoomDataSourceOwnership = YES;
            if (completion)
            {
                completion();
            }
        }];
        return;
    }
    
    self->customizedRoomDataSource.highlightedEventId = eventId;
    
    NSIndexPath *indexPath = [NSIndexPath indexPathForRow:row inSection:0];
    if ([[self.bubblesTableView indexPathsForVisibleRows] containsObject:indexPath])
    {
        [self.bubblesTableView reloadRowsAtIndexPaths:@[indexPath]
                                     withRowAnimation:UITableViewRowAnimationAutomatic];
    }
    else if ([self.bubblesTableView vc_hasIndexPath:indexPath])
    {
        [self.bubblesTableView scrollToRowAtIndexPath:indexPath
                                     atScrollPosition:UITableViewScrollPositionMiddle
                                             animated:YES];
    }
    if (completion)
    {
        completion();
    }
}

#pragma mark - RoomContextualMenuViewControllerDelegate

- (void)roomContextualMenuViewControllerDidTapBackgroundOverlay:(RoomContextualMenuViewController *)viewController
{
    [self hideContextualMenuAnimated:YES];
}

#pragma mark - ReactionsMenuViewModelCoordinatorDelegate

- (void)reactionsMenuViewModel:(ReactionsMenuViewModel *)viewModel didAddReaction:(NSString *)reaction forEventId:(NSString *)eventId
{
    MXWeakify(self);
    
    [self hideContextualMenuAnimated:YES completion:^{
        
        [self.roomDataSource addReaction:reaction forEventId:eventId success:^{
            
        } failure:^(NSError *error) {
            MXStrongifyAndReturnIfNil(self);
            
            [self.errorPresenter presentErrorFromViewController:self forError:error animated:YES handler:nil];
        }];
    }];
}

- (void)reactionsMenuViewModel:(ReactionsMenuViewModel *)viewModel didRemoveReaction:(NSString *)reaction forEventId:(NSString *)eventId
{
    MXWeakify(self);
    
    [self hideContextualMenuAnimated:YES completion:^{
        
        [self.roomDataSource removeReaction:reaction forEventId:eventId success:^{
            
        } failure:^(NSError *error) {
            MXStrongifyAndReturnIfNil(self);
            
            [self.errorPresenter presentErrorFromViewController:self forError:error animated:YES handler:nil];
        }];
        
    }];
}

- (void)reactionsMenuViewModelDidTapMoreReactions:(ReactionsMenuViewModel *)viewModel forEventId:(NSString *)eventId
{
    [self hideContextualMenuAnimated:YES];
    
    EmojiPickerCoordinatorBridgePresenter *emojiPickerCoordinatorBridgePresenter = [[EmojiPickerCoordinatorBridgePresenter alloc] initWithSession:self.mainSession roomId:self.roomDataSource.roomId eventId:eventId];
    emojiPickerCoordinatorBridgePresenter.delegate = self;
    
    NSInteger cellRow = [self.roomDataSource indexOfCellDataWithEventId:eventId];
    
    UIView *sourceView;
    CGRect sourceRect = CGRectNull;
    
    if (cellRow >= 0)
    {
        NSIndexPath *cellIndexPath = [NSIndexPath indexPathForRow:cellRow inSection:0];
        UITableViewCell *cell = [self.bubblesTableView cellForRowAtIndexPath:cellIndexPath];
        sourceView = cell;
        
        if ([cell isKindOfClass:[MXKRoomBubbleTableViewCell class]])
        {
            MXKRoomBubbleTableViewCell *roomBubbleTableViewCell = (MXKRoomBubbleTableViewCell*)cell;
            NSInteger bubbleComponentIndex = [roomBubbleTableViewCell.bubbleData bubbleComponentIndexForEventId:eventId];
            sourceRect = [roomBubbleTableViewCell componentFrameInContentViewForIndex:bubbleComponentIndex];
        }
        
    }
    
    [emojiPickerCoordinatorBridgePresenter presentFrom:self sourceView:sourceView sourceRect:sourceRect animated:YES];
    self.emojiPickerCoordinatorBridgePresenter = emojiPickerCoordinatorBridgePresenter;
}

#pragma mark -

- (void)showEditHistoryForEventId:(NSString*)eventId animated:(BOOL)animated
{
    MXEvent *event = [self.roomDataSource eventWithEventId:eventId];
    EditHistoryCoordinatorBridgePresenter *presenter = [[EditHistoryCoordinatorBridgePresenter alloc] initWithSession:self.roomDataSource.mxSession event:event];
    
    presenter.delegate = self;
    [presenter presentFrom:self animated:animated];
    
    self.editHistoryPresenter = presenter;
}

#pragma mark - EditHistoryCoordinatorBridgePresenterDelegate

- (void)editHistoryCoordinatorBridgePresenterDelegateDidComplete:(EditHistoryCoordinatorBridgePresenter *)coordinatorBridgePresenter
{
    [coordinatorBridgePresenter dismissWithAnimated:YES completion:nil];
    self.editHistoryPresenter = nil;
}

#pragma mark - DocumentPickerPresenterDelegate

- (void)documentPickerPresenterWasCancelled:(MXKDocumentPickerPresenter *)presenter
{
    self.documentPickerPresenter = nil;
}

- (void)documentPickerPresenter:(MXKDocumentPickerPresenter *)presenter didPickDocumentsAt:(NSURL *)url
{
    self.documentPickerPresenter = nil;
    
    MXKUTI *fileUTI = [[MXKUTI alloc] initWithLocalFileURL:url];
    NSString *mimeType = fileUTI.mimeType;
    
    if (fileUTI.isImage)
    {
        NSData *imageData = [[NSData alloc] initWithContentsOfURL:url];
        
        [self.roomDataSource sendImage:imageData mimeType:mimeType success:nil failure:^(NSError *error) {
            // Nothing to do. The image is marked as unsent in the room history by the datasource
            MXLogDebug(@"[MXKRoomViewController] sendImage failed.");
        }];
    }
    else if (fileUTI.isVideo)
    {
        [(RoomDataSource*)self.roomDataSource sendVideo:url success:nil failure:^(NSError *error) {
            // Nothing to do. The video is marked as unsent in the room history by the datasource
            MXLogDebug(@"[MXKRoomViewController] sendVideo failed.");
        }];
    }
    else if (fileUTI.isFile)
    {
        [self.roomDataSource sendFile:url mimeType:mimeType success:nil failure:^(NSError *error) {
            // Nothing to do. The file is marked as unsent in the room history by the datasource
            MXLogDebug(@"[MXKRoomViewController] sendFile failed.");
        }];
    }
    else
    {
        MXLogDebug(@"[MXKRoomViewController] File upload using MIME type %@ is not supported.", mimeType);
        
        [self showAlertWithTitle:[VectorL10n fileUploadErrorTitle]
                         message:[VectorL10n fileUploadErrorUnsupportedFileTypeMessage]];
    }
}

#pragma mark - EmojiPickerCoordinatorBridgePresenterDelegate

- (void)emojiPickerCoordinatorBridgePresenter:(EmojiPickerCoordinatorBridgePresenter *)coordinatorBridgePresenter didAddEmoji:(NSString *)emoji forEventId:(NSString *)eventId
{
    MXWeakify(self);
    
    [coordinatorBridgePresenter dismissWithAnimated:YES completion:^{
        [self.roomDataSource addReaction:emoji forEventId:eventId success:^{
            
        } failure:^(NSError *error) {
            MXStrongifyAndReturnIfNil(self);
            
            [self.errorPresenter presentErrorFromViewController:self forError:error animated:YES handler:nil];
        }];
    }];
    self.emojiPickerCoordinatorBridgePresenter = nil;
}

- (void)emojiPickerCoordinatorBridgePresenter:(EmojiPickerCoordinatorBridgePresenter *)coordinatorBridgePresenter didRemoveEmoji:(NSString *)emoji forEventId:(NSString *)eventId
{
    MXWeakify(self);
    
    [coordinatorBridgePresenter dismissWithAnimated:YES completion:^{
        
        [self.roomDataSource removeReaction:emoji forEventId:eventId success:^{
            
        } failure:^(NSError *error) {
            MXStrongifyAndReturnIfNil(self);
            
            [self.errorPresenter presentErrorFromViewController:self forError:error animated:YES handler:nil];
        }];
    }];
    self.emojiPickerCoordinatorBridgePresenter = nil;
}

- (void)emojiPickerCoordinatorBridgePresenterDidCancel:(EmojiPickerCoordinatorBridgePresenter *)coordinatorBridgePresenter
{
    [coordinatorBridgePresenter dismissWithAnimated:YES completion:nil];
    self.emojiPickerCoordinatorBridgePresenter = nil;
}

#pragma mark - ReactionHistoryCoordinatorBridgePresenterDelegate

- (void)reactionHistoryCoordinatorBridgePresenterDelegateDidClose:(ReactionHistoryCoordinatorBridgePresenter *)coordinatorBridgePresenter
{
    [coordinatorBridgePresenter dismissWithAnimated:YES completion:^{
        self.reactionHistoryCoordinatorBridgePresenter = nil;
    }];
}

#pragma mark - CameraPresenterDelegate

- (void)cameraPresenterDidCancel:(CameraPresenter *)cameraPresenter
{
    [cameraPresenter dismissWithAnimated:YES completion:nil];
    self.cameraPresenter = nil;
}

- (void)cameraPresenter:(CameraPresenter *)cameraPresenter didSelectImageData:(NSData *)imageData withUTI:(MXKUTI *)uti
{
    [cameraPresenter dismissWithAnimated:YES completion:nil];
    self.cameraPresenter = nil;
    
    RoomInputToolbarView *roomInputToolbarView = [self inputToolbarViewAsRoomInputToolbarView];
    if (roomInputToolbarView)
    {
        [roomInputToolbarView sendSelectedImage:imageData
                                   withMimeType:uti.mimeType
                             andCompressionMode:MediaCompressionHelper.defaultCompressionMode
                            isPhotoLibraryAsset:NO];
    }
}

- (void)cameraPresenter:(CameraPresenter *)cameraPresenter didSelectVideoAt:(NSURL *)url
{
    [cameraPresenter dismissWithAnimated:YES completion:nil];
    self.cameraPresenter = nil;
    
    AVURLAsset *selectedVideo = [AVURLAsset assetWithURL:url];
    [self sendVideoAsset:selectedVideo isPhotoLibraryAsset:NO];
}

#pragma mark - MediaPickerCoordinatorBridgePresenterDelegate

- (void)mediaPickerCoordinatorBridgePresenterDidCancel:(MediaPickerCoordinatorBridgePresenter *)coordinatorBridgePresenter
{
    [coordinatorBridgePresenter dismissWithAnimated:YES completion:nil];
    self.mediaPickerPresenter = nil;
}

- (void)mediaPickerCoordinatorBridgePresenter:(MediaPickerCoordinatorBridgePresenter *)coordinatorBridgePresenter didSelectImageData:(NSData *)imageData withUTI:(MXKUTI *)uti
{
    [coordinatorBridgePresenter dismissWithAnimated:YES completion:nil];
    self.mediaPickerPresenter = nil;
    
    RoomInputToolbarView *roomInputToolbarView = [self inputToolbarViewAsRoomInputToolbarView];
    if (roomInputToolbarView)
    {
        [roomInputToolbarView sendSelectedImage:imageData
                                   withMimeType:uti.mimeType
                             andCompressionMode:MediaCompressionHelper.defaultCompressionMode
                            isPhotoLibraryAsset:YES];
    }
}

- (void)mediaPickerCoordinatorBridgePresenter:(MediaPickerCoordinatorBridgePresenter *)coordinatorBridgePresenter didSelectVideo:(AVAsset *)videoAsset
{
    [coordinatorBridgePresenter dismissWithAnimated:YES completion:nil];
    self.mediaPickerPresenter = nil;
    
    [self sendVideoAsset:videoAsset isPhotoLibraryAsset:YES];
}

- (void)mediaPickerCoordinatorBridgePresenter:(MediaPickerCoordinatorBridgePresenter *)coordinatorBridgePresenter didSelectAssets:(NSArray<PHAsset *> *)assets
{
    [coordinatorBridgePresenter dismissWithAnimated:YES completion:nil];
    self.mediaPickerPresenter = nil;
    
    RoomInputToolbarView *roomInputToolbarView = [self inputToolbarViewAsRoomInputToolbarView];
    if (roomInputToolbarView)
    {
        // Set a 1080p video conversion preset as compression mode only has an effect on the images.
        [MXSDKOptions sharedInstance].videoConversionPresetName = AVAssetExportPreset1920x1080;
        
        [roomInputToolbarView sendSelectedAssets:assets withCompressionMode:MediaCompressionHelper.defaultCompressionMode];
    }
}

#pragma mark - RoomCreationModalCoordinatorBridgePresenter

- (void)roomCreationModalCoordinatorBridgePresenterDelegateDidComplete:(RoomCreationModalCoordinatorBridgePresenter *)coordinatorBridgePresenter
{
    [coordinatorBridgePresenter dismissWithAnimated:YES completion:nil];
    self.roomCreationModalCoordinatorBridgePresenter = nil;
}

#pragma mark - RoomInfoCoordinatorBridgePresenterDelegate

- (void)roomInfoCoordinatorBridgePresenterDelegateDidComplete:(RoomInfoCoordinatorBridgePresenter *)coordinatorBridgePresenter
{
    [coordinatorBridgePresenter dismissWithAnimated:YES completion:nil];
    self.roomInfoCoordinatorBridgePresenter = nil;
}

- (void)roomInfoCoordinatorBridgePresenter:(RoomInfoCoordinatorBridgePresenter *)coordinatorBridgePresenter didRequestMentionForMember:(MXRoomMember *)member
{
    [self mention:member];
}

- (void)roomInfoCoordinatorBridgePresenterDelegateDidLeaveRoom:(RoomInfoCoordinatorBridgePresenter *)coordinatorBridgePresenter
{
    if (self.delegate)
    {
        [self.delegate roomViewControllerDidLeaveRoom:self];
    }
    else
    {
        [[AppDelegate theDelegate] restoreInitialDisplay:nil];
    }
}

#pragma mark - RemoveJitsiWidgetViewDelegate

- (void)removeJitsiWidgetViewDidCompleteSliding:(RemoveJitsiWidgetView *)view
{
    view.delegate = nil;
    Widget *jitsiWidget = [customizedRoomDataSource jitsiWidget];
    
    [self startActivityIndicator];
    
    //  close the widget
    MXWeakify(self);
    
    [[WidgetManager sharedManager] closeWidget:jitsiWidget.widgetId
                                        inRoom:self.roomDataSource.room
                                       success:^{
        MXStrongifyAndReturnIfNil(self);
        [self stopActivityIndicator];
        //  we can wait for kWidgetManagerDidUpdateWidgetNotification, but we want to be faster
        self.removeJitsiWidgetContainer.hidden = YES;
        self.removeJitsiWidgetView.delegate = nil;
        
        //  end active call if exists
        if ([self isRoomHavingAJitsiCallForWidgetId:jitsiWidget.widgetId])
        {
            [self endActiveJitsiCall];
        }
    } failure:^(NSError *error) {
        MXStrongifyAndReturnIfNil(self);
        [self showJitsiErrorAsAlert:error];
        [self stopActivityIndicator];
    }];
}

#pragma mark - VoiceMessageControllerDelegate

- (void)voiceMessageControllerDidRequestMicrophonePermission:(VoiceMessageController *)voiceMessageController
{
    NSString *message = [MatrixKitL10n microphoneAccessNotGrantedForVoiceMessage:AppInfo.current.displayName];
    
    [MXKTools checkAccessForMediaType:AVMediaTypeAudio
                  manualChangeMessage: message
            showPopUpInViewController:self completionHandler:^(BOOL granted) {
        
    }];
}

- (void)voiceMessageController:(VoiceMessageController *)voiceMessageController
    didRequestSendForFileAtURL:(NSURL *)url
                      duration:(NSUInteger)duration
                       samples:(NSArray<NSNumber *> *)samples
                    completion:(void (^)(BOOL))completion
{
    [self.roomDataSource sendVoiceMessage:url mimeType:nil duration:duration samples:samples success:^(NSString *eventId) {
        MXLogDebug(@"Success with event id %@", eventId);
        completion(YES);
    } failure:^(NSError *error) {
        MXLogError(@"Failed sending voice message");
        completion(NO);
    }];
}

#pragma mark - SpaceDetailPresenterDelegate

- (void)spaceDetailPresenterDidComplete:(SpaceDetailPresenter *)presenter
{
    self.spaceDetailPresenter = nil;
}

- (void)spaceDetailPresenter:(SpaceDetailPresenter *)presenter didOpenSpaceWithId:(NSString *)spaceId
{
    self.spaceDetailPresenter = nil;
    [[LegacyAppDelegate theDelegate] openSpaceWithId:spaceId];
}

- (void)spaceDetailPresenter:(SpaceDetailPresenter *)presenter didJoinSpaceWithId:(NSString *)spaceId
{
    self.spaceDetailPresenter = nil;
    [[LegacyAppDelegate theDelegate] openSpaceWithId:spaceId];
}

#pragma mark - UserSuggestionCoordinatorBridgeDelegate

- (void)userSuggestionCoordinatorBridge:(UserSuggestionCoordinatorBridge *)coordinator
             didRequestMentionForMember:(MXRoomMember *)member
                            textTrigger:(NSString *)textTrigger
{
    if (textTrigger.length) {
        NSString *textMessage = [self.inputToolbarView textMessage];
        textMessage = [textMessage stringByReplacingOccurrencesOfString:textTrigger
                                                             withString:@""
                                                                options:NSBackwardsSearch | NSAnchoredSearch
                                                                  range:NSMakeRange(0, textMessage.length)];
        [self.inputToolbarView setTextMessage:textMessage];
    }
    
    [self mention:member];
}

#pragma mark - RoomCoordinatorBridgePresenterDelegate

- (void)roomCoordinatorBridgePresenterDidLeaveRoom:(RoomCoordinatorBridgePresenter *)bridgePresenter
{
    
}

- (void)roomCoordinatorBridgePresenterDidCancelRoomPreview:(RoomCoordinatorBridgePresenter *)bridgePresenter
{
    
}

- (void)roomCoordinatorBridgePresenter:(RoomCoordinatorBridgePresenter *)bridgePresenter
                   didSelectRoomWithId:(NSString *)roomId
                               eventId:(NSString*)eventId
{
    if (bridgePresenter == self.threadBridgePresenter && [roomId isEqualToString:self.roomDataSource.roomId] && eventId)
    {
        //  thread view wants to highlight an event in the timeline
        //  dismiss thread view first
        MXWeakify(self);
        [self.threadBridgePresenter dismissWithAnimated:YES completion:^{
            MXStrongifyAndReturnIfNil(self);
            
            [self highlightEvent:eventId completion:nil];
        }];
    }
}

- (void)roomCoordinatorBridgePresenterDidDismissInteractively:(RoomCoordinatorBridgePresenter *)bridgePresenter
{
    if (bridgePresenter == self.threadBridgePresenter)
    {
        self.threadBridgePresenter = nil;
    }
}

#pragma mark - ThreadsCoordinatorBridgePresenterDelegate

- (void)threadsCoordinatorBridgePresenterDelegateDidComplete:(ThreadsCoordinatorBridgePresenter *)coordinatorBridgePresenter
{
    self.threadsCoordinatorBridgePresenter = nil;
}

- (void)threadsCoordinatorBridgePresenterDelegateDidSelect:(ThreadsCoordinatorBridgePresenter *)coordinatorBridgePresenter roomId:(NSString *)roomId eventId:(NSString *)eventId
{
    MXWeakify(self);
    [self.threadsCoordinatorBridgePresenter dismissWithAnimated:YES completion:^{
        MXStrongifyAndReturnIfNil(self);
        
        if (eventId)
        {
            [self highlightEvent:eventId completion:nil];
        }
    }];
}

- (void)threadsCoordinatorBridgePresenterDidDismissInteractively:(ThreadsCoordinatorBridgePresenter *)coordinatorBridgePresenter
{
    self.threadsCoordinatorBridgePresenter = nil;
}

@end<|MERGE_RESOLUTION|>--- conflicted
+++ resolved
@@ -3361,7 +3361,6 @@
             }]];
         }
         
-<<<<<<< HEAD
         if (self.roomDataSource.threadId && [selectedEvent.eventId isEqualToString:self.roomDataSource.threadId])
         {
             //  if in the thread and selected event is the root event
@@ -3375,13 +3374,10 @@
                                           eventId:selectedEvent.eventId];
             }]];
         }
-        
-        if (selectedEvent.sentState == MXEventSentStateSent && selectedEvent.eventType != MXEventTypePollStart)
-=======
+
         if (selectedEvent.sentState == MXEventSentStateSent &&
             selectedEvent.eventType != MXEventTypePollStart &&
             !selectedEvent.location)
->>>>>>> 9978dbfa
         {
             [actionsMenu addAction:[UIAlertAction actionWithTitle:[VectorL10n roomEventActionForward]
                                                             style:UIAlertActionStyleDefault
