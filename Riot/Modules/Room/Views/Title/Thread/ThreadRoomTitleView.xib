--- conflicted
+++ resolved
@@ -18,23 +18,14 @@
                 <view contentMode="scaleToFill" translatesAutoresizingMaskIntoConstraints="NO" id="Ami-Cg-fcA">
                     <rect key="frame" x="0.0" y="0.0" width="243" height="64"/>
                     <subviews>
-<<<<<<< HEAD
-                        <label opaque="NO" userInteractionEnabled="NO" contentMode="left" horizontalHuggingPriority="251" verticalHuggingPriority="251" text="Threads" textAlignment="natural" lineBreakMode="tailTruncation" baselineAdjustment="alignBaselines" adjustsFontSizeToFit="NO" translatesAutoresizingMaskIntoConstraints="NO" id="BnG-NU-7Mg">
-                            <rect key="frame" x="48" y="22" width="65.5" height="20.5"/>
-=======
                         <label opaque="NO" userInteractionEnabled="NO" contentMode="left" horizontalHuggingPriority="251" verticalHuggingPriority="251" text="Thread" textAlignment="natural" lineBreakMode="tailTruncation" baselineAdjustment="alignBaselines" adjustsFontSizeToFit="NO" translatesAutoresizingMaskIntoConstraints="NO" id="BnG-NU-7Mg">
                             <rect key="frame" x="18" y="22" width="56.5" height="20.5"/>
->>>>>>> 415cf368
                             <fontDescription key="fontDescription" type="system" weight="semibold" pointSize="17"/>
                             <nil key="textColor"/>
                             <nil key="highlightedColor"/>
                         </label>
                         <view contentMode="scaleToFill" translatesAutoresizingMaskIntoConstraints="NO" id="FJB-2F-rrQ" customClass="RoomAvatarView" customModule="Riot" customModuleProvider="target">
-<<<<<<< HEAD
-                            <rect key="frame" x="121.5" y="24" width="16" height="16"/>
-=======
                             <rect key="frame" x="82.5" y="24" width="16" height="16"/>
->>>>>>> 415cf368
                             <color key="backgroundColor" white="0.0" alpha="0.0" colorSpace="custom" customColorSpace="genericGamma22GrayColorSpace"/>
                             <constraints>
                                 <constraint firstAttribute="width" constant="16" id="Fg7-y5-fEC"/>
@@ -42,11 +33,7 @@
                             </constraints>
                         </view>
                         <imageView clipsSubviews="YES" userInteractionEnabled="NO" contentMode="scaleAspectFit" horizontalHuggingPriority="251" verticalHuggingPriority="251" translatesAutoresizingMaskIntoConstraints="NO" id="Mli-PC-WUh">
-<<<<<<< HEAD
-                            <rect key="frame" x="131.5" y="28" width="12" height="12"/>
-=======
                             <rect key="frame" x="92.5" y="28" width="12" height="12"/>
->>>>>>> 415cf368
                             <color key="backgroundColor" white="0.0" alpha="0.0" colorSpace="custom" customColorSpace="genericGamma22GrayColorSpace"/>
                             <constraints>
                                 <constraint firstAttribute="width" secondItem="Mli-PC-WUh" secondAttribute="height" multiplier="1:1" id="Ohw-dy-qg0"/>
@@ -54,26 +41,11 @@
                             </constraints>
                         </imageView>
                         <label opaque="NO" userInteractionEnabled="NO" contentMode="left" horizontalHuggingPriority="251" verticalHuggingPriority="251" text="Room name" textAlignment="natural" lineBreakMode="tailTruncation" baselineAdjustment="alignBaselines" adjustsFontSizeToFit="NO" translatesAutoresizingMaskIntoConstraints="NO" id="8lk-sN-3IP">
-<<<<<<< HEAD
-                            <rect key="frame" x="148.5" y="24.5" width="67" height="15"/>
-=======
                             <rect key="frame" x="109.5" y="24.5" width="67" height="15"/>
->>>>>>> 415cf368
                             <fontDescription key="fontDescription" type="system" pointSize="12"/>
                             <nil key="textColor"/>
                             <nil key="highlightedColor"/>
                         </label>
-<<<<<<< HEAD
-                        <button opaque="NO" contentMode="scaleToFill" contentHorizontalAlignment="center" contentVerticalAlignment="center" lineBreakMode="middleTruncation" translatesAutoresizingMaskIntoConstraints="NO" id="Unx-UY-EgO">
-                            <rect key="frame" x="195" y="12" width="32" height="40"/>
-                            <inset key="contentEdgeInsets" minX="4" minY="8" maxX="4" maxY="8"/>
-                            <state key="normal" image="threads_filter"/>
-                            <connections>
-                                <action selector="optionsButtonTapped:" destination="iN0-l3-epB" eventType="touchUpInside" id="wOn-cR-mS5"/>
-                            </connections>
-                        </button>
-=======
->>>>>>> 415cf368
                     </subviews>
                     <color key="backgroundColor" white="0.0" alpha="0.0" colorSpace="custom" customColorSpace="genericGamma22GrayColorSpace"/>
                     <constraints>
@@ -98,31 +70,16 @@
             </constraints>
             <freeformSimulatedSizeMetrics key="simulatedDestinationMetrics"/>
             <connections>
-<<<<<<< HEAD
-                <outlet property="optionsButton" destination="Unx-UY-EgO" id="iOV-Of-m2N"/>
-                <outlet property="roomAvatarView" destination="FJB-2F-rrQ" id="VKY-tN-0eg"/>
-                <outlet property="roomEncryptionBadgeView" destination="Mli-PC-WUh" id="9jZ-bS-JCQ"/>
-                <outlet property="roomNameLabel" destination="8lk-sN-3IP" id="njT-pb-QqT"/>
-                <outlet property="titleLabel" destination="BnG-NU-7Mg" id="4Fn-m2-HoC"/>
-=======
-                <outlet property="fullContainerView" destination="Ami-Cg-fcA" id="Fo9-bp-DMP"/>
-                <outlet property="fullRoomAvatarView" destination="FJB-2F-rrQ" id="iok-M1-un0"/>
-                <outlet property="fullRoomEncryptionBadgeView" destination="Mli-PC-WUh" id="Ipu-zu-qBB"/>
-                <outlet property="fullRoomNameLabel" destination="8lk-sN-3IP" id="bDF-fD-KmE"/>
-                <outlet property="fullTitleLabel" destination="BnG-NU-7Mg" id="zhJ-om-6HM"/>
-                <outlet property="partialContainerView" destination="p54-De-nkd" id="huG-Db-CIU"/>
-                <outlet property="partialTitleLabel" destination="mO3-2G-Gl3" id="X0E-ry-7zp"/>
-                <outlet property="titleLabelLeadingConstraint" destination="ES6-mL-Y9F" id="YCu-B7-fQD"/>
->>>>>>> 415cf368
+                <outlet property="roomAvatarView" destination="FJB-2F-rrQ" id="SUd-p8-VCH"/>
+                <outlet property="roomEncryptionBadgeView" destination="Mli-PC-WUh" id="MuX-Qw-DfQ"/>
+                <outlet property="roomNameLabel" destination="8lk-sN-3IP" id="wFm-R4-fBo"/>
+                <outlet property="titleLabel" destination="BnG-NU-7Mg" id="gDw-Pr-oR8"/>
+                <outlet property="titleLabelLeadingConstraint" destination="ES6-mL-Y9F" id="MpE-vt-KKC"/>
             </connections>
             <point key="canvasLocation" x="0.7246376811594204" y="-152.00892857142856"/>
         </view>
     </objects>
     <resources>
-<<<<<<< HEAD
-        <image name="threads_filter" width="24" height="24"/>
-=======
->>>>>>> 415cf368
         <systemColor name="systemBackgroundColor">
             <color white="1" alpha="1" colorSpace="custom" customColorSpace="genericGamma22GrayColorSpace"/>
         </systemColor>
