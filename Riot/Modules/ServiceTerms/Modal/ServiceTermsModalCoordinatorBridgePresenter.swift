// File created from FlowTemplate
// $ createRootCoordinator.sh Modal ServiceTermsModal ServiceTermsModalLoadTermsScreen
/*
 Copyright 2019 New Vector Ltd
 
 Licensed under the Apache License, Version 2.0 (the "License");
 you may not use this file except in compliance with the License.
 You may obtain a copy of the License at
 
 http://www.apache.org/licenses/LICENSE-2.0
 
 Unless required by applicable law or agreed to in writing, software
 distributed under the License is distributed on an "AS IS" BASIS,
 WITHOUT WARRANTIES OR CONDITIONS OF ANY KIND, either express or implied.
 See the License for the specific language governing permissions and
 limitations under the License.
 */

import Foundation

@objc protocol ServiceTermsModalCoordinatorBridgePresenterDelegate {
    func serviceTermsModalCoordinatorBridgePresenterDelegateDidAccept(_ coordinatorBridgePresenter: ServiceTermsModalCoordinatorBridgePresenter)
    func serviceTermsModalCoordinatorBridgePresenterDelegateDidDecline(_ coordinatorBridgePresenter: ServiceTermsModalCoordinatorBridgePresenter, session: MXSession)
    func serviceTermsModalCoordinatorBridgePresenterDelegateDidClose(_ coordinatorBridgePresenter: ServiceTermsModalCoordinatorBridgePresenter)
}

/// ServiceTermsModalCoordinatorBridgePresenter enables to start ServiceTermsModalCoordinator from a view controller.
/// This bridge is used while waiting for global usage of coordinator pattern.
@objcMembers
final class ServiceTermsModalCoordinatorBridgePresenter: NSObject {
    
    // MARK: - Properties
    
    // MARK: Private
    
    private let session: MXSession
    private let baseUrl: String
    private let serviceType: MXServiceType
    private let accessToken: String
    private var coordinator: ServiceTermsModalCoordinator?
    
    // MARK: Public
    
    weak var delegate: ServiceTermsModalCoordinatorBridgePresenterDelegate?
    
    var isPresenting: Bool {
        return self.coordinator != nil
    }
    
    // MARK: - Setup
    
    init(session: MXSession, baseUrl: String, serviceType: MXServiceType, accessToken: String) {
        self.session = session
        self.baseUrl = baseUrl
        self.serviceType = serviceType
        self.accessToken = accessToken
        super.init()
    }
    
    // MARK: - Public
    
    // NOTE: Default value feature is not compatible with Objective-C.
    // func present(from viewController: UIViewController, animated: Bool) {
    //     self.present(from: viewController, animated: animated)
    // }
    
    func present(from viewController: UIViewController, animated: Bool) {
        let serviceTermsModalCoordinator = ServiceTermsModalCoordinator(session: self.session, baseUrl: self.baseUrl, serviceType: self.serviceType, accessToken: accessToken)
        serviceTermsModalCoordinator.delegate = self
        let presentable = serviceTermsModalCoordinator.toPresentable()
        presentable.presentationController?.delegate = self
        viewController.present(presentable, animated: animated, completion: nil)
        serviceTermsModalCoordinator.start()
        
        if let coordinator = self.coordinator {
            coordinator.toPresentable().dismiss(animated: false, completion: nil)
        }
        
        self.coordinator = serviceTermsModalCoordinator
    }
    
    func dismiss(animated: Bool, completion: (() -> Void)?) {
        guard let coordinator = self.coordinator else {
            return
        }
        coordinator.toPresentable().dismiss(animated: animated) {
            self.coordinator = nil

            if let completion = completion {
                completion()
            }
        }
    }
}

// MARK: - ServiceTermsModalCoordinatorDelegate
extension ServiceTermsModalCoordinatorBridgePresenter: ServiceTermsModalCoordinatorDelegate {

    func serviceTermsModalCoordinatorDidAccept(_ coordinator: ServiceTermsModalCoordinatorType) {
        self.delegate?.serviceTermsModalCoordinatorBridgePresenterDelegateDidAccept(self)
        
        if serviceType == MXServiceTypeIdentityService {
            Analytics.sharedInstance().trackValue(1, category: kMXKAnalyticsContactsCategory, name: AnalyticsContactsIdentityServerAccepted)
        }
    }

    func serviceTermsModalCoordinatorDidDecline(_ coordinator: ServiceTermsModalCoordinatorType) {
        self.delegate?.serviceTermsModalCoordinatorBridgePresenterDelegateDidDecline(self, session: self.session)

        if serviceType == MXServiceTypeIdentityService {
            Analytics.sharedInstance().trackValue(0, category: kMXKAnalyticsContactsCategory, name: AnalyticsContactsIdentityServerAccepted)
        }
    }
}

<<<<<<< HEAD
// MARK: - UIAdaptivePresentationControllerDelegate
extension ServiceTermsModalCoordinatorBridgePresenter: UIAdaptivePresentationControllerDelegate {
    func presentationControllerDidDismiss(_ presentationController: UIPresentationController) {
        self.delegate?.serviceTermsModalCoordinatorBridgePresenterDelegateDidClose(self)
=======
    func serviceTermsModalCoordinatorDidCancel(_ coordinator: ServiceTermsModalCoordinatorType) {
        self.delegate?.serviceTermsModalCoordinatorBridgePresenterDelegateDidCancel(self)
        
        if serviceType == MXServiceTypeIdentityService {
            Analytics.sharedInstance().trackValue(0, category: kMXKAnalyticsContactsCategory, name: AnalyticsContactsIdentityServerAccepted)
        }
    }
}

// MARK: - UIAdaptivePresentationControllerDelegate
extension ServiceTermsModalCoordinatorBridgePresenter: UIAdaptivePresentationControllerDelegate {
    func presentationControllerDidDismiss(_ presentationController: UIPresentationController) {
        self.delegate?.serviceTermsModalCoordinatorBridgePresenterDelegateDidCancel(self)
        
        if serviceType == MXServiceTypeIdentityService {
            Analytics.sharedInstance().trackValue(0, category: kMXKAnalyticsContactsCategory, name: AnalyticsContactsIdentityServerAccepted)
        }
>>>>>>> 374ab8ab
    }
}<|MERGE_RESOLUTION|>--- conflicted
+++ resolved
@@ -113,29 +113,13 @@
     }
 }
 
-<<<<<<< HEAD
 // MARK: - UIAdaptivePresentationControllerDelegate
 extension ServiceTermsModalCoordinatorBridgePresenter: UIAdaptivePresentationControllerDelegate {
     func presentationControllerDidDismiss(_ presentationController: UIPresentationController) {
         self.delegate?.serviceTermsModalCoordinatorBridgePresenterDelegateDidClose(self)
-=======
-    func serviceTermsModalCoordinatorDidCancel(_ coordinator: ServiceTermsModalCoordinatorType) {
-        self.delegate?.serviceTermsModalCoordinatorBridgePresenterDelegateDidCancel(self)
         
         if serviceType == MXServiceTypeIdentityService {
             Analytics.sharedInstance().trackValue(0, category: kMXKAnalyticsContactsCategory, name: AnalyticsContactsIdentityServerAccepted)
         }
     }
-}
-
-// MARK: - UIAdaptivePresentationControllerDelegate
-extension ServiceTermsModalCoordinatorBridgePresenter: UIAdaptivePresentationControllerDelegate {
-    func presentationControllerDidDismiss(_ presentationController: UIPresentationController) {
-        self.delegate?.serviceTermsModalCoordinatorBridgePresenterDelegateDidCancel(self)
-        
-        if serviceType == MXServiceTypeIdentityService {
-            Analytics.sharedInstance().trackValue(0, category: kMXKAnalyticsContactsCategory, name: AnalyticsContactsIdentityServerAccepted)
-        }
->>>>>>> 374ab8ab
-    }
 }