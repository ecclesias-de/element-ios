--- conflicted
+++ resolved
@@ -28,15 +28,12 @@
     @IBOutlet private weak var rootMessageContentLabel: UILabel!
     @IBOutlet private weak var lastMessageTimeLabel: UILabel!
     @IBOutlet private weak var summaryView: ThreadSummaryView!
-<<<<<<< HEAD
     @IBOutlet private weak var notificationStatusView: ThreadNotificationStatusView!
-=======
     
     private static var usernameColorGenerator: UserNameColorGenerator = {
         let generator = UserNameColorGenerator()
         return generator
     }()
->>>>>>> db43e86c
 
     override func awakeFromNib() {
         super.awakeFromNib()
