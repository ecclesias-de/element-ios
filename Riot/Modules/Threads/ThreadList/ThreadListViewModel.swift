// File created from ScreenTemplate
// $ createScreen.sh Threads/ThreadList ThreadList
/*
 Copyright 2021 New Vector Ltd
 
 Licensed under the Apache License, Version 2.0 (the "License");
 you may not use this file except in compliance with the License.
 You may obtain a copy of the License at
 
 http://www.apache.org/licenses/LICENSE-2.0
 
 Unless required by applicable law or agreed to in writing, software
 distributed under the License is distributed on an "AS IS" BASIS,
 WITHOUT WARRANTIES OR CONDITIONS OF ANY KIND, either express or implied.
 See the License for the specific language governing permissions and
 limitations under the License.
 */

import Foundation

final class ThreadListViewModel: ThreadListViewModelProtocol {
    
    // MARK: - Properties
    
    // MARK: Private

    private let session: MXSession
    private let roomId: String
    private var threads: [MXThread] = []
    private var eventFormatter: MXKEventFormatter?
    private var roomState: MXRoomState?
    
    private var currentOperation: MXHTTPOperation?
    private var longPressedThread: MXThread?
    
    // MARK: Public

    weak var viewDelegate: ThreadListViewModelViewDelegate?
    weak var coordinatorDelegate: ThreadListViewModelCoordinatorDelegate?
    var selectedFilterType: ThreadListFilterType = .all
    
    private(set) var viewState: ThreadListViewState = .idle {
        didSet {
            self.viewDelegate?.threadListViewModel(self, didUpdateViewState: viewState)
        }
    }
    
    // MARK: - Setup
    
    init(session: MXSession,
         roomId: String) {
        self.session = session
        self.roomId = roomId
        session.threadingService.addDelegate(self)
    }
    
    deinit {
        session.threadingService.removeDelegate(self)
        self.cancelOperations()
    }
    
    // MARK: - Public
    
    func process(viewAction: ThreadListViewAction) {
        switch viewAction {
        case .loadData:
            loadData()
        case .complete:
            coordinatorDelegate?.threadListViewModelDidLoadThreads(self)
        case .showFilterTypes:
            viewState = .showingFilterTypes
        case .selectFilterType(let type):
            selectedFilterType = type
            loadData()
        case .selectThread(let index):
            selectThread(index)
        case .longPressThread(let index):
            longPressThread(index)
        case .actionViewInRoom:
            actionViewInRoom()
        case .actionCopyLinkToThread:
            actionCopyLinkToThread()
        case .actionShare:
            actionShare()
        case .cancel:
            cancelOperations()
            coordinatorDelegate?.threadListViewModelDidCancel(self)
        }
    }
    
    var numberOfThreads: Int {
        return threads.count
    }
    
    func threadViewModel(at index: Int) -> ThreadModel? {
        guard index < threads.count else {
            return nil
        }
        return viewModel(forThread: threads[index])
    }
    
    var titleViewModel: ThreadRoomTitleModel {
        guard let room = session.room(withRoomId: roomId) else {
            return .empty
        }
        
        let avatarViewData = AvatarViewData(matrixItemId: room.matrixItemId,
                                            displayName: room.displayName,
                                            avatarUrl: room.mxContentUri,
                                            mediaManager: room.mxSession.mediaManager,
                                            fallbackImage: AvatarFallbackImage.matrixItem(room.matrixItemId,
                                                                                          room.displayName))
        
        let encrpytionBadge: UIImage?
        if let summary = room.summary, summary.isEncrypted, session.crypto != nil {
            encrpytionBadge = EncryptionTrustLevelBadgeImageHelper.roomBadgeImage(for: summary.roomEncryptionTrustLevel())
        } else {
            encrpytionBadge = nil
        }
        
        return ThreadRoomTitleModel(roomAvatar: avatarViewData,
                                    roomEncryptionBadge: encrpytionBadge,
                                    roomDisplayName: room.displayName)
    }
    
    private var emptyViewModel: ThreadListEmptyModel {
        switch selectedFilterType {
        case .all:
<<<<<<< HEAD
            return ThreadListEmptyViewModel(icon: Asset.Images.threadsIcon.image,
                                            title: VectorL10n.threadsEmptyTitle,
                                            info: VectorL10n.threadsEmptyInfoAll,
                                            tip: VectorL10n.threadsEmptyTip,
                                            showAllThreadsButtonTitle: VectorL10n.threadsEmptyShowAllThreads,
                                            showAllThreadsButtonHidden: true)
        case .myThreads:
            return ThreadListEmptyViewModel(icon: Asset.Images.threadsIcon.image,
                                            title: VectorL10n.threadsEmptyTitle,
                                            info: VectorL10n.threadsEmptyInfoMy,
                                            tip: nil,
                                            showAllThreadsButtonTitle: VectorL10n.threadsEmptyShowAllThreads,
                                            showAllThreadsButtonHidden: false)
=======
            return ThreadListEmptyModel(icon: Asset.Images.roomContextMenuReplyInThread.image,
                                        title: VectorL10n.threadsEmptyTitle,
                                        info: VectorL10n.threadsEmptyInfoAll,
                                        tip: VectorL10n.threadsEmptyTip,
                                        showAllThreadsButtonTitle: VectorL10n.threadsEmptyShowAllThreads,
                                        showAllThreadsButtonHidden: true)
        case .myThreads:
            return ThreadListEmptyModel(icon: Asset.Images.roomContextMenuReplyInThread.image,
                                        title: VectorL10n.threadsEmptyTitle,
                                        info: VectorL10n.threadsEmptyInfoMy,
                                        tip: VectorL10n.threadsEmptyTip,
                                        showAllThreadsButtonTitle: VectorL10n.threadsEmptyShowAllThreads,
                                        showAllThreadsButtonHidden: false)
>>>>>>> 6ee10b5f
        }
    }
    
    // MARK: - Private
    
    private func viewModel(forThread thread: MXThread) -> ThreadModel {
        let rootAvatarViewData: AvatarViewData?
        let rootMessageSender: MXUser?
        let lastAvatarViewData: AvatarViewData?
        let lastMessageSender: MXUser?
        let rootMessageText = rootMessageText(forThread: thread)
        let (lastMessageText, lastMessageTime) = lastMessageTextAndTime(forThread: thread)
        
        //  root message
        if let rootMessage = thread.rootMessage, let senderId = rootMessage.sender {
            rootMessageSender = session.user(withUserId: rootMessage.sender)
            
            let fallbackImage = AvatarFallbackImage.matrixItem(senderId,
                                                               rootMessageSender?.displayname)
            rootAvatarViewData = AvatarViewData(matrixItemId: senderId,
                                                displayName: rootMessageSender?.displayname,
                                                avatarUrl: rootMessageSender?.avatarUrl,
                                                mediaManager: session.mediaManager,
                                                fallbackImage: fallbackImage)
        } else {
            rootAvatarViewData = nil
            rootMessageSender = nil
        }
        
        //  last message
        if let lastMessage = thread.lastMessage, let senderId = lastMessage.sender {
            lastMessageSender = session.user(withUserId: lastMessage.sender)
            
            let fallbackImage = AvatarFallbackImage.matrixItem(senderId,
                                                               lastMessageSender?.displayname)
            lastAvatarViewData = AvatarViewData(matrixItemId: senderId,
                                                displayName: lastMessageSender?.displayname,
                                                avatarUrl: lastMessageSender?.avatarUrl,
                                                mediaManager: session.mediaManager,
                                                fallbackImage: fallbackImage)
        } else {
            lastAvatarViewData = nil
            lastMessageSender = nil
        }
        
        let summaryViewModel = ThreadSummaryModel(numberOfReplies: thread.numberOfReplies,
                                                  lastMessageSenderAvatar: lastAvatarViewData,
                                                  lastMessageText: lastMessageText)
        
<<<<<<< HEAD
        return ThreadViewModel(rootMessageSenderUserId: rootMessageSender?.userId,
                               rootMessageSenderAvatar: rootAvatarViewData,
                               rootMessageSenderDisplayName: rootMessageSender?.displayname,
                               rootMessageText: rootMessageText,
                               rootMessageRedacted: thread.rootMessage?.isRedactedEvent() ?? false,
                               lastMessageTime: lastMessageTime,
                               summaryViewModel: summaryViewModel)
=======
        return ThreadModel(rootMessageSenderAvatar: rootAvatarViewData,
                           rootMessageSenderDisplayName: rootMessageSender?.displayname,
                           rootMessageText: rootMessageText,
                           lastMessageTime: lastMessageTime,
                           summaryViewModel: summaryViewModel)
>>>>>>> 6ee10b5f
    }
    
    private func rootMessageText(forThread thread: MXThread) -> NSAttributedString? {
        guard let eventFormatter = eventFormatter else {
            return nil
        }
        guard let message = thread.rootMessage else {
            return nil
        }
        if message.isReply(), let newMessage = message.copy() as? MXEvent {
            var jsonDict = newMessage.isEncrypted ? newMessage.clear?.jsonDictionary() : newMessage.jsonDictionary()
            if var content = jsonDict?["content"] as? [String: Any] {
                content.removeValue(forKey: "format")
                content.removeValue(forKey: "formatted_body")
                content.removeValue(forKey: kMXEventRelationRelatesToKey)
                if let replyText = MXReplyEventParser().parse(newMessage)?.bodyParts.replyText {
                    content["body"] = replyText
                }
                jsonDict?["content"] = content
            }
            let trimmedMessage = MXEvent(fromJSON: jsonDict)
            let formatterError = UnsafeMutablePointer<MXKEventFormatterError>.allocate(capacity: 1)
            return eventFormatter.attributedString(from: trimmedMessage,
                                                   with: roomState,
                                                   error: formatterError)
        }
        let formatterError = UnsafeMutablePointer<MXKEventFormatterError>.allocate(capacity: 1)
        return eventFormatter.attributedString(from: message,
                                               with: roomState,
                                               error: formatterError)
    }
    
    private func lastMessageTextAndTime(forThread thread: MXThread) -> (NSAttributedString?, String?) {
        guard let eventFormatter = eventFormatter else {
            return (nil, nil)
        }
        guard let message = thread.lastMessage else {
            return (nil, nil)
        }
        let formatterError = UnsafeMutablePointer<MXKEventFormatterError>.allocate(capacity: 1)
        return (
            eventFormatter.attributedString(from: message,
                                            with: roomState,
                                            error: formatterError),
            eventFormatter.dateString(from: message, withTime: true)
        )
    }
    
    private func loadData(showLoading: Bool = true) {

        if showLoading {
            viewState = .loading
        }
        
        switch selectedFilterType {
        case .all:
            threads = session.threadingService.threads(inRoom: roomId)
        case .myThreads:
            threads = session.threadingService.participatedThreads(inRoom: roomId)
        }
        
        if threads.isEmpty {
            viewState = .empty(emptyViewModel)
            return
        }
        
        threadsLoaded()
    }
    
    private func threadsLoaded() {
        guard let eventFormatter = session.roomSummaryUpdateDelegate as? MXKEventFormatter,
              let room = session.room(withRoomId: roomId) else {
            //  go into loaded state
            self.viewState = .loaded
            
            return
        }
        
        room.state { [weak self] roomState in
            guard let self = self else { return }
            self.eventFormatter = eventFormatter
            self.roomState = roomState
            
            //  go into loaded state
            self.viewState = .loaded
        }
    }
    
    private func selectThread(_ index: Int) {
        guard index < threads.count else {
            return
        }
        let thread = threads[index]
        coordinatorDelegate?.threadListViewModelDidSelectThread(self, thread: thread)
    }
    
    private func longPressThread(_ index: Int) {
        guard index < threads.count else {
            return
        }
        longPressedThread = threads[index]
        viewState = .showingLongPressActions
    }
    
    private func actionViewInRoom() {
        guard let thread = longPressedThread else {
            return
        }
        coordinatorDelegate?.threadListViewModelDidSelectThreadViewInRoom(self, thread: thread)
        longPressedThread = nil
    }
    
    private func actionCopyLinkToThread() {
        guard let thread = longPressedThread else {
            return
        }
        if let permalink = MXTools.permalink(toEvent: thread.id, inRoom: thread.roomId) {
            MXKPasteboardManager.shared.pasteboard.string = permalink
            viewState = .toastForCopyLink
        }
        longPressedThread = nil
    }
    
    private func actionShare() {
        guard let thread = longPressedThread else {
            return
        }
        if let permalink = MXTools.permalink(toEvent: thread.id, inRoom: thread.roomId) {
            viewState = .share(permalink)
        }
        longPressedThread = nil
    }
    
    private func cancelOperations() {
        self.currentOperation?.cancel()
    }
}

extension ThreadListViewModel: MXThreadingServiceDelegate {
    
    func threadingServiceDidUpdateThreads(_ service: MXThreadingService) {
        loadData(showLoading: false)
    }
    
}<|MERGE_RESOLUTION|>--- conflicted
+++ resolved
@@ -126,35 +126,19 @@
     private var emptyViewModel: ThreadListEmptyModel {
         switch selectedFilterType {
         case .all:
-<<<<<<< HEAD
-            return ThreadListEmptyViewModel(icon: Asset.Images.threadsIcon.image,
-                                            title: VectorL10n.threadsEmptyTitle,
-                                            info: VectorL10n.threadsEmptyInfoAll,
-                                            tip: VectorL10n.threadsEmptyTip,
-                                            showAllThreadsButtonTitle: VectorL10n.threadsEmptyShowAllThreads,
-                                            showAllThreadsButtonHidden: true)
-        case .myThreads:
-            return ThreadListEmptyViewModel(icon: Asset.Images.threadsIcon.image,
-                                            title: VectorL10n.threadsEmptyTitle,
-                                            info: VectorL10n.threadsEmptyInfoMy,
-                                            tip: nil,
-                                            showAllThreadsButtonTitle: VectorL10n.threadsEmptyShowAllThreads,
-                                            showAllThreadsButtonHidden: false)
-=======
-            return ThreadListEmptyModel(icon: Asset.Images.roomContextMenuReplyInThread.image,
+            return ThreadListEmptyModel(icon: Asset.Images.threadsIcon.image,
                                         title: VectorL10n.threadsEmptyTitle,
                                         info: VectorL10n.threadsEmptyInfoAll,
                                         tip: VectorL10n.threadsEmptyTip,
                                         showAllThreadsButtonTitle: VectorL10n.threadsEmptyShowAllThreads,
                                         showAllThreadsButtonHidden: true)
         case .myThreads:
-            return ThreadListEmptyModel(icon: Asset.Images.roomContextMenuReplyInThread.image,
+            return ThreadListEmptyModel(icon: Asset.Images.threadsIcon.image,
                                         title: VectorL10n.threadsEmptyTitle,
                                         info: VectorL10n.threadsEmptyInfoMy,
-                                        tip: VectorL10n.threadsEmptyTip,
+                                        tip: nil,
                                         showAllThreadsButtonTitle: VectorL10n.threadsEmptyShowAllThreads,
                                         showAllThreadsButtonHidden: false)
->>>>>>> 6ee10b5f
         }
     }
     
@@ -203,22 +187,14 @@
         let summaryViewModel = ThreadSummaryModel(numberOfReplies: thread.numberOfReplies,
                                                   lastMessageSenderAvatar: lastAvatarViewData,
                                                   lastMessageText: lastMessageText)
-        
-<<<<<<< HEAD
-        return ThreadViewModel(rootMessageSenderUserId: rootMessageSender?.userId,
-                               rootMessageSenderAvatar: rootAvatarViewData,
-                               rootMessageSenderDisplayName: rootMessageSender?.displayname,
-                               rootMessageText: rootMessageText,
-                               rootMessageRedacted: thread.rootMessage?.isRedactedEvent() ?? false,
-                               lastMessageTime: lastMessageTime,
-                               summaryViewModel: summaryViewModel)
-=======
-        return ThreadModel(rootMessageSenderAvatar: rootAvatarViewData,
+
+        return ThreadModel(rootMessageSenderUserId: rootMessageSender?.userId,
+                           rootMessageSenderAvatar: rootAvatarViewData,
                            rootMessageSenderDisplayName: rootMessageSender?.displayname,
                            rootMessageText: rootMessageText,
+                           rootMessageRedacted: thread.rootMessage?.isRedactedEvent() ?? false,
                            lastMessageTime: lastMessageTime,
                            summaryViewModel: summaryViewModel)
->>>>>>> 6ee10b5f
     }
     
     private func rootMessageText(forThread thread: MXThread) -> NSAttributedString? {
