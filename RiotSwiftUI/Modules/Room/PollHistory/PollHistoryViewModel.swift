//
// Copyright 2021 New Vector Ltd
//
// Licensed under the Apache License, Version 2.0 (the "License");
// you may not use this file except in compliance with the License.
// You may obtain a copy of the License at
//
// http://www.apache.org/licenses/LICENSE-2.0
//
// Unless required by applicable law or agreed to in writing, software
// distributed under the License is distributed on an "AS IS" BASIS,
// WITHOUT WARRANTIES OR CONDITIONS OF ANY KIND, either express or implied.
// See the License for the specific language governing permissions and
// limitations under the License.
//

import Combine
import SwiftUI

typealias PollHistoryViewModelType = StateStoreViewModel<PollHistoryViewState, PollHistoryViewAction>

final class PollHistoryViewModel: PollHistoryViewModelType, PollHistoryViewModelProtocol {
    private let pollService: PollHistoryServiceProtocol
    private var polls: [TimelinePollDetails]?
    private var subcriptions: Set<AnyCancellable> = .init()
    
    var completion: ((PollHistoryViewModelResult) -> Void)?

    init(mode: PollHistoryMode, pollService: PollHistoryServiceProtocol) {
        self.pollService = pollService
        super.init(initialViewState: PollHistoryViewState(mode: mode))
        state.canLoadMoreContent = pollService.hasNextBatch
    }

    // MARK: - Public

    override func process(viewAction: PollHistoryViewAction) {
        switch viewAction {
        case .viewAppeared:
            setupUpdateSubscriptions()
            fetchContent()
        case .segmentDidChange:
            updateViewState()
<<<<<<< HEAD
        case .showPollDetail(let poll):
            completion?(.showPollDetail(poll: poll))
=======
        case .loadMoreContent:
            fetchContent()
>>>>>>> 204b9d03
        }
    }
}

private extension PollHistoryViewModel {
    func fetchContent() {
        state.isLoading = true
        
        pollService
            .nextBatch()
            .collect()
            .sink { [weak self] completion in
                self?.handleBatchEnded(completion: completion)
            } receiveValue: { [weak self] polls in
                self?.add(polls: polls)
            }
            .store(in: &subcriptions)
    }
    
    func handleBatchEnded(completion: Subscribers.Completion<Error>) {
        state.isLoading = false
        state.canLoadMoreContent = pollService.hasNextBatch
        
        switch completion {
        case .finished:
            break
        case .failure:
            polls = polls ?? []
            state.bindings.alertInfo = .init(id: true, title: VectorL10n.pollHistoryFetchingError)
        }
        
        updateViewState()
    }
    
    func setupUpdateSubscriptions() {
        subcriptions.removeAll()
        
        pollService
            .updates
            .sink { [weak self] detail in
                self?.update(poll: detail)
                self?.updateViewState()
            }
            .store(in: &subcriptions)
        
        pollService
            .fetchedUpTo
            .weakAssign(to: \.state.syncedUpTo, on: self)
            .store(in: &subcriptions)
        
        pollService
            .livePolls
            .sink { [weak self] livePoll in
                self?.add(polls: [livePoll])
                self?.updateViewState()
            }
            .store(in: &subcriptions)
    }
    
    func update(poll: TimelinePollDetails) {
        guard let pollIndex = polls?.firstIndex(where: { $0.id == poll.id }) else {
            return
        }
            
        polls?[pollIndex] = poll
    }
    
    func add(polls: [TimelinePollDetails]) {
        self.polls = (self.polls ?? []) + polls
    }
    
    func updateViewState() {
        let renderedPolls: [TimelinePollDetails]?
        
        switch context.mode {
        case .active:
            renderedPolls = polls?.filter { $0.closed == false }
        case .past:
            renderedPolls = polls?.filter { $0.closed == true }
        }
        
        state.polls = renderedPolls?.sorted(by: { $0.startDate > $1.startDate })
    }
}

extension PollHistoryViewModel.Context {
    var emptyPollsText: String {
        switch (viewState.bindings.mode, viewState.canLoadMoreContent) {
        case (.active, true):
            return VectorL10n.pollHistoryNoActivePollPeriodText("\(syncedPastDays)")
        case (.active, false):
            return VectorL10n.pollHistoryNoActivePollText
        case (.past, true):
            return VectorL10n.pollHistoryNoPastPollPeriodText("\(syncedPastDays)")
        case (.past, false):
            return VectorL10n.pollHistoryNoPastPollText
        }
    }
    
    var syncedPastDays: Int {
        guard let days = Calendar.current.dateComponents([.day], from: viewState.syncedUpTo, to: viewState.syncStartDate).day else {
            return 0
        }
        return max(0, days)
    }
}<|MERGE_RESOLUTION|>--- conflicted
+++ resolved
@@ -41,13 +41,10 @@
             fetchContent()
         case .segmentDidChange:
             updateViewState()
-<<<<<<< HEAD
         case .showPollDetail(let poll):
             completion?(.showPollDetail(poll: poll))
-=======
         case .loadMoreContent:
             fetchContent()
->>>>>>> 204b9d03
         }
     }
 }
