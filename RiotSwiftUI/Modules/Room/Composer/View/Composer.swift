//
// Copyright 2022 New Vector Ltd
//
// Licensed under the Apache License, Version 2.0 (the "License");
// you may not use this file except in compliance with the License.
// You may obtain a copy of the License at
//
// http://www.apache.org/licenses/LICENSE-2.0
//
// Unless required by applicable law or agreed to in writing, software
// distributed under the License is distributed on an "AS IS" BASIS,
// WITHOUT WARRANTIES OR CONDITIONS OF ANY KIND, either express or implied.
// See the License for the specific language governing permissions and
// limitations under the License.
//

import DSBottomSheet
import SwiftUI
import WysiwygComposer

struct Composer: View {
    // MARK: - Properties
    
<<<<<<< HEAD
    
    @ObservedObject var viewModel: ComposerViewModelType.Context
    @ObservedObject var wysiwygViewModel: WysiwygComposerViewModel
    
    let sendMessageAction: (WysiwygComposerContent) -> Void
    let showSendMediaActions: () -> Void
    
    @State private var showSendButton = false
    
    private let horizontalPadding: CGFloat = 12
=======
    // MARK: Private
    
    @State var focused = false
>>>>>>> 9050d8fe
    private let borderHeight: CGFloat = 44
    private let minTextViewHeight: CGFloat = 20
    private var verticalPadding: CGFloat {
        (borderHeight - minTextViewHeight) / 2
    }
    private var topPadding: CGFloat {
        viewModel.viewState.shouldDisplayContext ? 0 : verticalPadding
    }
    private var cornerRadius: CGFloat {
        viewModel.viewState.shouldDisplayContext ? 14 : borderHeight / 2
    }
    
    private var formatItems: [FormatItem] {
        FormatType.allCases.map { type in
            FormatItem(
                type: type,
                active: wysiwygViewModel.reversedActions.contains(type.composerAction),
                disabled: wysiwygViewModel.disabledActions.contains(type.composerAction)
            )
        }
    }
    
    // MARK: Public
    
    @Environment(\.theme) private var theme: ThemeSwiftUI
    
    @ObservedObject var viewModel: WysiwygComposerViewModel
    let sendMessageAction: (WysiwygComposerContent) -> Void
    let showSendMediaActions: () -> Void
    var textColor = Color(.label)
    
    @State private var showSendButton = false
    
    var body: some View {
        VStack {
            let rect = RoundedRectangle(cornerRadius: cornerRadius)
            // TODO: Fix maximise animation bugs before re-enabling
            //            ZStack(alignment: .topTrailing) {
            VStack(spacing: 12) {
                if viewModel.viewState.shouldDisplayContext {
                    HStack {
                        if let imageName = viewModel.viewState.contextImageName {
                            Image(imageName)
                                .foregroundColor(theme.colors.tertiaryContent)
                        }
                        if let contextDescription = viewModel.viewState.contextDescription {
                            Text(contextDescription)
                                .font(.system(size: 12, weight: .medium))
                                .foregroundColor(theme.colors.secondaryContent)
                        }
                        Spacer()
                        Button {
                            viewModel.send(viewAction: .cancel)
                        } label: {
                            Image(Asset.Images.inputCloseIcon.name)
                                .foregroundColor(theme.colors.tertiaryContent)
                        }
                    }
                    .padding(.top, 8)
                    .padding(.horizontal, horizontalPadding)
                }
                WysiwygComposerView(
                    content: wysiwygViewModel.content,
                    replaceText: wysiwygViewModel.replaceText,
                    select: wysiwygViewModel.select,
                    didUpdateText: wysiwygViewModel.didUpdateText
                )
                .textColor(theme.colors.primaryContent)
                .frame(height: wysiwygViewModel.idealHeight)
                .padding(.horizontal, horizontalPadding)
                .onAppear {
                    wysiwygViewModel.setup()
                }
                //                Button {
                //                    withAnimation(.easeInOut(duration: 0.25)) {
                //                        viewModel.maximised.toggle()
                //                    }
                //                } label: {
                //                    Image(viewModel.maximised ? Asset.Images.minimiseComposer.name : Asset.Images.maximiseComposer.name)
                //                        .foregroundColor(theme.colors.tertiaryContent)
                //                }
                //                .padding(.top, 4)
                //                .padding(.trailing, 12)
                //            }
                .padding(.top, topPadding)
                .padding(.bottom, verticalPadding)
            }
            .clipShape(rect)
            .overlay(rect.stroke(theme.colors.quinaryContent, lineWidth: 2))
            .padding(.horizontal, horizontalPadding)
            .padding(.top, 8)
            .padding(.bottom, 4)
            .onTapGesture {
                if !focused {
                    focused = true
                }
            }
            HStack {
                Button {
                    showSendMediaActions()
                } label: {
                    Image(Asset.Images.startComposeModule.name)
                        .foregroundColor(theme.colors.tertiaryContent)
                        .padding(11)
                        .background(Circle().fill(theme.colors.system))
                }
                FormattingToolbar(formatItems: formatItems) { type in
                    wysiwygViewModel.apply(type.action)
                }
                Spacer()
                ZStack {
                    // TODO: Add support for voice messages
//                    Button {
//
//                    } label: {
//                        Image(Asset.Images.voiceMessageRecordButtonDefault.name)
//                            .foregroundColor(theme.colors.tertiaryContent)
//                    }
                    //                        .isHidden(showSendButton)
//                    .isHidden(true)
                    Button {
                        sendMessageAction(wysiwygViewModel.content)
                        wysiwygViewModel.clearContent()
                    } label: {
                        if viewModel.viewState.sendMode == .edit {
                            Image(Asset.Images.saveIcon.name)
                                .foregroundColor(theme.colors.tertiaryContent)
                        } else {
                            Image(Asset.Images.sendIcon.name)
                                .foregroundColor(theme.colors.tertiaryContent)
                        }
                    }
                    .isHidden(!showSendButton)
                }
                .onChange(of: wysiwygViewModel.isContentEmpty) { empty in
                    withAnimation(.easeInOut(duration: 0.25)) {
                        showSendButton = !empty
                    }
                }
            }
            .padding(.horizontal, 16)
            .padding(.bottom, 4)
            .animation(.none)
        }
    }
}

// MARK: Previews

struct Composer_Previews: PreviewProvider {
    static let stateRenderer = MockComposerScreenState.stateRenderer
    static var previews: some View {
        stateRenderer.screenGroup()
    }
}<|MERGE_RESOLUTION|>--- conflicted
+++ resolved
@@ -21,7 +21,11 @@
 struct Composer: View {
     // MARK: - Properties
     
-<<<<<<< HEAD
+    // MARK: Private
+    
+    @State var focused = false
+    @Environment(\.theme) private var theme: ThemeSwiftUI
+    
     
     @ObservedObject var viewModel: ComposerViewModelType.Context
     @ObservedObject var wysiwygViewModel: WysiwygComposerViewModel
@@ -32,11 +36,6 @@
     @State private var showSendButton = false
     
     private let horizontalPadding: CGFloat = 12
-=======
-    // MARK: Private
-    
-    @State var focused = false
->>>>>>> 9050d8fe
     private let borderHeight: CGFloat = 44
     private let minTextViewHeight: CGFloat = 20
     private var verticalPadding: CGFloat {
