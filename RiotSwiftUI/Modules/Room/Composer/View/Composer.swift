--- conflicted
+++ resolved
@@ -36,11 +36,7 @@
     
     private let horizontalPadding: CGFloat = 12
     private let borderHeight: CGFloat = 40
-<<<<<<< HEAD
     private let minTextViewHeight: CGFloat = 22
-=======
-    private var minTextViewHeight: CGFloat = 22
->>>>>>> 602cf762
     private var verticalPadding: CGFloat {
         (borderHeight - minTextViewHeight) / 2
     }
