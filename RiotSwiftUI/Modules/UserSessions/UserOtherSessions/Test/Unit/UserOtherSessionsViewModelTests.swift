//
// Copyright 2021 New Vector Ltd
//
// Licensed under the Apache License, Version 2.0 (the "License");
// you may not use this file except in compliance with the License.
// You may obtain a copy of the License at
//
// http://www.apache.org/licenses/LICENSE-2.0
//
// Unless required by applicable law or agreed to in writing, software
// distributed under the License is distributed on an "AS IS" BASIS,
// WITHOUT WARRANTIES OR CONDITIONS OF ANY KIND, either express or implied.
// See the License for the specific language governing permissions and
// limitations under the License.
//

import XCTest

@testable import RiotSwiftUI

class UserOtherSessionsViewModelTests: XCTestCase {
    private let unverifiedSectionHeader = UserOtherSessionsHeaderViewData(title: VectorL10n.userSessionUnverifiedShort,
                                                                          subtitle: VectorL10n.userOtherSessionUnverifiedSessionsHeaderSubtitle,
                                                                          iconName: Asset.Images.userOtherSessionsUnverified.name)
    
    private let inactiveSectionHeader = UserOtherSessionsHeaderViewData(title: VectorL10n.userOtherSessionFilterMenuInactive,
                                                                        subtitle: VectorL10n.userSessionsOverviewSecurityRecommendationsInactiveInfo,
                                                                        iconName: Asset.Images.userOtherSessionsInactive.name)
    
    private let allSectionHeader = UserOtherSessionsHeaderViewData(title: nil,
                                                                   subtitle: VectorL10n.userSessionsOverviewOtherSessionsSectionInfo,
                                                                   iconName: nil)
    
    private let verifiedSectionHeader = UserOtherSessionsHeaderViewData(title: VectorL10n.userOtherSessionFilterMenuVerified,
                                                                        subtitle: VectorL10n.userOtherSessionVerifiedSessionsHeaderSubtitle,
                                                                        iconName: Asset.Images.userOtherSessionsVerified.name)
    
    func test_whenUserOtherSessionSelectedProcessed_completionWithShowUserSessionOverviewCalled() {
        let expectedUserSessionInfo = createUserSessionInfo(sessionId: "session 2")
        let sessionInfos = [createUserSessionInfo(sessionId: "session 1"),
                            expectedUserSessionInfo]
        let sut = createSUT(sessionInfos: sessionInfos, filter: .inactive)
        
        var modelResult: UserOtherSessionsViewModelResult?
        sut.completion = { result in
            modelResult = result
        }
        sut.process(viewAction: .userOtherSessionSelected(sessionId: expectedUserSessionInfo.id))
        XCTAssertEqual(modelResult, .showUserSessionOverview(sessionInfo: expectedUserSessionInfo))
    }
    
    func test_whenModelCreated_withInactiveFilter_viewStateIsCorrect() {
        let sessionInfos = [createUserSessionInfo(sessionId: "session 1", isActive: false),
                            createUserSessionInfo(sessionId: "session 2", isActive: false)]
        let sut = createSUT(sessionInfos: sessionInfos, filter: .inactive)
        
        let expectedItems = sessionInfos.filter { !$0.isActive }.asViewData()
        let expectedState = UserOtherSessionsViewState(bindings: UserOtherSessionsBindings(filter: .inactive),
                                                       title: "Title",
                                                       sections: [.sessionItems(header: inactiveSectionHeader, items: expectedItems)])
        XCTAssertEqual(sut.state, expectedState)
    }
    
    func test_whenModelCreated_withAllFilter_viewStateIsCorrect() {
        let sessionInfos = [createUserSessionInfo(sessionId: "session 1"),
                            createUserSessionInfo(sessionId: "session 2")]
        let sut = createSUT(sessionInfos: sessionInfos, filter: .all)
        
        let expectedItems = sessionInfos.filter { !$0.isCurrent }.asViewData()
        let expectedState = UserOtherSessionsViewState(bindings: UserOtherSessionsBindings(filter: .all),
                                                       title: "Title",
                                                       sections: [.sessionItems(header: allSectionHeader, items: expectedItems)])
        XCTAssertEqual(sut.state, expectedState)
    }
    
    func test_whenModelCreated_withUnverifiedFilter_viewStateIsCorrect() {
        let sessionInfos = [createUserSessionInfo(sessionId: "session 1"),
                            createUserSessionInfo(sessionId: "session 2")]
        let sut = createSUT(sessionInfos: sessionInfos, filter: .unverified)
        
        let expectedItems = sessionInfos.filter { !$0.isCurrent }.asViewData()
        let expectedState = UserOtherSessionsViewState(bindings: UserOtherSessionsBindings(filter: .unverified),
                                                       title: "Title",
                                                       sections: [.sessionItems(header: unverifiedSectionHeader, items: expectedItems)])
        XCTAssertEqual(sut.state, expectedState)
    }
    
    func test_whenModelCreated_withVerifiedFilter_viewStateIsCorrect() {
        let sessionInfos = [createUserSessionInfo(sessionId: "session 1", isVerified: true),
                            createUserSessionInfo(sessionId: "session 2", isVerified: true)]
        let sut = createSUT(sessionInfos: sessionInfos, filter: .verified)
        
        let expectedItems = sessionInfos.filter { !$0.isCurrent }.asViewData()
        let expectedState = UserOtherSessionsViewState(bindings: UserOtherSessionsBindings(filter: .verified),
                                                       title: "Title",
                                                       sections: [.sessionItems(header: verifiedSectionHeader, items: expectedItems)])
        XCTAssertEqual(sut.state, expectedState)
    }
    
    func test_whenModelCreated_withVerifiedFilterWithNoVerifiedSessions_viewStateIsCorrect() {
        let sessionInfos = [createUserSessionInfo(sessionId: "session 1", isVerified: false),
                            createUserSessionInfo(sessionId: "session 2", isVerified: false)]
        let sut = createSUT(sessionInfos: sessionInfos, filter: .verified)
        
        let expectedState = UserOtherSessionsViewState(bindings: UserOtherSessionsBindings(filter: .verified),
                                                       title: "Title",
                                                       sections: [.emptySessionItems(header: verifiedSectionHeader, title: VectorL10n.userOtherSessionNoVerifiedSessions)])
        XCTAssertEqual(sut.state, expectedState)
    }
    
    func test_whenModelCreated_withUnverifiedFilterWithNoUnverifiedSessions_viewStateIsCorrect() {
        let sessionInfos = [createUserSessionInfo(sessionId: "session 1", isVerified: true),
                            createUserSessionInfo(sessionId: "session 2", isVerified: true)]
        let sut = createSUT(sessionInfos: sessionInfos, filter: .unverified)
        
        let expectedState = UserOtherSessionsViewState(bindings: UserOtherSessionsBindings(filter: .unverified),
                                                       title: "Title",
                                                       sections: [.emptySessionItems(header: unverifiedSectionHeader, title: VectorL10n.userOtherSessionNoUnverifiedSessions)])
        XCTAssertEqual(sut.state, expectedState)
    }
    
    func test_whenModelCreated_withInactiveFilterWithNoInactiveSessions_viewStateIsCorrect() {
        let sessionInfos = [createUserSessionInfo(sessionId: "session 1", isActive: true),
                            createUserSessionInfo(sessionId: "session 2", isActive: true)]
        let sut = createSUT(sessionInfos: sessionInfos, filter: .inactive)
        
        let expectedState = UserOtherSessionsViewState(bindings: UserOtherSessionsBindings(filter: .inactive),
                                                       title: "Title",
                                                       sections: [.emptySessionItems(header: inactiveSectionHeader, title: VectorL10n.userOtherSessionNoInactiveSessions)])
        XCTAssertEqual(sut.state, expectedState)
    }
    
    private func createSUT(sessionInfos: [UserSessionInfo],
                           filter: UserOtherSessionsFilter,
                           title: String = "Title") -> UserOtherSessionsViewModel {
        UserOtherSessionsViewModel(sessionInfos: sessionInfos,
                                   filter: filter,
                                   title: title)
    }
    
    private func createUserSessionInfo(sessionId: String,
                                       isVerified: Bool = false,
                                       isActive: Bool = true,
                                       isCurrent: Bool = false) -> UserSessionInfo {
        UserSessionInfo(id: sessionId,
                        name: "iOS",
                        deviceType: .mobile,
<<<<<<< HEAD
                        isVerified: isVerified,
=======
                        verificationState: .unverified,
>>>>>>> 31333170
                        lastSeenIP: "10.0.0.10",
                        lastSeenTimestamp: Date().timeIntervalSince1970 - 100,
                        applicationName: nil,
                        applicationVersion: nil,
                        applicationURL: nil,
                        deviceModel: "iPhone XS",
                        deviceOS: "iOS 15.5",
                        lastSeenIPLocation: nil,
                        clientName: nil,
                        clientVersion: nil,
                        isActive: isActive,
                        isCurrent: isCurrent)
    }
}<|MERGE_RESOLUTION|>--- conflicted
+++ resolved
@@ -145,11 +145,7 @@
         UserSessionInfo(id: sessionId,
                         name: "iOS",
                         deviceType: .mobile,
-<<<<<<< HEAD
-                        isVerified: isVerified,
-=======
-                        verificationState: .unverified,
->>>>>>> 31333170
+                        verificationState: isVerified ? .verified : .unverified,
                         lastSeenIP: "10.0.0.10",
                         lastSeenTimestamp: Date().timeIntervalSince1970 - 100,
                         applicationName: nil,
