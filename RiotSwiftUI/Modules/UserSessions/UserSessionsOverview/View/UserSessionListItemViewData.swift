--- conflicted
+++ resolved
@@ -17,11 +17,8 @@
 import Foundation
 
 /// View data for UserSessionListItem
-<<<<<<< HEAD
 struct UserSessionListItemViewData: Identifiable, Hashable {
-=======
-struct UserSessionListItemViewData: Identifiable {
->>>>>>> c8b1657e
+
     var id: String {
         sessionId
     }
@@ -33,51 +30,6 @@
     let sessionDetails: String
     
     let deviceAvatarViewData: DeviceAvatarViewData
-    
-<<<<<<< HEAD
+
     let sessionDetailsIcon: String?
-=======
-    init(sessionId: String,
-         sessionDisplayName: String?,
-         deviceType: DeviceType,
-         isVerified: Bool,
-         lastActivityDate: TimeInterval?) {
-        self.sessionId = sessionId
-        sessionName = UserSessionNameFormatter.sessionName(deviceType: deviceType, sessionDisplayName: sessionDisplayName)
-        sessionDetails = Self.buildSessionDetails(isVerified: isVerified, lastActivityDate: lastActivityDate)
-        deviceAvatarViewData = DeviceAvatarViewData(deviceType: deviceType, isVerified: isVerified)
-    }
-    
-    // MARK: - Private
-    
-    private static func buildSessionDetails(isVerified: Bool, lastActivityDate: TimeInterval?) -> String {
-        let sessionDetailsString: String
-        
-        let sessionStatusText = isVerified ? VectorL10n.userSessionVerifiedShort : VectorL10n.userSessionUnverifiedShort
-        
-        var lastActivityDateString: String?
-        
-        if let lastActivityDate = lastActivityDate {
-            lastActivityDateString = UserSessionLastActivityFormatter.lastActivityDateString(from: lastActivityDate)
-        }
-
-        if let lastActivityDateString = lastActivityDateString, lastActivityDateString.isEmpty == false {
-            sessionDetailsString = VectorL10n.userSessionItemDetails(sessionStatusText, lastActivityDateString)
-        } else {
-            sessionDetailsString = sessionStatusText
-        }
-        
-        return sessionDetailsString
-    }
-}
-
-extension UserSessionListItemViewData {
-    init(session: UserSessionInfo) {
-        self.init(sessionId: session.id,
-                  sessionDisplayName: session.name,
-                  deviceType: session.deviceType,
-                  isVerified: session.isVerified,
-                  lastActivityDate: session.lastSeenTimestamp)
-    }
->>>>>>> c8b1657e
 }