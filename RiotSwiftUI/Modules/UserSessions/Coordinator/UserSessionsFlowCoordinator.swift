//
// Copyright 2022 New Vector Ltd
//
// Licensed under the Apache License, Version 2.0 (the "License");
// you may not use this file except in compliance with the License.
// You may obtain a copy of the License at
//
// http://www.apache.org/licenses/LICENSE-2.0
//
// Unless required by applicable law or agreed to in writing, software
// distributed under the License is distributed on an "AS IS" BASIS,
// WITHOUT WARRANTIES OR CONDITIONS OF ANY KIND, either express or implied.
// See the License for the specific language governing permissions and
// limitations under the License.
//

import CommonKit

struct UserSessionsFlowCoordinatorParameters {
    let session: MXSession
    let router: NavigationRouterType?
}

final class UserSessionsFlowCoordinator: Coordinator, Presentable {
    private let parameters: UserSessionsFlowCoordinatorParameters
    private let navigationRouter: NavigationRouterType
    
    // Must be used only internally
    var childCoordinators: [Coordinator] = []
    var completion: (() -> Void)?
    
    init(parameters: UserSessionsFlowCoordinatorParameters) {
        self.parameters = parameters
        navigationRouter = parameters.router ?? NavigationRouter(navigationController: RiotNavigationController())
    }
    
    // MARK: - Private
    
    private func pushScreen(with coordinator: Coordinator & Presentable) {
        add(childCoordinator: coordinator)
        
        navigationRouter.push(coordinator, animated: true, popCompletion: { [weak self] in
            self?.remove(childCoordinator: coordinator)
        })
        
        coordinator.start()
    }
    
    private func createUserSessionsOverviewCoordinator() -> UserSessionsOverviewCoordinator {
        let parameters = UserSessionsOverviewCoordinatorParameters(session: parameters.session)
        
        let coordinator = UserSessionsOverviewCoordinator(parameters: parameters)
        coordinator.completion = { [weak self] result in
            guard let self = self else { return }
            switch result {
<<<<<<< HEAD
            case let .openSessionOverview(session: session):
                self.openSessionOverview(session: session)
            case let .openOtherSessions(sessions: sessions, filter: filter):
                self.openOtherSessions(sessions: sessions, filterBy: filter, title: VectorL10n.userOtherSessionSecurityRecommendationTitle)
=======
            case let .openSessionOverview(sessionInfo: sessionInfo):
                self.openSessionOverview(sessionInfo: sessionInfo)
>>>>>>> c8b1657e
            }
        }
        return coordinator
    }
    
    private func openSessionDetails(sessionInfo: UserSessionInfo) {
        let coordinator = createUserSessionDetailsCoordinator(sessionInfo: sessionInfo)
        pushScreen(with: coordinator)
    }
    
    private func createUserSessionDetailsCoordinator(sessionInfo: UserSessionInfo) -> UserSessionDetailsCoordinator {
        let parameters = UserSessionDetailsCoordinatorParameters(session: sessionInfo)
        return UserSessionDetailsCoordinator(parameters: parameters)
    }
    
    private func openSessionOverview(sessionInfo: UserSessionInfo) {
        let coordinator = createUserSessionOverviewCoordinator(sessionInfo: sessionInfo)
        coordinator.completion = { [weak self] result in
            guard let self = self else { return }
            switch result {
            case let .openSessionDetails(sessionInfo: sessionInfo):
                self.openSessionDetails(sessionInfo: sessionInfo)
            }
        }
        pushScreen(with: coordinator)
    }
    
    private func createUserSessionOverviewCoordinator(sessionInfo: UserSessionInfo) -> UserSessionOverviewCoordinator {
        let parameters = UserSessionOverviewCoordinatorParameters(session: self.parameters.session, sessionInfo: sessionInfo)
        return UserSessionOverviewCoordinator(parameters: parameters)
    }
    
    private func openOtherSessions(sessions: [UserSessionInfo], filterBy filter: OtherUserSessionsFilter, title: String) {
        let coordinator = createOtherSessionsCoordinator(sessions: sessions,
                                                         filterBy: filter,
                                                         title: title)
        coordinator.completion = { [weak self] result in
            guard let self = self else { return }
            switch result {
            case let .openSessionDetails(session: session):
                self.openSessionDetails(session: session)
            }
        }
        pushScreen(with: coordinator)
    }
    
    private func createOtherSessionsCoordinator(sessions: [UserSessionInfo], filterBy filter: OtherUserSessionsFilter, title: String) -> UserOtherSessionsCoordinator {
        let parameters = UserOtherSessionsCoordinatorParameters(sessions: sessions,
                                                                filter: filter,
                                                                title: title)
        return UserOtherSessionsCoordinator(parameters: parameters)
    }
    
    // MARK: - Public
    
    func start() {
        MXLog.debug("[UserSessionsFlowCoordinator] did start.")
        
        let rootCoordinator = createUserSessionsOverviewCoordinator()
        rootCoordinator.start()
        
        add(childCoordinator: rootCoordinator)
        
        if navigationRouter.modules.isEmpty == false {
            navigationRouter.push(rootCoordinator, animated: true, popCompletion: { [weak self] in
                self?.remove(childCoordinator: rootCoordinator)
                self?.completion?()
            })
        } else {
            navigationRouter.setRootModule(rootCoordinator) { [weak self] in
                self?.remove(childCoordinator: rootCoordinator)
                self?.completion?()
            }
        }
    }
    
    func toPresentable() -> UIViewController {
        navigationRouter.toPresentable()
    }
}<|MERGE_RESOLUTION|>--- conflicted
+++ resolved
@@ -53,15 +53,10 @@
         coordinator.completion = { [weak self] result in
             guard let self = self else { return }
             switch result {
-<<<<<<< HEAD
-            case let .openSessionOverview(session: session):
-                self.openSessionOverview(session: session)
-            case let .openOtherSessions(sessions: sessions, filter: filter):
-                self.openOtherSessions(sessions: sessions, filterBy: filter, title: VectorL10n.userOtherSessionSecurityRecommendationTitle)
-=======
             case let .openSessionOverview(sessionInfo: sessionInfo):
-                self.openSessionOverview(sessionInfo: sessionInfo)
->>>>>>> c8b1657e
+                self.openSessionOverview(sessionsInfo: sessionInfo)
+            case let .openOtherSessions(sessionsInfo: sessionsInfo, filter: filter):
+                self.openOtherSessions(sessionsInfo: sessionsInfo, filterBy: filter, title: VectorL10n.userOtherSessionSecurityRecommendationTitle)
             }
         }
         return coordinator
@@ -73,43 +68,43 @@
     }
     
     private func createUserSessionDetailsCoordinator(sessionInfo: UserSessionInfo) -> UserSessionDetailsCoordinator {
-        let parameters = UserSessionDetailsCoordinatorParameters(session: sessionInfo)
+        let parameters = UserSessionDetailsCoordinatorParameters(sessionInfo: sessionInfo)
         return UserSessionDetailsCoordinator(parameters: parameters)
     }
     
-    private func openSessionOverview(sessionInfo: UserSessionInfo) {
-        let coordinator = createUserSessionOverviewCoordinator(sessionInfo: sessionInfo)
+    private func openSessionOverview(sessionsInfo: UserSessionInfo) {
+        let coordinator = createUserSessionOverviewCoordinator(sessionsInfo: sessionsInfo)
         coordinator.completion = { [weak self] result in
             guard let self = self else { return }
             switch result {
-            case let .openSessionDetails(sessionInfo: sessionInfo):
-                self.openSessionDetails(sessionInfo: sessionInfo)
+            case let .openSessionDetails(sessionInfo: session):
+                self.openSessionDetails(sessionInfo: session)
             }
         }
         pushScreen(with: coordinator)
     }
     
-    private func createUserSessionOverviewCoordinator(sessionInfo: UserSessionInfo) -> UserSessionOverviewCoordinator {
-        let parameters = UserSessionOverviewCoordinatorParameters(session: self.parameters.session, sessionInfo: sessionInfo)
+    private func createUserSessionOverviewCoordinator(sessionsInfo: UserSessionInfo) -> UserSessionOverviewCoordinator {
+        let parameters = UserSessionOverviewCoordinatorParameters(session: parameters.session, sessionInfo: sessionsInfo)
         return UserSessionOverviewCoordinator(parameters: parameters)
     }
     
-    private func openOtherSessions(sessions: [UserSessionInfo], filterBy filter: OtherUserSessionsFilter, title: String) {
-        let coordinator = createOtherSessionsCoordinator(sessions: sessions,
+    private func openOtherSessions(sessionsInfo: [UserSessionInfo], filterBy filter: OtherUserSessionsFilter, title: String) {
+        let coordinator = createOtherSessionsCoordinator(sessionsInfo: sessionsInfo,
                                                          filterBy: filter,
                                                          title: title)
         coordinator.completion = { [weak self] result in
             guard let self = self else { return }
             switch result {
-            case let .openSessionDetails(session: session):
-                self.openSessionDetails(session: session)
+            case let .openSessionDetails(sessionInfo: session):
+                self.openSessionDetails(sessionInfo: session)
             }
         }
         pushScreen(with: coordinator)
     }
     
-    private func createOtherSessionsCoordinator(sessions: [UserSessionInfo], filterBy filter: OtherUserSessionsFilter, title: String) -> UserOtherSessionsCoordinator {
-        let parameters = UserOtherSessionsCoordinatorParameters(sessions: sessions,
+    private func createOtherSessionsCoordinator(sessionsInfo: [UserSessionInfo], filterBy filter: OtherUserSessionsFilter, title: String) -> UserOtherSessionsCoordinator {
+        let parameters = UserOtherSessionsCoordinatorParameters(sessionsInfo: sessionsInfo,
                                                                 filter: filter,
                                                                 title: title)
         return UserOtherSessionsCoordinator(parameters: parameters)
