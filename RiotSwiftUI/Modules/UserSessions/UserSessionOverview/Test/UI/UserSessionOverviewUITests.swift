--- conflicted
+++ resolved
@@ -62,7 +62,16 @@
         XCTAssertTrue(app.staticTexts[VectorL10n.userSessionPushNotificationsMessage].exists)
     }
     
-<<<<<<< HEAD
+    func test_whenSessionSelected_kebabMenuShows() {
+        app.goToScreenWithIdentifier(MockUserSessionOverviewScreenState.otherSession.title)
+        let navTitle = VectorL10n.userSessionOverviewSessionTitle
+        let barButton = app.navigationBars[navTitle].buttons["Menu"]
+        XCTAssertTrue(barButton.exists)
+        barButton.tap()
+        XCTAssertTrue(app.buttons[VectorL10n.signOut].exists)
+        XCTAssertTrue(app.buttons[VectorL10n.manageSessionRename].exists)
+    }
+    
     func test_whenOtherSessionSelected_learnMoreButtonDoesnExist() {
         let title = MockUserSessionOverviewScreenState.currentSession(sessionState: .verified).title
         app.goToScreenWithIdentifier(title)
@@ -83,15 +92,5 @@
         let buttonId = "\(VectorL10n.userOtherSessionUnverifiedAdditionalInfo) \(VectorL10n.userSessionLearnMore)"
         let button = app.buttons[buttonId]
         XCTAssertTrue(button.exists)
-=======
-    func test_whenSessionSelected_kebabMenuShows() {
-        app.goToScreenWithIdentifier(MockUserSessionOverviewScreenState.otherSession.title)
-        let navTitle = VectorL10n.userSessionOverviewSessionTitle
-        let barButton = app.navigationBars[navTitle].buttons["Menu"]
-        XCTAssertTrue(barButton.exists)
-        barButton.tap()
-        XCTAssertTrue(app.buttons[VectorL10n.signOut].exists)
-        XCTAssertTrue(app.buttons[VectorL10n.manageSessionRename].exists)
->>>>>>> 70ae9d6e
     }
 }