--- conflicted
+++ resolved
@@ -151,15 +151,12 @@
     unsupportedMsgSwitch = nil;
     sortMembersSwitch = nil;
     displayLeftMembersSwitch = nil;
-<<<<<<< HEAD
     contactsSyncSwitch = nil;
-=======
     
     inAppNotificationsRulesCell = nil;
     linkedEmailCell = nil;
     emailTokenCell = nil;
     maxCacheSizeCell = nil;
->>>>>>> 19d78617
     [[MatrixSDKHandler sharedHandler] removeObserver:self forKeyPath:@"status"];
 }
 
