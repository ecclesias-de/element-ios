--- conflicted
+++ resolved
@@ -13,13 +13,9 @@
 # - `{ :specHash => {sdk spec hash}` to depend on specific pod options (:git => …, :podspec => …) for MatrixSDK repo. Used by Fastfile during CI
 #
 # Warning: our internal tooling depends on the name of this variable name, so be sure not to change it
-<<<<<<< HEAD
-# $matrixSDKVersion = '= 0.22.0'
-=======
 $matrixSDKVersion = '= 0.22.1'
->>>>>>> a4fb86c3
 # $matrixSDKVersion = :local
-$matrixSDKVersion = { :branch => 'develop'}
+# $matrixSDKVersion = { :branch => 'develop'}
 # $matrixSDKVersion = { :specHash => { git: 'https://git.io/fork123', branch: 'fix' } }
 
 ########################################
