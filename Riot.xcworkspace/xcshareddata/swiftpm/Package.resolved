--- conflicted
+++ resolved
@@ -23,11 +23,7 @@
       "kind" : "remoteSourceControl",
       "location" : "https://github.com/matrix-org/matrix-wysiwyg-composer-swift",
       "state" : {
-<<<<<<< HEAD
-        "revision" : "38724c7c037402372d2c42a7eb2451251f76693b"
-=======
         "revision" : "2469f27b7e1e51aaa135e09f9005eb10fda686e6"
->>>>>>> 602cf762
       }
     },
     {
