PODS:
  - AFNetworking (4.0.1):
    - AFNetworking/NSURLSession (= 4.0.1)
    - AFNetworking/Reachability (= 4.0.1)
    - AFNetworking/Security (= 4.0.1)
    - AFNetworking/Serialization (= 4.0.1)
    - AFNetworking/UIKit (= 4.0.1)
  - AFNetworking/NSURLSession (4.0.1):
    - AFNetworking/Reachability
    - AFNetworking/Security
    - AFNetworking/Serialization
  - AFNetworking/Reachability (4.0.1)
  - AFNetworking/Security (4.0.1)
  - AFNetworking/Serialization (4.0.1)
  - AFNetworking/UIKit (4.0.1):
    - AFNetworking/NSURLSession
  - AnalyticsEvents (0.1.0)
  - BlueCryptor (1.0.32)
  - BlueECC (1.2.5)
  - BlueRSA (1.0.200)
  - DGCollectionViewLeftAlignFlowLayout (1.0.4)
  - Down (0.11.0)
  - DSWaveformImage (6.1.1)
  - DTCoreText (1.6.26):
    - DTCoreText/Core (= 1.6.26)
    - DTFoundation/Core (~> 1.7.5)
    - DTFoundation/DTAnimatedGIF (~> 1.7.5)
    - DTFoundation/DTHTMLParser (~> 1.7.5)
    - DTFoundation/UIKit (~> 1.7.5)
  - DTCoreText/Core (1.6.26):
    - DTFoundation/Core (~> 1.7.5)
    - DTFoundation/DTAnimatedGIF (~> 1.7.5)
    - DTFoundation/DTHTMLParser (~> 1.7.5)
    - DTFoundation/UIKit (~> 1.7.5)
  - DTFoundation/Core (1.7.18)
  - DTFoundation/DTAnimatedGIF (1.7.18)
  - DTFoundation/DTHTMLParser (1.7.18):
    - DTFoundation/Core
  - DTFoundation/UIKit (1.7.18):
    - DTFoundation/Core
  - ffmpeg-kit-ios-audio (4.5.1)
  - FLEX (4.5.0)
  - FlowCommoniOS (1.12.2)
  - GBDeviceInfo (6.6.0):
    - GBDeviceInfo/Core (= 6.6.0)
  - GBDeviceInfo/Core (6.6.0)
  - GZIP (1.3.0)
  - Introspect (0.1.3)
  - JitsiMeetSDK (3.10.2)
  - KeychainAccess (4.2.2)
  - KituraContracts (1.2.1):
    - LoggerAPI (~> 1.7)
  - KTCenterFlowLayout (1.3.1)
  - libbase58 (0.1.4)
  - libPhoneNumber-iOS (0.9.15)
  - LoggerAPI (1.9.200):
    - Logging (~> 1.1)
  - Logging (1.4.0)
  - MatrixSDK (0.22.1):
    - MatrixSDK/Core (= 0.22.1)
  - MatrixSDK/Core (0.22.1):
    - AFNetworking (~> 4.0.0)
    - GZIP (~> 1.3.0)
    - libbase58 (~> 0.1.4)
    - OLMKit (~> 3.2.5)
    - Realm (= 10.16.0)
    - SwiftyBeaver (= 1.9.5)
  - MatrixSDK/JingleCallStack (0.22.1):
    - JitsiMeetSDK (= 3.10.2)
    - MatrixSDK/Core
  - OLMKit (3.2.5):
    - OLMKit/olmc (= 3.2.5)
    - OLMKit/olmcpp (= 3.2.5)
  - OLMKit/olmc (3.2.5)
  - OLMKit/olmcpp (3.2.5)
  - PostHog (1.4.4)
  - ReadMoreTextView (3.0.1)
  - Realm (10.16.0):
    - Realm/Headers (= 10.16.0)
  - Realm/Headers (10.16.0)
  - Reusable (4.1.2):
    - Reusable/Storyboard (= 4.1.2)
    - Reusable/View (= 4.1.2)
  - Reusable/Storyboard (4.1.2)
  - Reusable/View (4.1.2)
  - SideMenu (6.5.0)
  - SwiftBase32 (0.9.0)
  - SwiftGen (6.5.1)
  - SwiftJWT (3.6.200):
    - BlueCryptor (~> 1.0)
    - BlueECC (~> 1.1)
    - BlueRSA (~> 1.0)
    - KituraContracts (~> 1.2)
    - LoggerAPI (~> 1.7)
  - SwiftLint (0.44.0)
  - SwiftyBeaver (1.9.5)
  - UICollectionViewRightAlignedLayout (0.0.3)
  - WeakDictionary (2.0.2)
  - zxcvbn-ios (1.0.4)
  - ZXingObjC (3.6.5):
    - ZXingObjC/All (= 3.6.5)
  - ZXingObjC/All (3.6.5)

DEPENDENCIES:
  - AnalyticsEvents (from `https://github.com/matrix-org/matrix-analytics-events.git`, branch `release/swift`)
  - DGCollectionViewLeftAlignFlowLayout (~> 1.0.4)
  - Down (~> 0.11.0)
  - DSWaveformImage (~> 6.1.1)
  - DTCoreText (~> 1.6.25)
  - ffmpeg-kit-ios-audio (= 4.5.1)
  - FLEX (~> 4.5.0)
  - FlowCommoniOS (~> 1.12.0)
  - GBDeviceInfo (~> 6.6.0)
  - Introspect (~> 0.1)
  - KeychainAccess (~> 4.2.2)
  - KTCenterFlowLayout (~> 1.3.1)
  - libPhoneNumber-iOS (~> 0.9.13)
<<<<<<< HEAD
  - MatrixSDK (from `https://github.com/matrix-org/matrix-ios-sdk.git`, branch `develop`)
  - MatrixSDK/JingleCallStack (from `https://github.com/matrix-org/matrix-ios-sdk.git`, branch `develop`)
=======
  - MatrixSDK (= 0.22.1)
  - MatrixSDK/JingleCallStack (= 0.22.1)
>>>>>>> a4fb86c3
  - OLMKit
  - PostHog (~> 1.4.4)
  - ReadMoreTextView (~> 3.0.1)
  - Reusable (~> 4.1)
  - SideMenu (~> 6.5)
  - SwiftBase32 (~> 0.9.0)
  - SwiftGen (~> 6.3)
  - SwiftJWT (~> 3.6.200)
  - SwiftLint (~> 0.44.0)
  - UICollectionViewRightAlignedLayout (~> 0.0.3)
  - WeakDictionary (~> 2.0)
  - zxcvbn-ios
  - ZXingObjC (~> 3.6.5)

SPEC REPOS:
  trunk:
    - AFNetworking
    - BlueCryptor
    - BlueECC
    - BlueRSA
    - DGCollectionViewLeftAlignFlowLayout
    - Down
    - DSWaveformImage
    - DTCoreText
    - DTFoundation
    - ffmpeg-kit-ios-audio
    - FLEX
    - FlowCommoniOS
    - GBDeviceInfo
    - GZIP
    - Introspect
    - JitsiMeetSDK
    - KeychainAccess
    - KituraContracts
    - KTCenterFlowLayout
    - libbase58
    - libPhoneNumber-iOS
    - LoggerAPI
    - Logging
    - OLMKit
    - PostHog
    - ReadMoreTextView
    - Realm
    - Reusable
    - SideMenu
    - SwiftBase32
    - SwiftGen
    - SwiftJWT
    - SwiftLint
    - SwiftyBeaver
    - UICollectionViewRightAlignedLayout
    - WeakDictionary
    - zxcvbn-ios
    - ZXingObjC

EXTERNAL SOURCES:
  AnalyticsEvents:
    :branch: release/swift
    :git: https://github.com/matrix-org/matrix-analytics-events.git
  MatrixSDK:
    :branch: develop
    :git: https://github.com/matrix-org/matrix-ios-sdk.git

CHECKOUT OPTIONS:
  AnalyticsEvents:
    :commit: 8058dc6ec07ce0acfe5fdb19eb7e309b0c13845c
    :git: https://github.com/matrix-org/matrix-analytics-events.git
  MatrixSDK:
    :commit: 7be07981c3f2932b0205797f234982ca32da7dff
    :git: https://github.com/matrix-org/matrix-ios-sdk.git

SPEC CHECKSUMS:
  AFNetworking: 7864c38297c79aaca1500c33288e429c3451fdce
  AnalyticsEvents: 333bf47d67dc628fadd29ce887b7ac93d8bd6e05
  BlueCryptor: b0aee3d9b8f367b49b30de11cda90e1735571c24
  BlueECC: 0d18e93347d3ec6d41416de21c1ffa4d4cd3c2cc
  BlueRSA: dfeef51db96bcc4edec654956c1581adbda4e6a3
  DGCollectionViewLeftAlignFlowLayout: a0fa58797373ded039cafba8133e79373d048399
  Down: b6ba1bc985c9d2f4e15e3b293d2207766fa12612
  DSWaveformImage: 3c718a0cf99291887ee70d1d0c18d80101d3d9ce
  DTCoreText: ec749e013f2e1f76de5e7c7634642e600a7467ce
  DTFoundation: a53f8cda2489208cbc71c648be177f902ee17536
  ffmpeg-kit-ios-audio: 662ce2064e56733ca7d8216705efbc38d9e1c3fe
  FLEX: e51461dd6f0bfb00643c262acdfea5d5d12c596b
  FlowCommoniOS: ca92071ab526dc89905495a37844fd7e78d1a7f2
  GBDeviceInfo: ed0db16230d2fa280e1cbb39a5a7f60f6946aaec
  GZIP: 416858efbe66b41b206895ac6dfd5493200d95b3
  Introspect: 2be020f30f084ada52bb4387fff83fa52c5c400e
  JitsiMeetSDK: 2f118fa770f23e518f3560fc224fae3ac7062223
  KeychainAccess: c0c4f7f38f6fc7bbe58f5702e25f7bd2f65abf51
  KituraContracts: e845e60dc8627ad0a76fa55ef20a45451d8f830b
  KTCenterFlowLayout: 6e02b50ab2bd865025ae82fe266ed13b6d9eaf97
  libbase58: 7c040313537b8c44b6e2d15586af8e21f7354efd
  libPhoneNumber-iOS: 0a32a9525cf8744fe02c5206eb30d571e38f7d75
  LoggerAPI: ad9c4a6f1e32f518fdb43a1347ac14d765ab5e3d
  Logging: beeb016c9c80cf77042d62e83495816847ef108b
  MatrixSDK: 12c1a56e037f629e493cbcd615fd13cfc58cee3a
  OLMKit: 9fb4799c4a044dd2c06bda31ec31a12191ad30b5
  PostHog: 4b6321b521569092d4ef3a02238d9435dbaeb99f
  ReadMoreTextView: 19147adf93abce6d7271e14031a00303fe28720d
  Realm: b6027801398f3743fc222f096faa85281b506e6c
  Reusable: 6bae6a5e8aa793c9c441db0213c863a64bce9136
  SideMenu: f583187d21c5b1dd04c72002be544b555a2627a2
  SwiftBase32: 9399c25a80666dc66b51e10076bf591e3bbb8f17
  SwiftGen: a6d22010845f08fe18fbdf3a07a8e380fd22e0ea
  SwiftJWT: 88c412708f58c169d431d344c87bc79a87c830ae
  SwiftLint: e96c0a8c770c7ebbc4d36c55baf9096bb65c4584
  SwiftyBeaver: 84069991dd5dca07d7069100985badaca7f0ce82
  UICollectionViewRightAlignedLayout: 823eef8c567eba4a44c21bc2ffcb0d0d5f361e2d
  WeakDictionary: 8cd038acd77e5d54ca4ebaec3d20853d732b45e0
  zxcvbn-ios: fef98b7c80f1512ff0eec47ac1fa399fc00f7e3c
  ZXingObjC: fdbb269f25dd2032da343e06f10224d62f537bdb

<<<<<<< HEAD
PODFILE CHECKSUM: 9b4be35779b652e3d0ad333d84069240ec58dc96
=======
PODFILE CHECKSUM: ae70a46e98aae87f130ad3d246711fc6b6ae7286
>>>>>>> a4fb86c3

COCOAPODS: 1.11.2<|MERGE_RESOLUTION|>--- conflicted
+++ resolved
@@ -45,6 +45,7 @@
     - GBDeviceInfo/Core (= 6.6.0)
   - GBDeviceInfo/Core (6.6.0)
   - GZIP (1.3.0)
+  - HPGrowingTextView (1.1)
   - Introspect (0.1.3)
   - JitsiMeetSDK (3.10.2)
   - KeychainAccess (4.2.2)
@@ -111,17 +112,13 @@
   - FLEX (~> 4.5.0)
   - FlowCommoniOS (~> 1.12.0)
   - GBDeviceInfo (~> 6.6.0)
+  - HPGrowingTextView (~> 1.1)
   - Introspect (~> 0.1)
   - KeychainAccess (~> 4.2.2)
   - KTCenterFlowLayout (~> 1.3.1)
   - libPhoneNumber-iOS (~> 0.9.13)
-<<<<<<< HEAD
-  - MatrixSDK (from `https://github.com/matrix-org/matrix-ios-sdk.git`, branch `develop`)
-  - MatrixSDK/JingleCallStack (from `https://github.com/matrix-org/matrix-ios-sdk.git`, branch `develop`)
-=======
   - MatrixSDK (= 0.22.1)
   - MatrixSDK/JingleCallStack (= 0.22.1)
->>>>>>> a4fb86c3
   - OLMKit
   - PostHog (~> 1.4.4)
   - ReadMoreTextView (~> 3.0.1)
@@ -152,6 +149,7 @@
     - FlowCommoniOS
     - GBDeviceInfo
     - GZIP
+    - HPGrowingTextView
     - Introspect
     - JitsiMeetSDK
     - KeychainAccess
@@ -161,6 +159,7 @@
     - libPhoneNumber-iOS
     - LoggerAPI
     - Logging
+    - MatrixSDK
     - OLMKit
     - PostHog
     - ReadMoreTextView
@@ -181,17 +180,11 @@
   AnalyticsEvents:
     :branch: release/swift
     :git: https://github.com/matrix-org/matrix-analytics-events.git
-  MatrixSDK:
-    :branch: develop
-    :git: https://github.com/matrix-org/matrix-ios-sdk.git
 
 CHECKOUT OPTIONS:
   AnalyticsEvents:
     :commit: 8058dc6ec07ce0acfe5fdb19eb7e309b0c13845c
     :git: https://github.com/matrix-org/matrix-analytics-events.git
-  MatrixSDK:
-    :commit: 7be07981c3f2932b0205797f234982ca32da7dff
-    :git: https://github.com/matrix-org/matrix-ios-sdk.git
 
 SPEC CHECKSUMS:
   AFNetworking: 7864c38297c79aaca1500c33288e429c3451fdce
@@ -209,6 +202,7 @@
   FlowCommoniOS: ca92071ab526dc89905495a37844fd7e78d1a7f2
   GBDeviceInfo: ed0db16230d2fa280e1cbb39a5a7f60f6946aaec
   GZIP: 416858efbe66b41b206895ac6dfd5493200d95b3
+  HPGrowingTextView: 88a716d97fb853bcb08a4a08e4727da17efc9b19
   Introspect: 2be020f30f084ada52bb4387fff83fa52c5c400e
   JitsiMeetSDK: 2f118fa770f23e518f3560fc224fae3ac7062223
   KeychainAccess: c0c4f7f38f6fc7bbe58f5702e25f7bd2f65abf51
@@ -235,10 +229,6 @@
   zxcvbn-ios: fef98b7c80f1512ff0eec47ac1fa399fc00f7e3c
   ZXingObjC: fdbb269f25dd2032da343e06f10224d62f537bdb
 
-<<<<<<< HEAD
-PODFILE CHECKSUM: 9b4be35779b652e3d0ad333d84069240ec58dc96
-=======
 PODFILE CHECKSUM: ae70a46e98aae87f130ad3d246711fc6b6ae7286
->>>>>>> a4fb86c3
 
 COCOAPODS: 1.11.2