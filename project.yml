name: Riot
attributes:
  ORGANIZATIONNAME: matrix.org

configs:
  Debug: debug
  Release: release

fileGroups:
    - README.md
    - CHANGES.md
    - AUTHORS.rst
    - Podfile
    - project.yml
    - changelog.d

configFiles:
  Debug: Config/Project-Debug.xcconfig
  Release: Config/Project-Release.xcconfig

options:
  defaultConfig: Release
  groupSortPosition: bottom
  transitivelyLinkDependencies: false
  createIntermediateGroups: true
  useBaseInternationalization: true
  postGenCommand: sh Tools/XcodeGen/postGenCommand.sh
    
include:
  - path: Riot/target.yml
  - path: RiotTests/target.yml
  - path: RiotShareExtension/target.yml
  - path: SiriIntents/target.yml
  - path: RiotNSE/target.yml
  - path: DesignKit/target.yml
  - path: RiotSwiftUI/target.yml
  - path: RiotSwiftUI/targetUnitTests.yml
  - path: RiotSwiftUI/targetUITests.yml
  - path: CommonKit/target.yml
  - path: CommonKit/targetUnitTests.yml

packages:
  Mapbox:
    url: https://github.com/maplibre/maplibre-gl-native-distribution
    minVersion: 5.12.2
    maxVersion: 5.13.0
  OrderedCollections:
    url: https://github.com/apple/swift-collections
    minVersion: 1.0.2
    maxVersion: 2.0.0
  SwiftOGG:
    url: https://github.com/vector-im/swift-ogg
    branch: main
<<<<<<< HEAD
  WysiwygComposer:
    url: https://github.com/matrix-org/matrix-wysiwyg-composer-swift
    branch: main
=======
  DeviceKit:
    url: https://github.com/devicekit/DeviceKit
    majorVersion: 4.7.0
>>>>>>> d11691b3
<|MERGE_RESOLUTION|>--- conflicted
+++ resolved
@@ -51,12 +51,9 @@
   SwiftOGG:
     url: https://github.com/vector-im/swift-ogg
     branch: main
-<<<<<<< HEAD
   WysiwygComposer:
     url: https://github.com/matrix-org/matrix-wysiwyg-composer-swift
     branch: main
-=======
   DeviceKit:
     url: https://github.com/devicekit/DeviceKit
-    majorVersion: 4.7.0
->>>>>>> d11691b3
+    majorVersion: 4.7.0