// 
// Copyright 2020 Vector Creations Ltd
//
// Licensed under the Apache License, Version 2.0 (the "License");
// you may not use this file except in compliance with the License.
// You may obtain a copy of the License at
//
// http://www.apache.org/licenses/LICENSE-2.0
//
// Unless required by applicable law or agreed to in writing, software
// distributed under the License is distributed on an "AS IS" BASIS,
// WITHOUT WARRANTIES OR CONDITIONS OF ANY KIND, either express or implied.
// See the License for the specific language governing permissions and
// limitations under the License.
//

import Foundation

/// BuildSettings provides settings computed at build time.
/// In future, it may be automatically generated from xcconfig files
@objcMembers
final class BuildSettings: NSObject {
    
    // MARK: - Bundle Settings
    static var applicationGroupIdentifier: String {
        guard let applicationGroupIdentifier = Bundle.app.object(forInfoDictionaryKey: "applicationGroupIdentifier") as? String else {
            fatalError("applicationGroupIdentifier should be defined")
        }
        return applicationGroupIdentifier
    }
    
    static var baseBundleIdentifier: String {
        guard let baseBundleIdentifier = Bundle.app.object(forInfoDictionaryKey: "baseBundleIdentifier") as? String else {
            fatalError("baseBundleIdentifier should be defined")
        }
        return baseBundleIdentifier
    }
    
    static var keychainAccessGroup: String {
        guard let keychainAccessGroup = Bundle.app.object(forInfoDictionaryKey: "keychainAccessGroup") as? String else {
            fatalError("keychainAccessGroup should be defined")
        }
        return keychainAccessGroup
    }
    
    static var applicationURLScheme: String? {
        guard let urlTypes = Bundle.app.object(forInfoDictionaryKey: "CFBundleURLTypes") as? [AnyObject],
              let urlTypeDictionary = urlTypes.first as? [String: AnyObject],
              let urlSchemes = urlTypeDictionary["CFBundleURLSchemes"] as? [AnyObject],
              let externalURLScheme = urlSchemes.first as? String else {
            return nil
        }
        
        return externalURLScheme
    }
    
    static var pushKitAppIdProd: String {
        return baseBundleIdentifier + ".ios.voip.prod"
    }
    
    static var pushKitAppIdDev: String {
        return baseBundleIdentifier + ".ios.voip.dev"
    }
    
    static var pusherAppIdProd: String {
        return baseBundleIdentifier + ".ios.prod"
    }
    
    static var pusherAppIdDev: String {
        return baseBundleIdentifier + ".ios.dev"
    }
    
    static var pushKitAppId: String {
        #if DEBUG
        return pushKitAppIdDev
        #else
        return pushKitAppIdProd
        #endif
    }
    
    static var pusherAppId: String {
        #if DEBUG
        return pusherAppIdDev
        #else
        return pusherAppIdProd
        #endif
    }
    
    // Element-Web instance for the app
    static let applicationWebAppUrlString = "https://app.element.io"
    
    
    // MARK: - Server configuration
    
    // Default servers proposed on the authentication screen
    static let serverConfigDefaultHomeserverUrlString = "https://matrix.org"
    static let serverConfigDefaultIdentityServerUrlString = "https://vector.im"
    
    static let serverConfigSygnalAPIUrlString = "https://matrix.org/_matrix/push/v1/notify"
    
    
    // MARK: - Legal URLs
    
    // Note: Set empty strings to hide the related entry in application settings
    static let applicationCopyrightUrlString = "https://element.io/copyright"
    static let applicationPrivacyPolicyUrlString = "https://element.io/privacy"
    static let applicationTermsConditionsUrlString = "https://element.io/terms-of-service"
    static let applicationHelpUrlString =
    "https://element.io/help"
    
    
    // MARK: - Permalinks
    // Hosts/Paths for URLs that will considered as valid permalinks. Those permalinks are opened within the app.
    static let permalinkSupportedHosts: [String: [String]] = [
        "app.element.io": [],
        "staging.element.io": [],
        "develop.element.io": [],
        "mobile.element.io": [""],
        // Historical ones
        "riot.im": ["/app", "/staging", "/develop"],
        "www.riot.im": ["/app", "/staging", "/develop"],
        "vector.im": ["/app", "/staging", "/develop"],
        "www.vector.im": ["/app", "/staging", "/develop"],
        // Official Matrix ones
        "matrix.to": ["/"],
        "www.matrix.to": ["/"],
        // Client Permalinks (for use with `BuildSettings.clientPermalinkBaseUrl`)
//        "example.com": ["/"],
//        "www.example.com": ["/"],
    ]
    
    // For use in clients that use a custom base url for permalinks rather than matrix.to.
    // This baseURL is used to generate permalinks within the app (E.g. timeline message permalinks).
    // Optional String that when set is used as permalink base, when nil matrix.to format is used.
    // Example value would be "https://www.example.com", note there is no trailing '/'.
    static let clientPermalinkBaseUrl: String? = nil
    
    // MARK: - VoIP
    static var allowVoIPUsage: Bool {
        #if canImport(JitsiMeetSDK)
        return true
        #else
        return false
        #endif
    }
    static let stunServerFallbackUrlString: String? = "stun:turn.matrix.org"
    
    // MARK: -  Public rooms Directory
    // List of homeservers for the public rooms directory
    static let publicRoomsDirectoryServers = [
        "matrix.org",
        "gitter.im"
    ]
    
    // MARK: -  Rooms Screen
    static let roomsAllowToJoinPublicRooms: Bool = true
    
    // MARK: - Analytics
    
    /// A type that represents how to set up the analytics module in the app.
    ///
    /// **Note:** Analytics are disabled by default for forks.
    /// If you are maintaining a fork, set custom configurations.
    struct AnalyticsConfiguration {
        /// Whether or not analytics should be enabled.
        let isEnabled: Bool
        /// The host to use for PostHog analytics.
        let host: String
        /// The public key for submitting analytics.
        let apiKey: String
        /// The URL to open with more information about analytics terms.
        let termsURL: URL
    }
    
    #if DEBUG
    /// The configuration to use for analytics during development. Set `isEnabled` to false to disable analytics in debug builds.
    static let analyticsConfiguration = AnalyticsConfiguration(isEnabled: BuildSettings.baseBundleIdentifier.starts(with: "im.vector.app"),
                                                               host: "https://posthog-poc.lab.element.dev",
                                                               apiKey: "rs-pJjsYJTuAkXJfhaMmPUNBhWliDyTKLOOxike6ck8",
                                                               termsURL: URL(string: "https://element.io/cookie-policy")!)
    #else
    /// The configuration to use for analytics. Set `isEnabled` to false to disable analytics.
    static let analyticsConfiguration = AnalyticsConfiguration(isEnabled: BuildSettings.baseBundleIdentifier.starts(with: "im.vector.app"),
                                                               host: "https://posthog.hss.element.io",
                                                               apiKey: "phc_Jzsm6DTm6V2705zeU5dcNvQDlonOR68XvX2sh1sEOHO",
                                                               termsURL: URL(string: "https://element.io/cookie-policy")!)
    #endif
    
    
    // MARK: - Bug report
    static let bugReportEndpointUrlString = "https://riot.im/bugreports"
    // Use the name allocated by the bug report server
    static let bugReportApplicationId = "riot-ios"
    
    
    // MARK: - Integrations
    static let integrationsUiUrlString = "https://scalar.vector.im/"
    static let integrationsRestApiUrlString = "https://scalar.vector.im/api"
    // Widgets in those paths require a scalar token
    static let integrationsScalarWidgetsPaths = [
        "https://scalar.vector.im/_matrix/integrations/v1",
        "https://scalar.vector.im/api",
        "https://scalar-staging.vector.im/_matrix/integrations/v1",
        "https://scalar-staging.vector.im/api",
        "https://scalar-staging.riot.im/scalar/api",
    ]
    // Jitsi server used outside integrations to create conference calls from the call button in the timeline
    static let jitsiServerUrl: URL = URL(string: "https://jitsi.riot.im")!

    
    // MARK: - Features
    
    /// Setting to force protection by pin code
    static let forcePinProtection: Bool = false
    
    /// Max allowed time to continue using the app without prompting PIN
    static let pinCodeGraceTimeInSeconds: TimeInterval = 0
    
    /// Force non-jailbroken app usage
    static let forceNonJailbrokenUsage: Bool = true
    
    static let allowSendingStickers: Bool = true
    
    static let allowLocalContactsAccess: Bool = true
    
    static let allowInviteExernalUsers: Bool = true
    
<<<<<<< HEAD
    /// Whether a screen uses legacy local activity indicators or improved app-wide indicators
    static var useAppUserIndicators: Bool {
        #if DEBUG
        return false
        #else
        return false
        #endif
    }
    
=======
>>>>>>> 9bc4520f
    // MARK: - Side Menu
    static let enableSideMenu: Bool = true
    static let sideMenuShowInviteFriends: Bool = true

    /// Whether to read the `io.element.functional_members` state event and exclude any service members when computing a room's name and avatar.
    static let supportFunctionalMembers: Bool = true
    
    // MARK: - Feature Specifics
    
    /// Not allowed pin codes. User won't be able to select one of the pin in the list.
    static let notAllowedPINs: [String] = []
    
    /// Maximum number of allowed pin failures when unlocking, before force logging out the user. Defaults to `3`
    static let maxAllowedNumberOfPinFailures: Int = 3
    
    /// Maximum number of allowed biometrics failures when unlocking, before fallbacking the user to the pin if set or logging out the user. Defaults to `5`
    static let maxAllowedNumberOfBiometricsFailures: Int = 5
    
    /// Indicates should the app log out the user when number of PIN failures reaches `maxAllowedNumberOfPinFailures`. Defaults to `false`
    static let logOutUserWhenPINFailuresExceeded: Bool = false
    
    /// Indicates should the app log out the user when number of biometrics failures reaches `maxAllowedNumberOfBiometricsFailures`. Defaults to `false`
    static let logOutUserWhenBiometricsFailuresExceeded: Bool = false
    
    static let showNotificationsV2: Bool = true
    
    // MARK: - Main Tabs
    
    static let homeScreenShowFavouritesTab: Bool = true
    static let homeScreenShowPeopleTab: Bool = true
    static let homeScreenShowRoomsTab: Bool = true
    static let homeScreenShowCommunitiesTab: Bool = true

    // MARK: - General Settings Screen
    
    static let settingsScreenShowUserFirstName: Bool = false
    static let settingsScreenShowUserSurname: Bool = false
    static let settingsScreenAllowAddingEmailThreepids: Bool = true
    static let settingsScreenAllowAddingPhoneThreepids: Bool = true
    static let settingsScreenShowThreepidExplanatory: Bool = true
    static let settingsScreenShowDiscoverySettings: Bool = true
    static let settingsScreenAllowIdentityServerConfig: Bool = true
    static let settingsScreenShowConfirmMediaSize: Bool = true
    static let settingsScreenShowAdvancedSettings: Bool = true
    static let settingsScreenShowLabSettings: Bool = true
    static let settingsScreenAllowChangingRageshakeSettings: Bool = true
    static let settingsScreenAllowChangingCrashUsageDataSettings: Bool = true
    static let settingsScreenAllowBugReportingManually: Bool = true
    static let settingsScreenAllowDeactivatingAccount: Bool = true
    static let settingsScreenShowChangePassword:Bool = true
    static let settingsScreenShowEnableStunServerFallback: Bool = true
    static let settingsScreenShowNotificationDecodedContentOption: Bool = true
    static let settingsScreenShowNsfwRoomsOption: Bool = true
    static let settingsSecurityScreenShowSessions:Bool = true
    static let settingsSecurityScreenShowSetupBackup:Bool = true
    static let settingsSecurityScreenShowRestoreBackup:Bool = true
    static let settingsSecurityScreenShowDeleteBackup:Bool = true
    static let settingsSecurityScreenShowCryptographyInfo:Bool = true
    static let settingsSecurityScreenShowCryptographyExport:Bool = true
    static let settingsSecurityScreenShowAdvancedUnverifiedDevices:Bool = true

    // MARK: - Timeline settings
    static let roomInputToolbarCompressionMode = MXKRoomInputToolbarCompressionModePrompt
    
    // MARK: - Room Creation Screen
    
    static let roomCreationScreenAllowEncryptionConfiguration: Bool = true
    static let roomCreationScreenRoomIsEncrypted: Bool = true
    static let roomCreationScreenAllowRoomTypeConfiguration: Bool = true
    static let roomCreationScreenRoomIsPublic: Bool = false
    
    // MARK: - Room Screen
    
    static let roomScreenAllowVoIPForDirectRoom: Bool = true
    static let roomScreenAllowVoIPForNonDirectRoom: Bool = true
    static let roomScreenAllowCameraAction: Bool = true
    static let roomScreenAllowMediaLibraryAction: Bool = true
    static let roomScreenAllowStickerAction: Bool = true
    static let roomScreenAllowFilesAction: Bool = true
    
    // Timeline style
    static let roomScreenAllowTimelineStyleConfiguration: Bool = true
    static let roomScreenTimelineDefaultStyleIdentifier: RoomTimelineStyleIdentifier = .plain
    static var isRoomScreenEnableMessageBubblesByDefault: Bool {
        return self.roomScreenTimelineDefaultStyleIdentifier == .bubble
    }

    /// Allow split view detail view stacking    
    static let allowSplitViewDetailsScreenStacking: Bool = true
    
    // MARK: - Room Contextual Menu

    static let roomContextualMenuShowMoreOptionForMessages: Bool = true
    static let roomContextualMenuShowMoreOptionForStates: Bool = true
    static let roomContextualMenuShowReportContentOption: Bool = true

    // MARK: - Room Info Screen
    
    static let roomInfoScreenShowIntegrations: Bool = true

    // MARK: - Room Settings Screen
    
    static let roomSettingsScreenShowLowPriorityOption: Bool = true
    static let roomSettingsScreenShowDirectChatOption: Bool = true
    static let roomSettingsScreenAllowChangingAccessSettings: Bool = true
    static let roomSettingsScreenAllowChangingHistorySettings: Bool = true
    static let roomSettingsScreenShowAddressSettings: Bool = true
    static let roomSettingsScreenShowFlairSettings: Bool = true
    static let roomSettingsScreenShowAdvancedSettings: Bool = true
    static let roomSettingsScreenAdvancedShowEncryptToVerifiedOption: Bool = true

    // MARK: - Room Member Screen
    
    static let roomMemberScreenShowIgnore: Bool = true

    // MARK: - Message
    static let messageDetailsAllowShare: Bool = true
    static let messageDetailsAllowPermalink: Bool = true
    static let messageDetailsAllowViewSource: Bool = true
    static let messageDetailsAllowSave: Bool = true
    static let messageDetailsAllowCopyMedia: Bool = true
    static let messageDetailsAllowPasteMedia: Bool = true
    
    // MARK: - Notifications
    static let decryptNotificationsByDefault: Bool = true
    
    // MARK: - HTTP
    /// Additional HTTP headers will be sent by all requests. Not recommended to use request-specific headers, like `Authorization`.
    /// Empty dictionary by default.
    static let httpAdditionalHeaders: [String: String] = [:]
    
    
    // MARK: - Authentication Screen
    static let authScreenShowRegister = true
    static let authScreenShowPhoneNumber = true
    static let authScreenShowForgotPassword = true
    static let authScreenShowCustomServerOptions = true
    static let authScreenShowSocialLoginSection = true
    
    // MARK: - Authentication Options
    static let authEnableRefreshTokens = false
    
    // MARK: - Onboarding
    static let onboardingShowAccountPersonalisation = false
    
    // MARK: - Unified Search
    static let unifiedSearchScreenShowPublicDirectory = true
    
    // MARK: - Secrets Recovery
    static let secretsRecoveryAllowReset = true
    
    // MARK: - Polls
    
    static var pollsEnabled: Bool {
        guard #available(iOS 14, *) else {
            return false
        }
        
        return true
    }
    
    // MARK: - Location Sharing
    
    static let tileServerMapStyleURL = URL(string: "https://api.maptiler.com/maps/streets/style.json?key=fU3vlMsMn4Jb6dnEIFsx")!
    
    static var locationSharingEnabled: Bool {
        guard #available(iOS 14, *) else {
            return false
        }
        
        return true
    }
    
    static var liveLocationSharingEnabled: Bool {
        guard #available(iOS 14, *) else {
            return false
        }
        
        guard self.locationSharingEnabled else {
            return false
        }
        
        // Do not enable live location sharing atm
        return false
    }
}<|MERGE_RESOLUTION|>--- conflicted
+++ resolved
@@ -225,18 +225,6 @@
     
     static let allowInviteExernalUsers: Bool = true
     
-<<<<<<< HEAD
-    /// Whether a screen uses legacy local activity indicators or improved app-wide indicators
-    static var useAppUserIndicators: Bool {
-        #if DEBUG
-        return false
-        #else
-        return false
-        #endif
-    }
-    
-=======
->>>>>>> 9bc4520f
     // MARK: - Side Menu
     static let enableSideMenu: Bool = true
     static let sideMenuShowInviteFriends: Bool = true
