// !$*UTF8*$!
{
	archiveVersion = 1;
	classes = {
	};
	objectVersion = 46;
	objects = {

/* Begin PBXBuildFile section */
		05D592A32FF1D1877B89F73C /* libPods-Riot.a in Frameworks */ = {isa = PBXBuildFile; fileRef = FD9D0BDE9232898950554DD5 /* libPods-Riot.a */; };
		2435179C1F375B9400D0683E /* Info.plist in Resources */ = {isa = PBXBuildFile; fileRef = 2466B7551F2F80B800AE27B0 /* Info.plist */; };
		2435179F1F375C0F00D0683E /* Vector.strings in Resources */ = {isa = PBXBuildFile; fileRef = 327382C01F276AED00356143 /* Vector.strings */; };
		2439DD621F6BBE760090F42D /* RecentRoomTableViewCell.m in Sources */ = {isa = PBXBuildFile; fileRef = 2439DD611F6BBE760090F42D /* RecentRoomTableViewCell.m */; };
		2439DD641F6BBEA50090F42D /* RecentRoomTableViewCell.xib in Resources */ = {isa = PBXBuildFile; fileRef = 2439DD631F6BBEA50090F42D /* RecentRoomTableViewCell.xib */; };
		245FC3ED1F3D079A00603C6A /* ShareExtensionManager.m in Sources */ = {isa = PBXBuildFile; fileRef = 245FC3EB1F3CAF9800603C6A /* ShareExtensionManager.m */; };
		245FC3EF1F3DD30800603C6A /* RecentCellData.m in Sources */ = {isa = PBXBuildFile; fileRef = F083BC071E7009EC00A9B29C /* RecentCellData.m */; };
		2466B73E1F2DFAC100AE27B0 /* animatedLogo-4.png in Resources */ = {isa = PBXBuildFile; fileRef = F083BB201E7009EC00A9B29C /* animatedLogo-4.png */; };
		24B5103E1EFA7083004C6AD2 /* ReadReceiptsViewController.m in Sources */ = {isa = PBXBuildFile; fileRef = 24B5103D1EFA7083004C6AD2 /* ReadReceiptsViewController.m */; };
		24B510401EFA88CC004C6AD2 /* ReadReceiptsViewController.xib in Resources */ = {isa = PBXBuildFile; fileRef = 24B5103F1EFA88CC004C6AD2 /* ReadReceiptsViewController.xib */; };
		24CBEC591F0EAD310093EABB /* RiotShareExtension.appex in Embed App Extensions */ = {isa = PBXBuildFile; fileRef = 24CBEC4E1F0EAD310093EABB /* RiotShareExtension.appex */; settings = {ATTRIBUTES = (RemoveHeadersOnCopy, ); }; };
		24D6B3581F3C90D300FC7A71 /* ShareDataSource.m in Sources */ = {isa = PBXBuildFile; fileRef = 24D6B3571F3C90D300FC7A71 /* ShareDataSource.m */; };
		24D6B3591F3CA02900FC7A71 /* SharePresentingViewController.m in Sources */ = {isa = PBXBuildFile; fileRef = 24D6B34B1F3C8F8A00FC7A71 /* SharePresentingViewController.m */; };
		24D6B35A1F3CA02C00FC7A71 /* ShareViewController.m in Sources */ = {isa = PBXBuildFile; fileRef = 24D6B34D1F3C8F8A00FC7A71 /* ShareViewController.m */; };
		24D6B35B1F3CA03300FC7A71 /* ShareViewController.xib in Resources */ = {isa = PBXBuildFile; fileRef = 24D6B34E1F3C8F8A00FC7A71 /* ShareViewController.xib */; };
		24D6B35C1F3CA03600FC7A71 /* RoomsListViewController.m in Sources */ = {isa = PBXBuildFile; fileRef = 24D6B3491F3C8F8A00FC7A71 /* RoomsListViewController.m */; };
		24D6B35D1F3CA03A00FC7A71 /* FallbackViewController.m in Sources */ = {isa = PBXBuildFile; fileRef = 24D6B3461F3C8F8A00FC7A71 /* FallbackViewController.m */; };
		24D6B35E1F3CA03E00FC7A71 /* FallbackViewController.xib in Resources */ = {isa = PBXBuildFile; fileRef = 24D6B3471F3C8F8A00FC7A71 /* FallbackViewController.xib */; };
		24EEE5A01F23A08900B3C705 /* RoomTableViewCell.m in Sources */ = {isa = PBXBuildFile; fileRef = F083BCED1E7009EC00A9B29C /* RoomTableViewCell.m */; };
		24EEE5A11F23A09A00B3C705 /* RiotDesignValues.m in Sources */ = {isa = PBXBuildFile; fileRef = F083BC171E7009EC00A9B29C /* RiotDesignValues.m */; };
		24EEE5A21F23A8B400B3C705 /* MXRoom+Riot.m in Sources */ = {isa = PBXBuildFile; fileRef = F083BBE81E7009EC00A9B29C /* MXRoom+Riot.m */; };
		24EEE5A31F23A8C300B3C705 /* AvatarGenerator.m in Sources */ = {isa = PBXBuildFile; fileRef = F083BC111E7009EC00A9B29C /* AvatarGenerator.m */; };
		24EEE5A41F24C06E00B3C705 /* (null) in Resources */ = {isa = PBXBuildFile; };
		24EEE5A81F25529600B3C705 /* cancel@3x.png in Resources */ = {isa = PBXBuildFile; fileRef = F0614A121EDEE65000F5DC9A /* cancel@3x.png */; };
		24EEE5A91F25529900B3C705 /* cancel@2x.png in Resources */ = {isa = PBXBuildFile; fileRef = F0614A111EDEE65000F5DC9A /* cancel@2x.png */; };
		24EEE5AA1F25529C00B3C705 /* cancel.png in Resources */ = {isa = PBXBuildFile; fileRef = F0614A101EDEE65000F5DC9A /* cancel.png */; };
		24EEE5AF1F25F0F500B3C705 /* Images.xcassets in Resources */ = {isa = PBXBuildFile; fileRef = F083BBEF1E7009EC00A9B29C /* Images.xcassets */; };
		24EEE5B41F2607C000B3C705 /* SegmentedViewController.m in Sources */ = {isa = PBXBuildFile; fileRef = F083BC4E1E7009EC00A9B29C /* SegmentedViewController.m */; };
		24EEE5B51F2607C500B3C705 /* SegmentedViewController.xib in Resources */ = {isa = PBXBuildFile; fileRef = F083BC4F1E7009EC00A9B29C /* SegmentedViewController.xib */; };
		3205ED7D1E976C8A003D65FA /* DirectoryServerPickerViewController.m in Sources */ = {isa = PBXBuildFile; fileRef = 3205ED7C1E976C8A003D65FA /* DirectoryServerPickerViewController.m */; };
		3205ED841E97725E003D65FA /* DirectoryServerTableViewCell.m in Sources */ = {isa = PBXBuildFile; fileRef = 3205ED821E97725E003D65FA /* DirectoryServerTableViewCell.m */; };
		3205ED851E97725E003D65FA /* DirectoryServerTableViewCell.xib in Resources */ = {isa = PBXBuildFile; fileRef = 3205ED831E97725E003D65FA /* DirectoryServerTableViewCell.xib */; };
		321082B21F0E9F40002E0091 /* RoomMembershipCollapsedBubbleCell.m in Sources */ = {isa = PBXBuildFile; fileRef = 321082B01F0E9F40002E0091 /* RoomMembershipCollapsedBubbleCell.m */; };
		321082B31F0E9F41002E0091 /* RoomMembershipCollapsedBubbleCell.xib in Resources */ = {isa = PBXBuildFile; fileRef = 321082B11F0E9F40002E0091 /* RoomMembershipCollapsedBubbleCell.xib */; };
		32185B311F20FA2B00752141 /* LanguagePickerViewController.m in Sources */ = {isa = PBXBuildFile; fileRef = 32185B301F20FA2B00752141 /* LanguagePickerViewController.m */; };
		322806A01F0F64C4008C53D7 /* RoomMembershipExpandedBubbleCell.m in Sources */ = {isa = PBXBuildFile; fileRef = 3228069E1F0F64C4008C53D7 /* RoomMembershipExpandedBubbleCell.m */; };
		322806A11F0F64C4008C53D7 /* RoomMembershipExpandedBubbleCell.xib in Resources */ = {isa = PBXBuildFile; fileRef = 3228069F1F0F64C4008C53D7 /* RoomMembershipExpandedBubbleCell.xib */; };
		3233F7311F31F4BF006ACA81 /* JitsiViewController.m in Sources */ = {isa = PBXBuildFile; fileRef = 3233F72F1F31F4BF006ACA81 /* JitsiViewController.m */; };
		3233F7321F31F4BF006ACA81 /* JitsiViewController.xib in Resources */ = {isa = PBXBuildFile; fileRef = 3233F7301F31F4BF006ACA81 /* JitsiViewController.xib */; };
		3233F73C1F3306A7006ACA81 /* WidgetManager.m in Sources */ = {isa = PBXBuildFile; fileRef = 3233F73B1F3306A7006ACA81 /* WidgetManager.m */; };
		3233F73F1F331F05006ACA81 /* Widget.m in Sources */ = {isa = PBXBuildFile; fileRef = 3233F73E1F331F05006ACA81 /* Widget.m */; };
		3233F7461F3497E2006ACA81 /* JitsiMeet.framework in Frameworks */ = {isa = PBXBuildFile; fileRef = 3233F7441F3497DA006ACA81 /* JitsiMeet.framework */; };
		3233F7471F3497E2006ACA81 /* JitsiMeet.framework in Embed Frameworks */ = {isa = PBXBuildFile; fileRef = 3233F7441F3497DA006ACA81 /* JitsiMeet.framework */; settings = {ATTRIBUTES = (CodeSignOnCopy, RemoveHeadersOnCopy, ); }; };
		32471CDC1F1373A100BDF50A /* RoomMembershipCollapsedWithPaginationTitleBubbleCell.m in Sources */ = {isa = PBXBuildFile; fileRef = 32471CDA1F1373A100BDF50A /* RoomMembershipCollapsedWithPaginationTitleBubbleCell.m */; };
		32471CDD1F1373A100BDF50A /* RoomMembershipCollapsedWithPaginationTitleBubbleCell.xib in Resources */ = {isa = PBXBuildFile; fileRef = 32471CDB1F1373A100BDF50A /* RoomMembershipCollapsedWithPaginationTitleBubbleCell.xib */; };
		32471CE11F13AC1500BDF50A /* RoomMembershipExpandedWithPaginationTitleBubbleCell.m in Sources */ = {isa = PBXBuildFile; fileRef = 32471CDF1F13AC1500BDF50A /* RoomMembershipExpandedWithPaginationTitleBubbleCell.m */; };
		32471CE21F13AC1500BDF50A /* RoomMembershipExpandedWithPaginationTitleBubbleCell.xib in Resources */ = {isa = PBXBuildFile; fileRef = 32471CE01F13AC1500BDF50A /* RoomMembershipExpandedWithPaginationTitleBubbleCell.xib */; };
		325E1C151E8D03950018D91E /* LaunchScreen.storyboard in Resources */ = {isa = PBXBuildFile; fileRef = 325E1C131E8D03950018D91E /* LaunchScreen.storyboard */; };
		327382B51F276AD200356143 /* InfoPlist.strings in Resources */ = {isa = PBXBuildFile; fileRef = 327382A81F276AD200356143 /* InfoPlist.strings */; };
		327382B61F276AD200356143 /* Localizable.strings in Resources */ = {isa = PBXBuildFile; fileRef = 327382AA1F276AD200356143 /* Localizable.strings */; };
		327382B71F276AD200356143 /* Vector.strings in Resources */ = {isa = PBXBuildFile; fileRef = 327382AC1F276AD200356143 /* Vector.strings */; };
		327382B81F276AD200356143 /* InfoPlist.strings in Resources */ = {isa = PBXBuildFile; fileRef = 327382AF1F276AD200356143 /* InfoPlist.strings */; };
		327382B91F276AD200356143 /* Localizable.strings in Resources */ = {isa = PBXBuildFile; fileRef = 327382B11F276AD200356143 /* Localizable.strings */; };
		327382BA1F276AD200356143 /* Vector.strings in Resources */ = {isa = PBXBuildFile; fileRef = 327382B31F276AD200356143 /* Vector.strings */; };
		327382C21F276AED00356143 /* InfoPlist.strings in Resources */ = {isa = PBXBuildFile; fileRef = 327382BC1F276AED00356143 /* InfoPlist.strings */; };
		327382C31F276AED00356143 /* Localizable.strings in Resources */ = {isa = PBXBuildFile; fileRef = 327382BE1F276AED00356143 /* Localizable.strings */; };
		327382C41F276AED00356143 /* Vector.strings in Resources */ = {isa = PBXBuildFile; fileRef = 327382C01F276AED00356143 /* Vector.strings */; };
		32918EA91F473BDB0076CA16 /* Localizable.strings in Resources */ = {isa = PBXBuildFile; fileRef = 32918EA51F473BDB0076CA16 /* Localizable.strings */; };
		32918EAA1F473BDB0076CA16 /* Vector.strings in Resources */ = {isa = PBXBuildFile; fileRef = 32918EA71F473BDB0076CA16 /* Vector.strings */; };
		32935CB11F6056FD006888C8 /* IntegrationManagerViewController.m in Sources */ = {isa = PBXBuildFile; fileRef = 32935CB01F6056FD006888C8 /* IntegrationManagerViewController.m */; };
		32935CB41F628BCE006888C8 /* IntegrationManager.js in Resources */ = {isa = PBXBuildFile; fileRef = 32935CB31F628BCE006888C8 /* IntegrationManager.js */; };
		32AE61E41F0A971B007255F4 /* RoomMembershipBubbleCell.m in Sources */ = {isa = PBXBuildFile; fileRef = 32AE61E21F0A971B007255F4 /* RoomMembershipBubbleCell.m */; };
		32AE61E51F0A971B007255F4 /* RoomMembershipBubbleCell.xib in Resources */ = {isa = PBXBuildFile; fileRef = 32AE61E31F0A971B007255F4 /* RoomMembershipBubbleCell.xib */; };
		32AE61E91F0CE099007255F4 /* RoomMembershipWithPaginationTitleBubbleCell.m in Sources */ = {isa = PBXBuildFile; fileRef = 32AE61E71F0CE099007255F4 /* RoomMembershipWithPaginationTitleBubbleCell.m */; };
		32AE61EA1F0CE099007255F4 /* RoomMembershipWithPaginationTitleBubbleCell.xib in Resources */ = {isa = PBXBuildFile; fileRef = 32AE61E81F0CE099007255F4 /* RoomMembershipWithPaginationTitleBubbleCell.xib */; };
		32AE61F21F0D2183007255F4 /* InfoPlist.strings in Resources */ = {isa = PBXBuildFile; fileRef = 32AE61EC1F0D2183007255F4 /* InfoPlist.strings */; };
		32AE61F31F0D2183007255F4 /* Localizable.strings in Resources */ = {isa = PBXBuildFile; fileRef = 32AE61EE1F0D2183007255F4 /* Localizable.strings */; };
		32AE61F41F0D2183007255F4 /* Vector.strings in Resources */ = {isa = PBXBuildFile; fileRef = 32AE61F01F0D2183007255F4 /* Vector.strings */; };
		32D392181EB9B7AB009A2BAF /* DirectoryServerDetailTableViewCell.m in Sources */ = {isa = PBXBuildFile; fileRef = 32D392161EB9B7AB009A2BAF /* DirectoryServerDetailTableViewCell.m */; };
		32D392191EB9B7AB009A2BAF /* DirectoryServerDetailTableViewCell.xib in Resources */ = {isa = PBXBuildFile; fileRef = 32D392171EB9B7AB009A2BAF /* DirectoryServerDetailTableViewCell.xib */; };
		32E84FA11F6BD32700CA0B89 /* apps-icon.png in Resources */ = {isa = PBXBuildFile; fileRef = 32E84F9E1F6BD32700CA0B89 /* apps-icon.png */; };
		32E84FA21F6BD32700CA0B89 /* apps-icon@2x.png in Resources */ = {isa = PBXBuildFile; fileRef = 32E84F9F1F6BD32700CA0B89 /* apps-icon@2x.png */; };
		32E84FA31F6BD32700CA0B89 /* apps-icon@3x.png in Resources */ = {isa = PBXBuildFile; fileRef = 32E84FA01F6BD32700CA0B89 /* apps-icon@3x.png */; };
		32FD0A3D1EB0CD9B0072B066 /* BugReportViewController.m in Sources */ = {isa = PBXBuildFile; fileRef = 32FD0A3B1EB0CD9B0072B066 /* BugReportViewController.m */; };
		32FD0A3E1EB0CD9B0072B066 /* BugReportViewController.xib in Resources */ = {isa = PBXBuildFile; fileRef = 32FD0A3C1EB0CD9B0072B066 /* BugReportViewController.xib */; };
		92324BE31F4F66D3009DE194 /* IncomingCallView.m in Sources */ = {isa = PBXBuildFile; fileRef = 92324BE21F4F66D3009DE194 /* IncomingCallView.m */; };
		92324BE61F4F6A60009DE194 /* CircleButton.m in Sources */ = {isa = PBXBuildFile; fileRef = 92324BE51F4F6A60009DE194 /* CircleButton.m */; };
		A27ECCE3FC4971745D2CB78D /* libPods-RiotShareExtension.a in Frameworks */ = {isa = PBXBuildFile; fileRef = 7246451C668D6782166E22EC /* libPods-RiotShareExtension.a */; };
		F0131DE51F2200D600CBF707 /* RiotSplitViewController.m in Sources */ = {isa = PBXBuildFile; fileRef = F0131DE41F2200D600CBF707 /* RiotSplitViewController.m */; };
		F02C1A861E8EB04C0045A404 /* PeopleViewController.m in Sources */ = {isa = PBXBuildFile; fileRef = F02C1A841E8EB04C0045A404 /* PeopleViewController.m */; };
		F05BD79E1E7AEBF800C69941 /* UnifiedSearchViewController.m in Sources */ = {isa = PBXBuildFile; fileRef = F05BD79D1E7AEBF800C69941 /* UnifiedSearchViewController.m */; };
		F05BD7A11E7C0E4500C69941 /* MasterTabBarController.m in Sources */ = {isa = PBXBuildFile; fileRef = F05BD7A01E7C0E4500C69941 /* MasterTabBarController.m */; };
		F0614A0D1EDDCCE700F5DC9A /* jump_to_unread.png in Resources */ = {isa = PBXBuildFile; fileRef = F0614A0A1EDDCCE700F5DC9A /* jump_to_unread.png */; };
		F0614A0E1EDDCCE700F5DC9A /* jump_to_unread@2x.png in Resources */ = {isa = PBXBuildFile; fileRef = F0614A0B1EDDCCE700F5DC9A /* jump_to_unread@2x.png */; };
		F0614A0F1EDDCCE700F5DC9A /* jump_to_unread@3x.png in Resources */ = {isa = PBXBuildFile; fileRef = F0614A0C1EDDCCE700F5DC9A /* jump_to_unread@3x.png */; };
		F0614A131EDEE65000F5DC9A /* cancel.png in Resources */ = {isa = PBXBuildFile; fileRef = F0614A101EDEE65000F5DC9A /* cancel.png */; };
		F0614A141EDEE65000F5DC9A /* cancel@2x.png in Resources */ = {isa = PBXBuildFile; fileRef = F0614A111EDEE65000F5DC9A /* cancel@2x.png */; };
		F0614A151EDEE65000F5DC9A /* cancel@3x.png in Resources */ = {isa = PBXBuildFile; fileRef = F0614A121EDEE65000F5DC9A /* cancel@3x.png */; };
		F06CDD691EF01E3900870B75 /* RoomEmptyBubbleCell.m in Sources */ = {isa = PBXBuildFile; fileRef = F06CDD671EF01E3900870B75 /* RoomEmptyBubbleCell.m */; };
		F06CDD6A1EF01E3900870B75 /* RoomEmptyBubbleCell.xib in Resources */ = {isa = PBXBuildFile; fileRef = F06CDD681EF01E3900870B75 /* RoomEmptyBubbleCell.xib */; };
		F075BED61EBB169C00A7B68A /* RoomCollectionViewCell.m in Sources */ = {isa = PBXBuildFile; fileRef = F075BED41EBB169C00A7B68A /* RoomCollectionViewCell.m */; };
		F075BED71EBB169C00A7B68A /* RoomCollectionViewCell.xib in Resources */ = {isa = PBXBuildFile; fileRef = F075BED51EBB169C00A7B68A /* RoomCollectionViewCell.xib */; };
		F075BEDB1EBB26F100A7B68A /* TableViewCellWithCollectionView.m in Sources */ = {isa = PBXBuildFile; fileRef = F075BED91EBB26F100A7B68A /* TableViewCellWithCollectionView.m */; };
		F075BEDC1EBB26F100A7B68A /* TableViewCellWithCollectionView.xib in Resources */ = {isa = PBXBuildFile; fileRef = F075BEDA1EBB26F100A7B68A /* TableViewCellWithCollectionView.xib */; };
		F083BD1D1E7009ED00A9B29C /* RageShakeManager.m in Sources */ = {isa = PBXBuildFile; fileRef = F083BB0B1E7009EC00A9B29C /* RageShakeManager.m */; };
		F083BD1E1E7009ED00A9B29C /* AppDelegate.m in Sources */ = {isa = PBXBuildFile; fileRef = F083BB0D1E7009EC00A9B29C /* AppDelegate.m */; };
		F083BD221E7009ED00A9B29C /* add_participant.png in Resources */ = {isa = PBXBuildFile; fileRef = F083BB161E7009EC00A9B29C /* add_participant.png */; };
		F083BD231E7009ED00A9B29C /* add_participant@2x.png in Resources */ = {isa = PBXBuildFile; fileRef = F083BB171E7009EC00A9B29C /* add_participant@2x.png */; };
		F083BD241E7009ED00A9B29C /* add_participant@3x.png in Resources */ = {isa = PBXBuildFile; fileRef = F083BB181E7009EC00A9B29C /* add_participant@3x.png */; };
		F083BD251E7009ED00A9B29C /* admin_icon.png in Resources */ = {isa = PBXBuildFile; fileRef = F083BB191E7009EC00A9B29C /* admin_icon.png */; };
		F083BD261E7009ED00A9B29C /* admin_icon@2x.png in Resources */ = {isa = PBXBuildFile; fileRef = F083BB1A1E7009EC00A9B29C /* admin_icon@2x.png */; };
		F083BD271E7009ED00A9B29C /* admin_icon@3x.png in Resources */ = {isa = PBXBuildFile; fileRef = F083BB1B1E7009EC00A9B29C /* admin_icon@3x.png */; };
		F083BD281E7009ED00A9B29C /* animatedLogo-0.png in Resources */ = {isa = PBXBuildFile; fileRef = F083BB1C1E7009EC00A9B29C /* animatedLogo-0.png */; };
		F083BD291E7009ED00A9B29C /* animatedLogo-1.png in Resources */ = {isa = PBXBuildFile; fileRef = F083BB1D1E7009EC00A9B29C /* animatedLogo-1.png */; };
		F083BD2A1E7009ED00A9B29C /* animatedLogo-2.png in Resources */ = {isa = PBXBuildFile; fileRef = F083BB1E1E7009EC00A9B29C /* animatedLogo-2.png */; };
		F083BD2B1E7009ED00A9B29C /* animatedLogo-3.png in Resources */ = {isa = PBXBuildFile; fileRef = F083BB1F1E7009EC00A9B29C /* animatedLogo-3.png */; };
		F083BD2C1E7009ED00A9B29C /* animatedLogo-4.png in Resources */ = {isa = PBXBuildFile; fileRef = F083BB201E7009EC00A9B29C /* animatedLogo-4.png */; };
		F083BD2D1E7009ED00A9B29C /* back_icon.png in Resources */ = {isa = PBXBuildFile; fileRef = F083BB211E7009EC00A9B29C /* back_icon.png */; };
		F083BD2E1E7009ED00A9B29C /* back_icon@2x.png in Resources */ = {isa = PBXBuildFile; fileRef = F083BB221E7009EC00A9B29C /* back_icon@2x.png */; };
		F083BD2F1E7009ED00A9B29C /* back_icon@3x.png in Resources */ = {isa = PBXBuildFile; fileRef = F083BB231E7009EC00A9B29C /* back_icon@3x.png */; };
		F083BD301E7009ED00A9B29C /* bubbles_bg_landscape.png in Resources */ = {isa = PBXBuildFile; fileRef = F083BB241E7009EC00A9B29C /* bubbles_bg_landscape.png */; };
		F083BD311E7009ED00A9B29C /* bubbles_bg_landscape@2x.png in Resources */ = {isa = PBXBuildFile; fileRef = F083BB251E7009EC00A9B29C /* bubbles_bg_landscape@2x.png */; };
		F083BD321E7009ED00A9B29C /* bubbles_bg_landscape@3x.png in Resources */ = {isa = PBXBuildFile; fileRef = F083BB261E7009EC00A9B29C /* bubbles_bg_landscape@3x.png */; };
		F083BD331E7009ED00A9B29C /* call_audio_mute_off_icon.png in Resources */ = {isa = PBXBuildFile; fileRef = F083BB271E7009EC00A9B29C /* call_audio_mute_off_icon.png */; };
		F083BD341E7009ED00A9B29C /* call_audio_mute_off_icon@2x.png in Resources */ = {isa = PBXBuildFile; fileRef = F083BB281E7009EC00A9B29C /* call_audio_mute_off_icon@2x.png */; };
		F083BD351E7009ED00A9B29C /* call_audio_mute_off_icon@3x.png in Resources */ = {isa = PBXBuildFile; fileRef = F083BB291E7009EC00A9B29C /* call_audio_mute_off_icon@3x.png */; };
		F083BD361E7009ED00A9B29C /* call_audio_mute_on_icon.png in Resources */ = {isa = PBXBuildFile; fileRef = F083BB2A1E7009EC00A9B29C /* call_audio_mute_on_icon.png */; };
		F083BD371E7009ED00A9B29C /* call_audio_mute_on_icon@2x.png in Resources */ = {isa = PBXBuildFile; fileRef = F083BB2B1E7009EC00A9B29C /* call_audio_mute_on_icon@2x.png */; };
		F083BD381E7009ED00A9B29C /* call_audio_mute_on_icon@3x.png in Resources */ = {isa = PBXBuildFile; fileRef = F083BB2C1E7009EC00A9B29C /* call_audio_mute_on_icon@3x.png */; };
		F083BD391E7009ED00A9B29C /* call_chat_icon.png in Resources */ = {isa = PBXBuildFile; fileRef = F083BB2D1E7009EC00A9B29C /* call_chat_icon.png */; };
		F083BD3A1E7009ED00A9B29C /* call_chat_icon@2x.png in Resources */ = {isa = PBXBuildFile; fileRef = F083BB2E1E7009EC00A9B29C /* call_chat_icon@2x.png */; };
		F083BD3B1E7009ED00A9B29C /* call_chat_icon@3x.png in Resources */ = {isa = PBXBuildFile; fileRef = F083BB2F1E7009EC00A9B29C /* call_chat_icon@3x.png */; };
		F083BD3C1E7009ED00A9B29C /* call_hangup_icon.png in Resources */ = {isa = PBXBuildFile; fileRef = F083BB301E7009EC00A9B29C /* call_hangup_icon.png */; };
		F083BD3D1E7009ED00A9B29C /* call_hangup_icon@2x.png in Resources */ = {isa = PBXBuildFile; fileRef = F083BB311E7009EC00A9B29C /* call_hangup_icon@2x.png */; };
		F083BD3E1E7009ED00A9B29C /* call_hangup_icon@3x.png in Resources */ = {isa = PBXBuildFile; fileRef = F083BB321E7009EC00A9B29C /* call_hangup_icon@3x.png */; };
		F083BD3F1E7009ED00A9B29C /* call_speaker_off_icon.png in Resources */ = {isa = PBXBuildFile; fileRef = F083BB331E7009EC00A9B29C /* call_speaker_off_icon.png */; };
		F083BD401E7009ED00A9B29C /* call_speaker_off_icon@2x.png in Resources */ = {isa = PBXBuildFile; fileRef = F083BB341E7009EC00A9B29C /* call_speaker_off_icon@2x.png */; };
		F083BD411E7009ED00A9B29C /* call_speaker_off_icon@3x.png in Resources */ = {isa = PBXBuildFile; fileRef = F083BB351E7009EC00A9B29C /* call_speaker_off_icon@3x.png */; };
		F083BD421E7009ED00A9B29C /* call_speaker_on_icon.png in Resources */ = {isa = PBXBuildFile; fileRef = F083BB361E7009EC00A9B29C /* call_speaker_on_icon.png */; };
		F083BD431E7009ED00A9B29C /* call_speaker_on_icon@2x.png in Resources */ = {isa = PBXBuildFile; fileRef = F083BB371E7009EC00A9B29C /* call_speaker_on_icon@2x.png */; };
		F083BD441E7009ED00A9B29C /* call_speaker_on_icon@3x.png in Resources */ = {isa = PBXBuildFile; fileRef = F083BB381E7009EC00A9B29C /* call_speaker_on_icon@3x.png */; };
		F083BD451E7009ED00A9B29C /* call_video_mute_off_icon.png in Resources */ = {isa = PBXBuildFile; fileRef = F083BB391E7009EC00A9B29C /* call_video_mute_off_icon.png */; };
		F083BD461E7009ED00A9B29C /* call_video_mute_off_icon@2x.png in Resources */ = {isa = PBXBuildFile; fileRef = F083BB3A1E7009EC00A9B29C /* call_video_mute_off_icon@2x.png */; };
		F083BD471E7009ED00A9B29C /* call_video_mute_off_icon@3x.png in Resources */ = {isa = PBXBuildFile; fileRef = F083BB3B1E7009EC00A9B29C /* call_video_mute_off_icon@3x.png */; };
		F083BD481E7009ED00A9B29C /* call_video_mute_on_icon.png in Resources */ = {isa = PBXBuildFile; fileRef = F083BB3C1E7009EC00A9B29C /* call_video_mute_on_icon.png */; };
		F083BD491E7009ED00A9B29C /* call_video_mute_on_icon@2x.png in Resources */ = {isa = PBXBuildFile; fileRef = F083BB3D1E7009EC00A9B29C /* call_video_mute_on_icon@2x.png */; };
		F083BD4A1E7009ED00A9B29C /* call_video_mute_on_icon@3x.png in Resources */ = {isa = PBXBuildFile; fileRef = F083BB3E1E7009EC00A9B29C /* call_video_mute_on_icon@3x.png */; };
		F083BD4B1E7009ED00A9B29C /* camera_capture.png in Resources */ = {isa = PBXBuildFile; fileRef = F083BB3F1E7009EC00A9B29C /* camera_capture.png */; };
		F083BD4C1E7009ED00A9B29C /* camera_capture@2x.png in Resources */ = {isa = PBXBuildFile; fileRef = F083BB401E7009EC00A9B29C /* camera_capture@2x.png */; };
		F083BD4D1E7009ED00A9B29C /* camera_capture@3x.png in Resources */ = {isa = PBXBuildFile; fileRef = F083BB411E7009EC00A9B29C /* camera_capture@3x.png */; };
		F083BD4E1E7009ED00A9B29C /* camera_play.png in Resources */ = {isa = PBXBuildFile; fileRef = F083BB421E7009EC00A9B29C /* camera_play.png */; };
		F083BD4F1E7009ED00A9B29C /* camera_play@2x.png in Resources */ = {isa = PBXBuildFile; fileRef = F083BB431E7009EC00A9B29C /* camera_play@2x.png */; };
		F083BD501E7009ED00A9B29C /* camera_record.png in Resources */ = {isa = PBXBuildFile; fileRef = F083BB441E7009EC00A9B29C /* camera_record.png */; };
		F083BD511E7009ED00A9B29C /* camera_stop.png in Resources */ = {isa = PBXBuildFile; fileRef = F083BB451E7009EC00A9B29C /* camera_stop.png */; };
		F083BD521E7009ED00A9B29C /* camera_stop@2x.png in Resources */ = {isa = PBXBuildFile; fileRef = F083BB461E7009EC00A9B29C /* camera_stop@2x.png */; };
		F083BD531E7009ED00A9B29C /* camera_switch.png in Resources */ = {isa = PBXBuildFile; fileRef = F083BB471E7009EC00A9B29C /* camera_switch.png */; };
		F083BD541E7009ED00A9B29C /* camera_switch@2x.png in Resources */ = {isa = PBXBuildFile; fileRef = F083BB481E7009EC00A9B29C /* camera_switch@2x.png */; };
		F083BD551E7009ED00A9B29C /* camera_switch@3x.png in Resources */ = {isa = PBXBuildFile; fileRef = F083BB491E7009EC00A9B29C /* camera_switch@3x.png */; };
		F083BD561E7009ED00A9B29C /* camera_video_capture.png in Resources */ = {isa = PBXBuildFile; fileRef = F083BB4A1E7009EC00A9B29C /* camera_video_capture.png */; };
		F083BD571E7009ED00A9B29C /* camera_video_capture@2x.png in Resources */ = {isa = PBXBuildFile; fileRef = F083BB4B1E7009EC00A9B29C /* camera_video_capture@2x.png */; };
		F083BD581E7009ED00A9B29C /* camera_video_capture@3x.png in Resources */ = {isa = PBXBuildFile; fileRef = F083BB4C1E7009EC00A9B29C /* camera_video_capture@3x.png */; };
		F083BD591E7009ED00A9B29C /* chevron.png in Resources */ = {isa = PBXBuildFile; fileRef = F083BB4D1E7009EC00A9B29C /* chevron.png */; };
		F083BD5A1E7009ED00A9B29C /* chevron@2x.png in Resources */ = {isa = PBXBuildFile; fileRef = F083BB4E1E7009EC00A9B29C /* chevron@2x.png */; };
		F083BD5B1E7009ED00A9B29C /* chevron@3x.png in Resources */ = {isa = PBXBuildFile; fileRef = F083BB4F1E7009EC00A9B29C /* chevron@3x.png */; };
		F083BD5C1E7009ED00A9B29C /* create_room.png in Resources */ = {isa = PBXBuildFile; fileRef = F083BB501E7009EC00A9B29C /* create_room.png */; };
		F083BD5D1E7009ED00A9B29C /* create_room@2x.png in Resources */ = {isa = PBXBuildFile; fileRef = F083BB511E7009EC00A9B29C /* create_room@2x.png */; };
		F083BD5E1E7009ED00A9B29C /* create_room@3x.png in Resources */ = {isa = PBXBuildFile; fileRef = F083BB521E7009EC00A9B29C /* create_room@3x.png */; };
		F083BD5F1E7009ED00A9B29C /* details_icon.png in Resources */ = {isa = PBXBuildFile; fileRef = F083BB531E7009EC00A9B29C /* details_icon.png */; };
		F083BD601E7009ED00A9B29C /* details_icon@2x.png in Resources */ = {isa = PBXBuildFile; fileRef = F083BB541E7009EC00A9B29C /* details_icon@2x.png */; };
		F083BD611E7009ED00A9B29C /* details_icon@3x.png in Resources */ = {isa = PBXBuildFile; fileRef = F083BB551E7009EC00A9B29C /* details_icon@3x.png */; };
		F083BD621E7009ED00A9B29C /* direct_icon.png in Resources */ = {isa = PBXBuildFile; fileRef = F083BB561E7009EC00A9B29C /* direct_icon.png */; };
		F083BD631E7009ED00A9B29C /* direct_icon@2x.png in Resources */ = {isa = PBXBuildFile; fileRef = F083BB571E7009EC00A9B29C /* direct_icon@2x.png */; };
		F083BD641E7009ED00A9B29C /* direct_icon@3x.png in Resources */ = {isa = PBXBuildFile; fileRef = F083BB581E7009EC00A9B29C /* direct_icon@3x.png */; };
		F083BD651E7009ED00A9B29C /* directChatOff.png in Resources */ = {isa = PBXBuildFile; fileRef = F083BB591E7009EC00A9B29C /* directChatOff.png */; };
		F083BD661E7009ED00A9B29C /* directChatOff@2x.png in Resources */ = {isa = PBXBuildFile; fileRef = F083BB5A1E7009EC00A9B29C /* directChatOff@2x.png */; };
		F083BD671E7009ED00A9B29C /* directChatOff@3x.png in Resources */ = {isa = PBXBuildFile; fileRef = F083BB5B1E7009EC00A9B29C /* directChatOff@3x.png */; };
		F083BD681E7009ED00A9B29C /* directChatOn.png in Resources */ = {isa = PBXBuildFile; fileRef = F083BB5C1E7009EC00A9B29C /* directChatOn.png */; };
		F083BD691E7009ED00A9B29C /* directChatOn@2x.png in Resources */ = {isa = PBXBuildFile; fileRef = F083BB5D1E7009EC00A9B29C /* directChatOn@2x.png */; };
		F083BD6A1E7009ED00A9B29C /* directChatOn@3x.png in Resources */ = {isa = PBXBuildFile; fileRef = F083BB5E1E7009EC00A9B29C /* directChatOn@3x.png */; };
		F083BD6B1E7009ED00A9B29C /* disclosure_icon.png in Resources */ = {isa = PBXBuildFile; fileRef = F083BB5F1E7009EC00A9B29C /* disclosure_icon.png */; };
		F083BD6C1E7009ED00A9B29C /* disclosure_icon@2x.png in Resources */ = {isa = PBXBuildFile; fileRef = F083BB601E7009EC00A9B29C /* disclosure_icon@2x.png */; };
		F083BD6D1E7009ED00A9B29C /* disclosure_icon@3x.png in Resources */ = {isa = PBXBuildFile; fileRef = F083BB611E7009EC00A9B29C /* disclosure_icon@3x.png */; };
		F083BD6E1E7009ED00A9B29C /* e2e_blocked.png in Resources */ = {isa = PBXBuildFile; fileRef = F083BB621E7009EC00A9B29C /* e2e_blocked.png */; };
		F083BD6F1E7009ED00A9B29C /* e2e_blocked@2x.png in Resources */ = {isa = PBXBuildFile; fileRef = F083BB631E7009EC00A9B29C /* e2e_blocked@2x.png */; };
		F083BD701E7009ED00A9B29C /* e2e_blocked@3x.png in Resources */ = {isa = PBXBuildFile; fileRef = F083BB641E7009EC00A9B29C /* e2e_blocked@3x.png */; };
		F083BD711E7009ED00A9B29C /* e2e_unencrypted.png in Resources */ = {isa = PBXBuildFile; fileRef = F083BB651E7009EC00A9B29C /* e2e_unencrypted.png */; };
		F083BD721E7009ED00A9B29C /* e2e_unencrypted@2x.png in Resources */ = {isa = PBXBuildFile; fileRef = F083BB661E7009EC00A9B29C /* e2e_unencrypted@2x.png */; };
		F083BD731E7009ED00A9B29C /* e2e_unencrypted@3x.png in Resources */ = {isa = PBXBuildFile; fileRef = F083BB671E7009EC00A9B29C /* e2e_unencrypted@3x.png */; };
		F083BD741E7009ED00A9B29C /* e2e_verified.png in Resources */ = {isa = PBXBuildFile; fileRef = F083BB681E7009EC00A9B29C /* e2e_verified.png */; };
		F083BD751E7009ED00A9B29C /* e2e_verified@2x.png in Resources */ = {isa = PBXBuildFile; fileRef = F083BB691E7009EC00A9B29C /* e2e_verified@2x.png */; };
		F083BD761E7009ED00A9B29C /* e2e_verified@3x.png in Resources */ = {isa = PBXBuildFile; fileRef = F083BB6A1E7009EC00A9B29C /* e2e_verified@3x.png */; };
		F083BD771E7009ED00A9B29C /* e2e_warning.png in Resources */ = {isa = PBXBuildFile; fileRef = F083BB6B1E7009EC00A9B29C /* e2e_warning.png */; };
		F083BD781E7009ED00A9B29C /* e2e_warning@2x.png in Resources */ = {isa = PBXBuildFile; fileRef = F083BB6C1E7009EC00A9B29C /* e2e_warning@2x.png */; };
		F083BD791E7009ED00A9B29C /* e2e_warning@3x.png in Resources */ = {isa = PBXBuildFile; fileRef = F083BB6D1E7009EC00A9B29C /* e2e_warning@3x.png */; };
		F083BD7A1E7009ED00A9B29C /* edit_icon.png in Resources */ = {isa = PBXBuildFile; fileRef = F083BB6E1E7009EC00A9B29C /* edit_icon.png */; };
		F083BD7B1E7009ED00A9B29C /* edit_icon@2x.png in Resources */ = {isa = PBXBuildFile; fileRef = F083BB6F1E7009EC00A9B29C /* edit_icon@2x.png */; };
		F083BD7C1E7009ED00A9B29C /* edit_icon@3x.png in Resources */ = {isa = PBXBuildFile; fileRef = F083BB701E7009EC00A9B29C /* edit_icon@3x.png */; };
		F083BD7D1E7009ED00A9B29C /* error.png in Resources */ = {isa = PBXBuildFile; fileRef = F083BB711E7009EC00A9B29C /* error.png */; };
		F083BD7E1E7009ED00A9B29C /* error@2x.png in Resources */ = {isa = PBXBuildFile; fileRef = F083BB721E7009EC00A9B29C /* error@2x.png */; };
		F083BD7F1E7009ED00A9B29C /* error@3x.png in Resources */ = {isa = PBXBuildFile; fileRef = F083BB731E7009EC00A9B29C /* error@3x.png */; };
		F083BD801E7009ED00A9B29C /* favourite.png in Resources */ = {isa = PBXBuildFile; fileRef = F083BB741E7009EC00A9B29C /* favourite.png */; };
		F083BD811E7009ED00A9B29C /* favourite@2x.png in Resources */ = {isa = PBXBuildFile; fileRef = F083BB751E7009EC00A9B29C /* favourite@2x.png */; };
		F083BD821E7009ED00A9B29C /* favourite@3x.png in Resources */ = {isa = PBXBuildFile; fileRef = F083BB761E7009EC00A9B29C /* favourite@3x.png */; };
		F083BD831E7009ED00A9B29C /* favouriteOff.png in Resources */ = {isa = PBXBuildFile; fileRef = F083BB771E7009EC00A9B29C /* favouriteOff.png */; };
		F083BD841E7009ED00A9B29C /* favouriteOff@2x.png in Resources */ = {isa = PBXBuildFile; fileRef = F083BB781E7009EC00A9B29C /* favouriteOff@2x.png */; };
		F083BD851E7009ED00A9B29C /* favouriteOff@3x.png in Resources */ = {isa = PBXBuildFile; fileRef = F083BB791E7009EC00A9B29C /* favouriteOff@3x.png */; };
		F083BD861E7009ED00A9B29C /* file_doc_icon.png in Resources */ = {isa = PBXBuildFile; fileRef = F083BB7A1E7009EC00A9B29C /* file_doc_icon.png */; };
		F083BD871E7009ED00A9B29C /* file_doc_icon@2x.png in Resources */ = {isa = PBXBuildFile; fileRef = F083BB7B1E7009EC00A9B29C /* file_doc_icon@2x.png */; };
		F083BD881E7009ED00A9B29C /* file_doc_icon@3x.png in Resources */ = {isa = PBXBuildFile; fileRef = F083BB7C1E7009EC00A9B29C /* file_doc_icon@3x.png */; };
		F083BD891E7009ED00A9B29C /* file_music_icon.png in Resources */ = {isa = PBXBuildFile; fileRef = F083BB7D1E7009EC00A9B29C /* file_music_icon.png */; };
		F083BD8A1E7009ED00A9B29C /* file_music_icon@2x.png in Resources */ = {isa = PBXBuildFile; fileRef = F083BB7E1E7009EC00A9B29C /* file_music_icon@2x.png */; };
		F083BD8B1E7009ED00A9B29C /* file_music_icon@3x.png in Resources */ = {isa = PBXBuildFile; fileRef = F083BB7F1E7009EC00A9B29C /* file_music_icon@3x.png */; };
		F083BD8C1E7009ED00A9B29C /* file_photo_icon.png in Resources */ = {isa = PBXBuildFile; fileRef = F083BB801E7009EC00A9B29C /* file_photo_icon.png */; };
		F083BD8D1E7009ED00A9B29C /* file_photo_icon@2x.png in Resources */ = {isa = PBXBuildFile; fileRef = F083BB811E7009EC00A9B29C /* file_photo_icon@2x.png */; };
		F083BD8E1E7009ED00A9B29C /* file_photo_icon@3x.png in Resources */ = {isa = PBXBuildFile; fileRef = F083BB821E7009EC00A9B29C /* file_photo_icon@3x.png */; };
		F083BD8F1E7009ED00A9B29C /* file_video_icon.png in Resources */ = {isa = PBXBuildFile; fileRef = F083BB831E7009EC00A9B29C /* file_video_icon.png */; };
		F083BD901E7009ED00A9B29C /* file_video_icon@2x.png in Resources */ = {isa = PBXBuildFile; fileRef = F083BB841E7009EC00A9B29C /* file_video_icon@2x.png */; };
		F083BD911E7009ED00A9B29C /* file_video_icon@3x.png in Resources */ = {isa = PBXBuildFile; fileRef = F083BB851E7009EC00A9B29C /* file_video_icon@3x.png */; };
		F083BD921E7009ED00A9B29C /* group.png in Resources */ = {isa = PBXBuildFile; fileRef = F083BB861E7009EC00A9B29C /* group.png */; };
		F083BD931E7009ED00A9B29C /* group@2x.png in Resources */ = {isa = PBXBuildFile; fileRef = F083BB871E7009EC00A9B29C /* group@2x.png */; };
		F083BD941E7009ED00A9B29C /* group@3x.png in Resources */ = {isa = PBXBuildFile; fileRef = F083BB881E7009EC00A9B29C /* group@3x.png */; };
		F083BD951E7009ED00A9B29C /* leave.png in Resources */ = {isa = PBXBuildFile; fileRef = F083BB891E7009EC00A9B29C /* leave.png */; };
		F083BD961E7009ED00A9B29C /* leave@2x.png in Resources */ = {isa = PBXBuildFile; fileRef = F083BB8A1E7009EC00A9B29C /* leave@2x.png */; };
		F083BD971E7009ED00A9B29C /* leave@3x.png in Resources */ = {isa = PBXBuildFile; fileRef = F083BB8B1E7009EC00A9B29C /* leave@3x.png */; };
		F083BD981E7009ED00A9B29C /* logo.png in Resources */ = {isa = PBXBuildFile; fileRef = F083BB8C1E7009EC00A9B29C /* logo.png */; };
		F083BD991E7009ED00A9B29C /* logo@2x.png in Resources */ = {isa = PBXBuildFile; fileRef = F083BB8D1E7009EC00A9B29C /* logo@2x.png */; };
		F083BD9A1E7009ED00A9B29C /* logo@3x.png in Resources */ = {isa = PBXBuildFile; fileRef = F083BB8E1E7009EC00A9B29C /* logo@3x.png */; };
		F083BD9B1E7009ED00A9B29C /* main_alias_icon.png in Resources */ = {isa = PBXBuildFile; fileRef = F083BB8F1E7009EC00A9B29C /* main_alias_icon.png */; };
		F083BD9C1E7009ED00A9B29C /* main_alias_icon@2x.png in Resources */ = {isa = PBXBuildFile; fileRef = F083BB901E7009EC00A9B29C /* main_alias_icon@2x.png */; };
		F083BD9D1E7009ED00A9B29C /* main_alias_icon@3x.png in Resources */ = {isa = PBXBuildFile; fileRef = F083BB911E7009EC00A9B29C /* main_alias_icon@3x.png */; };
		F083BD9E1E7009ED00A9B29C /* mod_icon.png in Resources */ = {isa = PBXBuildFile; fileRef = F083BB921E7009EC00A9B29C /* mod_icon.png */; };
		F083BD9F1E7009ED00A9B29C /* mod_icon@2x.png in Resources */ = {isa = PBXBuildFile; fileRef = F083BB931E7009EC00A9B29C /* mod_icon@2x.png */; };
		F083BDA01E7009ED00A9B29C /* mod_icon@3x.png in Resources */ = {isa = PBXBuildFile; fileRef = F083BB941E7009EC00A9B29C /* mod_icon@3x.png */; };
		F083BDA11E7009ED00A9B29C /* newmessages.png in Resources */ = {isa = PBXBuildFile; fileRef = F083BB951E7009EC00A9B29C /* newmessages.png */; };
		F083BDA21E7009ED00A9B29C /* newmessages@2x.png in Resources */ = {isa = PBXBuildFile; fileRef = F083BB961E7009EC00A9B29C /* newmessages@2x.png */; };
		F083BDA31E7009ED00A9B29C /* newmessages@3x.png in Resources */ = {isa = PBXBuildFile; fileRef = F083BB971E7009EC00A9B29C /* newmessages@3x.png */; };
		F083BDA41E7009ED00A9B29C /* notifications.png in Resources */ = {isa = PBXBuildFile; fileRef = F083BB981E7009EC00A9B29C /* notifications.png */; };
		F083BDA51E7009ED00A9B29C /* notifications@2x.png in Resources */ = {isa = PBXBuildFile; fileRef = F083BB991E7009EC00A9B29C /* notifications@2x.png */; };
		F083BDA61E7009ED00A9B29C /* notifications@3x.png in Resources */ = {isa = PBXBuildFile; fileRef = F083BB9A1E7009EC00A9B29C /* notifications@3x.png */; };
		F083BDA71E7009ED00A9B29C /* notificationsOff.png in Resources */ = {isa = PBXBuildFile; fileRef = F083BB9B1E7009EC00A9B29C /* notificationsOff.png */; };
		F083BDA81E7009ED00A9B29C /* notificationsOff@2x.png in Resources */ = {isa = PBXBuildFile; fileRef = F083BB9C1E7009EC00A9B29C /* notificationsOff@2x.png */; };
		F083BDA91E7009ED00A9B29C /* notificationsOff@3x.png in Resources */ = {isa = PBXBuildFile; fileRef = F083BB9D1E7009EC00A9B29C /* notificationsOff@3x.png */; };
		F083BDAA1E7009ED00A9B29C /* placeholder.png in Resources */ = {isa = PBXBuildFile; fileRef = F083BB9E1E7009EC00A9B29C /* placeholder.png */; };
		F083BDAB1E7009ED00A9B29C /* placeholder@2x.png in Resources */ = {isa = PBXBuildFile; fileRef = F083BB9F1E7009EC00A9B29C /* placeholder@2x.png */; };
		F083BDAC1E7009ED00A9B29C /* placeholder@3x.png in Resources */ = {isa = PBXBuildFile; fileRef = F083BBA01E7009EC00A9B29C /* placeholder@3x.png */; };
		F083BDAD1E7009ED00A9B29C /* plus_icon.png in Resources */ = {isa = PBXBuildFile; fileRef = F083BBA11E7009EC00A9B29C /* plus_icon.png */; };
		F083BDAE1E7009ED00A9B29C /* plus_icon@2x.png in Resources */ = {isa = PBXBuildFile; fileRef = F083BBA21E7009EC00A9B29C /* plus_icon@2x.png */; };
		F083BDAF1E7009ED00A9B29C /* plus_icon@3x.png in Resources */ = {isa = PBXBuildFile; fileRef = F083BBA31E7009EC00A9B29C /* plus_icon@3x.png */; };
		F083BDB01E7009ED00A9B29C /* priorityHigh.png in Resources */ = {isa = PBXBuildFile; fileRef = F083BBA41E7009EC00A9B29C /* priorityHigh.png */; };
		F083BDB11E7009ED00A9B29C /* priorityHigh@2x.png in Resources */ = {isa = PBXBuildFile; fileRef = F083BBA51E7009EC00A9B29C /* priorityHigh@2x.png */; };
		F083BDB21E7009ED00A9B29C /* priorityHigh@3x.png in Resources */ = {isa = PBXBuildFile; fileRef = F083BBA61E7009EC00A9B29C /* priorityHigh@3x.png */; };
		F083BDB31E7009ED00A9B29C /* priorityLow.png in Resources */ = {isa = PBXBuildFile; fileRef = F083BBA71E7009EC00A9B29C /* priorityLow.png */; };
		F083BDB41E7009ED00A9B29C /* priorityLow@2x.png in Resources */ = {isa = PBXBuildFile; fileRef = F083BBA81E7009EC00A9B29C /* priorityLow@2x.png */; };
		F083BDB51E7009ED00A9B29C /* priorityLow@3x.png in Resources */ = {isa = PBXBuildFile; fileRef = F083BBA91E7009EC00A9B29C /* priorityLow@3x.png */; };
		F083BDB61E7009ED00A9B29C /* remove_icon.png in Resources */ = {isa = PBXBuildFile; fileRef = F083BBAA1E7009EC00A9B29C /* remove_icon.png */; };
		F083BDB71E7009ED00A9B29C /* remove_icon@2x.png in Resources */ = {isa = PBXBuildFile; fileRef = F083BBAB1E7009EC00A9B29C /* remove_icon@2x.png */; };
		F083BDB81E7009ED00A9B29C /* remove_icon@3x.png in Resources */ = {isa = PBXBuildFile; fileRef = F083BBAC1E7009EC00A9B29C /* remove_icon@3x.png */; };
		F083BDB91E7009ED00A9B29C /* remove_icon_pink.png in Resources */ = {isa = PBXBuildFile; fileRef = F083BBAD1E7009EC00A9B29C /* remove_icon_pink.png */; };
		F083BDBA1E7009ED00A9B29C /* remove_icon_pink@2x.png in Resources */ = {isa = PBXBuildFile; fileRef = F083BBAE1E7009EC00A9B29C /* remove_icon_pink@2x.png */; };
		F083BDBB1E7009ED00A9B29C /* remove_icon_pink@3x.png in Resources */ = {isa = PBXBuildFile; fileRef = F083BBAF1E7009EC00A9B29C /* remove_icon_pink@3x.png */; };
		F083BDBC1E7009ED00A9B29C /* riot_icon.png in Resources */ = {isa = PBXBuildFile; fileRef = F083BBB01E7009EC00A9B29C /* riot_icon.png */; };
		F083BDBD1E7009ED00A9B29C /* riot_icon@2x.png in Resources */ = {isa = PBXBuildFile; fileRef = F083BBB11E7009EC00A9B29C /* riot_icon@2x.png */; };
		F083BDBE1E7009ED00A9B29C /* riot_icon@3x.png in Resources */ = {isa = PBXBuildFile; fileRef = F083BBB21E7009EC00A9B29C /* riot_icon@3x.png */; };
		F083BDBF1E7009ED00A9B29C /* scrolldown.png in Resources */ = {isa = PBXBuildFile; fileRef = F083BBB31E7009EC00A9B29C /* scrolldown.png */; };
		F083BDC01E7009ED00A9B29C /* scrolldown@2x.png in Resources */ = {isa = PBXBuildFile; fileRef = F083BBB41E7009EC00A9B29C /* scrolldown@2x.png */; };
		F083BDC11E7009ED00A9B29C /* scrolldown@3x.png in Resources */ = {isa = PBXBuildFile; fileRef = F083BBB51E7009EC00A9B29C /* scrolldown@3x.png */; };
		F083BDC21E7009ED00A9B29C /* scrollup.png in Resources */ = {isa = PBXBuildFile; fileRef = F083BBB61E7009EC00A9B29C /* scrollup.png */; };
		F083BDC31E7009ED00A9B29C /* scrollup@2x.png in Resources */ = {isa = PBXBuildFile; fileRef = F083BBB71E7009EC00A9B29C /* scrollup@2x.png */; };
		F083BDC41E7009ED00A9B29C /* scrollup@3x.png in Resources */ = {isa = PBXBuildFile; fileRef = F083BBB81E7009EC00A9B29C /* scrollup@3x.png */; };
		F083BDC51E7009ED00A9B29C /* search_bg.png in Resources */ = {isa = PBXBuildFile; fileRef = F083BBB91E7009EC00A9B29C /* search_bg.png */; };
		F083BDC61E7009ED00A9B29C /* search_bg@2x.png in Resources */ = {isa = PBXBuildFile; fileRef = F083BBBA1E7009EC00A9B29C /* search_bg@2x.png */; };
		F083BDC71E7009ED00A9B29C /* search_bg@3x.png in Resources */ = {isa = PBXBuildFile; fileRef = F083BBBB1E7009EC00A9B29C /* search_bg@3x.png */; };
		F083BDC81E7009ED00A9B29C /* search_icon.png in Resources */ = {isa = PBXBuildFile; fileRef = F083BBBC1E7009EC00A9B29C /* search_icon.png */; };
		F083BDC91E7009ED00A9B29C /* search_icon@2x.png in Resources */ = {isa = PBXBuildFile; fileRef = F083BBBD1E7009EC00A9B29C /* search_icon@2x.png */; };
		F083BDCA1E7009ED00A9B29C /* search_icon@3x.png in Resources */ = {isa = PBXBuildFile; fileRef = F083BBBE1E7009EC00A9B29C /* search_icon@3x.png */; };
		F083BDCB1E7009ED00A9B29C /* selection_tick.png in Resources */ = {isa = PBXBuildFile; fileRef = F083BBBF1E7009EC00A9B29C /* selection_tick.png */; };
		F083BDCC1E7009ED00A9B29C /* selection_tick@2x.png in Resources */ = {isa = PBXBuildFile; fileRef = F083BBC01E7009EC00A9B29C /* selection_tick@2x.png */; };
		F083BDCD1E7009ED00A9B29C /* selection_tick@3x.png in Resources */ = {isa = PBXBuildFile; fileRef = F083BBC11E7009EC00A9B29C /* selection_tick@3x.png */; };
		F083BDCE1E7009ED00A9B29C /* selection_untick.png in Resources */ = {isa = PBXBuildFile; fileRef = F083BBC21E7009EC00A9B29C /* selection_untick.png */; };
		F083BDCF1E7009ED00A9B29C /* selection_untick@2x.png in Resources */ = {isa = PBXBuildFile; fileRef = F083BBC31E7009EC00A9B29C /* selection_untick@2x.png */; };
		F083BDD01E7009ED00A9B29C /* selection_untick@3x.png in Resources */ = {isa = PBXBuildFile; fileRef = F083BBC41E7009EC00A9B29C /* selection_untick@3x.png */; };
		F083BDD11E7009ED00A9B29C /* settings_icon.png in Resources */ = {isa = PBXBuildFile; fileRef = F083BBC51E7009EC00A9B29C /* settings_icon.png */; };
		F083BDD21E7009ED00A9B29C /* settings_icon@2x.png in Resources */ = {isa = PBXBuildFile; fileRef = F083BBC61E7009EC00A9B29C /* settings_icon@2x.png */; };
		F083BDD31E7009ED00A9B29C /* settings_icon@3x.png in Resources */ = {isa = PBXBuildFile; fileRef = F083BBC71E7009EC00A9B29C /* settings_icon@3x.png */; };
		F083BDD41E7009ED00A9B29C /* shrink_icon.png in Resources */ = {isa = PBXBuildFile; fileRef = F083BBC81E7009EC00A9B29C /* shrink_icon.png */; };
		F083BDD51E7009ED00A9B29C /* shrink_icon@2x.png in Resources */ = {isa = PBXBuildFile; fileRef = F083BBC91E7009EC00A9B29C /* shrink_icon@2x.png */; };
		F083BDD61E7009ED00A9B29C /* shrink_icon@3x.png in Resources */ = {isa = PBXBuildFile; fileRef = F083BBCA1E7009EC00A9B29C /* shrink_icon@3x.png */; };
		F083BDD71E7009ED00A9B29C /* start_chat.png in Resources */ = {isa = PBXBuildFile; fileRef = F083BBCB1E7009EC00A9B29C /* start_chat.png */; };
		F083BDD81E7009ED00A9B29C /* start_chat@2x.png in Resources */ = {isa = PBXBuildFile; fileRef = F083BBCC1E7009EC00A9B29C /* start_chat@2x.png */; };
		F083BDD91E7009ED00A9B29C /* start_chat@3x.png in Resources */ = {isa = PBXBuildFile; fileRef = F083BBCD1E7009EC00A9B29C /* start_chat@3x.png */; };
		F083BDDA1E7009ED00A9B29C /* typing.png in Resources */ = {isa = PBXBuildFile; fileRef = F083BBCE1E7009EC00A9B29C /* typing.png */; };
		F083BDDB1E7009ED00A9B29C /* typing@2x.png in Resources */ = {isa = PBXBuildFile; fileRef = F083BBCF1E7009EC00A9B29C /* typing@2x.png */; };
		F083BDDC1E7009ED00A9B29C /* typing@3x.png in Resources */ = {isa = PBXBuildFile; fileRef = F083BBD01E7009EC00A9B29C /* typing@3x.png */; };
		F083BDDD1E7009ED00A9B29C /* upload_icon.png in Resources */ = {isa = PBXBuildFile; fileRef = F083BBD11E7009EC00A9B29C /* upload_icon.png */; };
		F083BDDE1E7009ED00A9B29C /* upload_icon@2x.png in Resources */ = {isa = PBXBuildFile; fileRef = F083BBD21E7009EC00A9B29C /* upload_icon@2x.png */; };
		F083BDDF1E7009ED00A9B29C /* upload_icon@3x.png in Resources */ = {isa = PBXBuildFile; fileRef = F083BBD31E7009EC00A9B29C /* upload_icon@3x.png */; };
		F083BDE01E7009ED00A9B29C /* video_icon.png in Resources */ = {isa = PBXBuildFile; fileRef = F083BBD41E7009EC00A9B29C /* video_icon.png */; };
		F083BDE11E7009ED00A9B29C /* video_icon@2x.png in Resources */ = {isa = PBXBuildFile; fileRef = F083BBD51E7009EC00A9B29C /* video_icon@2x.png */; };
		F083BDE21E7009ED00A9B29C /* video_icon@3x.png in Resources */ = {isa = PBXBuildFile; fileRef = F083BBD61E7009EC00A9B29C /* video_icon@3x.png */; };
		F083BDE31E7009ED00A9B29C /* voice_call_icon.png in Resources */ = {isa = PBXBuildFile; fileRef = F083BBD71E7009EC00A9B29C /* voice_call_icon.png */; };
		F083BDE41E7009ED00A9B29C /* voice_call_icon@2x.png in Resources */ = {isa = PBXBuildFile; fileRef = F083BBD81E7009EC00A9B29C /* voice_call_icon@2x.png */; };
		F083BDE51E7009ED00A9B29C /* voice_call_icon@3x.png in Resources */ = {isa = PBXBuildFile; fileRef = F083BBD91E7009EC00A9B29C /* voice_call_icon@3x.png */; };
		F083BDE61E7009ED00A9B29C /* busy.mp3 in Resources */ = {isa = PBXBuildFile; fileRef = F083BBDB1E7009EC00A9B29C /* busy.mp3 */; };
		F083BDE71E7009ED00A9B29C /* callend.mp3 in Resources */ = {isa = PBXBuildFile; fileRef = F083BBDC1E7009EC00A9B29C /* callend.mp3 */; };
		F083BDE81E7009ED00A9B29C /* message.mp3 in Resources */ = {isa = PBXBuildFile; fileRef = F083BBDD1E7009EC00A9B29C /* message.mp3 */; };
		F083BDE91E7009ED00A9B29C /* ring.mp3 in Resources */ = {isa = PBXBuildFile; fileRef = F083BBDE1E7009EC00A9B29C /* ring.mp3 */; };
		F083BDEA1E7009ED00A9B29C /* ringback.mp3 in Resources */ = {isa = PBXBuildFile; fileRef = F083BBDF1E7009EC00A9B29C /* ringback.mp3 */; };
		F083BDEC1E7009ED00A9B29C /* Main.storyboard in Resources */ = {isa = PBXBuildFile; fileRef = F083BBE21E7009EC00A9B29C /* Main.storyboard */; };
		F083BDED1E7009ED00A9B29C /* MXKRoomBubbleTableViewCell+Riot.m in Sources */ = {isa = PBXBuildFile; fileRef = F083BBE61E7009EC00A9B29C /* MXKRoomBubbleTableViewCell+Riot.m */; };
		F083BDEE1E7009ED00A9B29C /* MXRoom+Riot.m in Sources */ = {isa = PBXBuildFile; fileRef = F083BBE81E7009EC00A9B29C /* MXRoom+Riot.m */; };
		F083BDEF1E7009ED00A9B29C /* UINavigationController+Riot.m in Sources */ = {isa = PBXBuildFile; fileRef = F083BBEA1E7009EC00A9B29C /* UINavigationController+Riot.m */; };
		F083BDF01E7009ED00A9B29C /* UIViewController+RiotSearch.m in Sources */ = {isa = PBXBuildFile; fileRef = F083BBEC1E7009EC00A9B29C /* UIViewController+RiotSearch.m */; };
		F083BDF11E7009ED00A9B29C /* empty.mm in Sources */ = {isa = PBXBuildFile; fileRef = F083BBED1E7009EC00A9B29C /* empty.mm */; };
		F083BDF21E7009ED00A9B29C /* GoogleService-Info.plist in Resources */ = {isa = PBXBuildFile; fileRef = F083BBEE1E7009EC00A9B29C /* GoogleService-Info.plist */; };
		F083BDF31E7009ED00A9B29C /* Images.xcassets in Resources */ = {isa = PBXBuildFile; fileRef = F083BBEF1E7009EC00A9B29C /* Images.xcassets */; };
		F083BDF51E7009ED00A9B29C /* main.m in Sources */ = {isa = PBXBuildFile; fileRef = F083BBF11E7009EC00A9B29C /* main.m */; };
		F083BDF61E7009ED00A9B29C /* Contact.m in Sources */ = {isa = PBXBuildFile; fileRef = F083BBF51E7009EC00A9B29C /* Contact.m */; };
		F083BDF71E7009ED00A9B29C /* RoomBubbleCellData.m in Sources */ = {isa = PBXBuildFile; fileRef = F083BBF81E7009EC00A9B29C /* RoomBubbleCellData.m */; };
		F083BDF81E7009ED00A9B29C /* RoomDataSource.m in Sources */ = {isa = PBXBuildFile; fileRef = F083BBFA1E7009EC00A9B29C /* RoomDataSource.m */; };
		F083BDF91E7009ED00A9B29C /* RoomEmailInvitation.m in Sources */ = {isa = PBXBuildFile; fileRef = F083BBFC1E7009EC00A9B29C /* RoomEmailInvitation.m */; };
		F083BDFA1E7009ED00A9B29C /* RoomPreviewData.m in Sources */ = {isa = PBXBuildFile; fileRef = F083BBFE1E7009EC00A9B29C /* RoomPreviewData.m */; };
		F083BDFB1E7009ED00A9B29C /* RoomSearchDataSource.m in Sources */ = {isa = PBXBuildFile; fileRef = F083BC001E7009EC00A9B29C /* RoomSearchDataSource.m */; };
		F083BDFC1E7009ED00A9B29C /* HomeMessagesSearchDataSource.m in Sources */ = {isa = PBXBuildFile; fileRef = F083BC031E7009EC00A9B29C /* HomeMessagesSearchDataSource.m */; };
		F083BDFD1E7009ED00A9B29C /* PublicRoomsDirectoryDataSource.m in Sources */ = {isa = PBXBuildFile; fileRef = F083BC051E7009EC00A9B29C /* PublicRoomsDirectoryDataSource.m */; };
		F083BDFE1E7009ED00A9B29C /* RecentCellData.m in Sources */ = {isa = PBXBuildFile; fileRef = F083BC071E7009EC00A9B29C /* RecentCellData.m */; };
		F083BDFF1E7009ED00A9B29C /* RecentsDataSource.m in Sources */ = {isa = PBXBuildFile; fileRef = F083BC091E7009EC00A9B29C /* RecentsDataSource.m */; };
		F083BE001E7009ED00A9B29C /* FilesSearchCellData.m in Sources */ = {isa = PBXBuildFile; fileRef = F083BC0C1E7009EC00A9B29C /* FilesSearchCellData.m */; };
		F083BE011E7009ED00A9B29C /* third_party_licenses.html in Resources */ = {isa = PBXBuildFile; fileRef = F083BC0E1E7009EC00A9B29C /* third_party_licenses.html */; };
		F083BE021E7009ED00A9B29C /* AvatarGenerator.m in Sources */ = {isa = PBXBuildFile; fileRef = F083BC111E7009EC00A9B29C /* AvatarGenerator.m */; };
		F083BE031E7009ED00A9B29C /* EventFormatter.m in Sources */ = {isa = PBXBuildFile; fileRef = F083BC131E7009EC00A9B29C /* EventFormatter.m */; };
		F083BE041E7009ED00A9B29C /* Tools.m in Sources */ = {isa = PBXBuildFile; fileRef = F083BC151E7009EC00A9B29C /* Tools.m */; };
		F083BE051E7009ED00A9B29C /* RiotDesignValues.m in Sources */ = {isa = PBXBuildFile; fileRef = F083BC171E7009EC00A9B29C /* RiotDesignValues.m */; };
		F083BE061E7009ED00A9B29C /* Riot-Defaults.plist in Resources */ = {isa = PBXBuildFile; fileRef = F083BC181E7009EC00A9B29C /* Riot-Defaults.plist */; };
		F083BE071E7009ED00A9B29C /* AttachmentsViewController.m in Sources */ = {isa = PBXBuildFile; fileRef = F083BC1B1E7009EC00A9B29C /* AttachmentsViewController.m */; };
		F083BE081E7009ED00A9B29C /* AuthenticationViewController.m in Sources */ = {isa = PBXBuildFile; fileRef = F083BC1D1E7009EC00A9B29C /* AuthenticationViewController.m */; };
		F083BE091E7009ED00A9B29C /* AuthenticationViewController.xib in Resources */ = {isa = PBXBuildFile; fileRef = F083BC1E1E7009EC00A9B29C /* AuthenticationViewController.xib */; };
		F083BE0A1E7009ED00A9B29C /* CallViewController.m in Sources */ = {isa = PBXBuildFile; fileRef = F083BC201E7009EC00A9B29C /* CallViewController.m */; };
		F083BE0B1E7009ED00A9B29C /* CallViewController.xib in Resources */ = {isa = PBXBuildFile; fileRef = F083BC211E7009EC00A9B29C /* CallViewController.xib */; };
		F083BE0C1E7009ED00A9B29C /* ContactDetailsViewController.m in Sources */ = {isa = PBXBuildFile; fileRef = F083BC231E7009EC00A9B29C /* ContactDetailsViewController.m */; };
		F083BE0D1E7009ED00A9B29C /* ContactDetailsViewController.xib in Resources */ = {isa = PBXBuildFile; fileRef = F083BC241E7009EC00A9B29C /* ContactDetailsViewController.xib */; };
		F083BE0E1E7009ED00A9B29C /* ContactsTableViewController.m in Sources */ = {isa = PBXBuildFile; fileRef = F083BC261E7009EC00A9B29C /* ContactsTableViewController.m */; };
		F083BE0F1E7009ED00A9B29C /* ContactsTableViewController.xib in Resources */ = {isa = PBXBuildFile; fileRef = F083BC271E7009EC00A9B29C /* ContactsTableViewController.xib */; };
		F083BE101E7009ED00A9B29C /* CountryPickerViewController.m in Sources */ = {isa = PBXBuildFile; fileRef = F083BC291E7009EC00A9B29C /* CountryPickerViewController.m */; };
		F083BE111E7009ED00A9B29C /* DirectoryViewController.m in Sources */ = {isa = PBXBuildFile; fileRef = F083BC2B1E7009EC00A9B29C /* DirectoryViewController.m */; };
		F083BE121E7009ED00A9B29C /* HomeFilesSearchViewController.m in Sources */ = {isa = PBXBuildFile; fileRef = F083BC2D1E7009EC00A9B29C /* HomeFilesSearchViewController.m */; };
		F083BE131E7009ED00A9B29C /* HomeMessagesSearchViewController.m in Sources */ = {isa = PBXBuildFile; fileRef = F083BC2F1E7009EC00A9B29C /* HomeMessagesSearchViewController.m */; };
		F083BE141E7009ED00A9B29C /* HomeViewController.m in Sources */ = {isa = PBXBuildFile; fileRef = F083BC311E7009EC00A9B29C /* HomeViewController.m */; };
		F083BE151E7009ED00A9B29C /* MediaAlbumContentViewController.m in Sources */ = {isa = PBXBuildFile; fileRef = F083BC331E7009EC00A9B29C /* MediaAlbumContentViewController.m */; };
		F083BE161E7009ED00A9B29C /* MediaAlbumContentViewController.xib in Resources */ = {isa = PBXBuildFile; fileRef = F083BC341E7009EC00A9B29C /* MediaAlbumContentViewController.xib */; };
		F083BE171E7009ED00A9B29C /* MediaPickerViewController.m in Sources */ = {isa = PBXBuildFile; fileRef = F083BC361E7009EC00A9B29C /* MediaPickerViewController.m */; };
		F083BE181E7009ED00A9B29C /* MediaPickerViewController.xib in Resources */ = {isa = PBXBuildFile; fileRef = F083BC371E7009EC00A9B29C /* MediaPickerViewController.xib */; };
		F083BE191E7009ED00A9B29C /* RecentsViewController.m in Sources */ = {isa = PBXBuildFile; fileRef = F083BC391E7009EC00A9B29C /* RecentsViewController.m */; };
		F083BE1A1E7009ED00A9B29C /* RoomFilesSearchViewController.m in Sources */ = {isa = PBXBuildFile; fileRef = F083BC3B1E7009EC00A9B29C /* RoomFilesSearchViewController.m */; };
		F083BE1B1E7009ED00A9B29C /* RoomFilesViewController.m in Sources */ = {isa = PBXBuildFile; fileRef = F083BC3D1E7009EC00A9B29C /* RoomFilesViewController.m */; };
		F083BE1C1E7009ED00A9B29C /* RoomMemberDetailsViewController.m in Sources */ = {isa = PBXBuildFile; fileRef = F083BC3F1E7009EC00A9B29C /* RoomMemberDetailsViewController.m */; };
		F083BE1D1E7009ED00A9B29C /* RoomMemberDetailsViewController.xib in Resources */ = {isa = PBXBuildFile; fileRef = F083BC401E7009EC00A9B29C /* RoomMemberDetailsViewController.xib */; };
		F083BE1E1E7009ED00A9B29C /* RoomMessagesSearchViewController.m in Sources */ = {isa = PBXBuildFile; fileRef = F083BC421E7009EC00A9B29C /* RoomMessagesSearchViewController.m */; };
		F083BE1F1E7009ED00A9B29C /* RoomParticipantsViewController.m in Sources */ = {isa = PBXBuildFile; fileRef = F083BC441E7009EC00A9B29C /* RoomParticipantsViewController.m */; };
		F083BE201E7009ED00A9B29C /* RoomParticipantsViewController.xib in Resources */ = {isa = PBXBuildFile; fileRef = F083BC451E7009EC00A9B29C /* RoomParticipantsViewController.xib */; };
		F083BE211E7009ED00A9B29C /* RoomSearchViewController.m in Sources */ = {isa = PBXBuildFile; fileRef = F083BC471E7009EC00A9B29C /* RoomSearchViewController.m */; };
		F083BE221E7009ED00A9B29C /* RoomSettingsViewController.m in Sources */ = {isa = PBXBuildFile; fileRef = F083BC491E7009EC00A9B29C /* RoomSettingsViewController.m */; };
		F083BE231E7009ED00A9B29C /* RoomViewController.m in Sources */ = {isa = PBXBuildFile; fileRef = F083BC4B1E7009EC00A9B29C /* RoomViewController.m */; };
		F083BE241E7009ED00A9B29C /* RoomViewController.xib in Resources */ = {isa = PBXBuildFile; fileRef = F083BC4C1E7009EC00A9B29C /* RoomViewController.xib */; };
		F083BE251E7009ED00A9B29C /* SegmentedViewController.m in Sources */ = {isa = PBXBuildFile; fileRef = F083BC4E1E7009EC00A9B29C /* SegmentedViewController.m */; };
		F083BE261E7009ED00A9B29C /* SegmentedViewController.xib in Resources */ = {isa = PBXBuildFile; fileRef = F083BC4F1E7009EC00A9B29C /* SegmentedViewController.xib */; };
		F083BE271E7009ED00A9B29C /* SettingsViewController.m in Sources */ = {isa = PBXBuildFile; fileRef = F083BC511E7009EC00A9B29C /* SettingsViewController.m */; };
		F083BE281E7009ED00A9B29C /* StartChatViewController.m in Sources */ = {isa = PBXBuildFile; fileRef = F083BC531E7009EC00A9B29C /* StartChatViewController.m */; };
		F083BE291E7009ED00A9B29C /* StartChatViewController.xib in Resources */ = {isa = PBXBuildFile; fileRef = F083BC541E7009EC00A9B29C /* StartChatViewController.xib */; };
		F083BE2A1E7009ED00A9B29C /* UsersDevicesViewController.m in Sources */ = {isa = PBXBuildFile; fileRef = F083BC561E7009EC00A9B29C /* UsersDevicesViewController.m */; };
		F083BE2B1E7009ED00A9B29C /* AuthInputsView.m in Sources */ = {isa = PBXBuildFile; fileRef = F083BC5A1E7009EC00A9B29C /* AuthInputsView.m */; };
		F083BE2C1E7009ED00A9B29C /* AuthInputsView.xib in Resources */ = {isa = PBXBuildFile; fileRef = F083BC5B1E7009EC00A9B29C /* AuthInputsView.xib */; };
		F083BE2D1E7009ED00A9B29C /* ForgotPasswordInputsView.m in Sources */ = {isa = PBXBuildFile; fileRef = F083BC5D1E7009EC00A9B29C /* ForgotPasswordInputsView.m */; };
		F083BE2E1E7009ED00A9B29C /* ForgotPasswordInputsView.xib in Resources */ = {isa = PBXBuildFile; fileRef = F083BC5E1E7009EC00A9B29C /* ForgotPasswordInputsView.xib */; };
		F083BE2F1E7009ED00A9B29C /* ContactTableViewCell.m in Sources */ = {isa = PBXBuildFile; fileRef = F083BC611E7009EC00A9B29C /* ContactTableViewCell.m */; };
		F083BE301E7009ED00A9B29C /* ContactTableViewCell.xib in Resources */ = {isa = PBXBuildFile; fileRef = F083BC621E7009EC00A9B29C /* ContactTableViewCell.xib */; };
		F083BE311E7009ED00A9B29C /* DeviceTableViewCell.m in Sources */ = {isa = PBXBuildFile; fileRef = F083BC651E7009EC00A9B29C /* DeviceTableViewCell.m */; };
		F083BE321E7009ED00A9B29C /* DeviceTableViewCell.xib in Resources */ = {isa = PBXBuildFile; fileRef = F083BC661E7009EC00A9B29C /* DeviceTableViewCell.xib */; };
		F083BE331E7009ED00A9B29C /* DeviceView.m in Sources */ = {isa = PBXBuildFile; fileRef = F083BC681E7009EC00A9B29C /* DeviceView.m */; };
		F083BE341E7009ED00A9B29C /* EncryptionInfoView.m in Sources */ = {isa = PBXBuildFile; fileRef = F083BC6B1E7009EC00A9B29C /* EncryptionInfoView.m */; };
		F083BE351E7009ED00A9B29C /* MediaAlbumTableCell.m in Sources */ = {isa = PBXBuildFile; fileRef = F083BC6E1E7009EC00A9B29C /* MediaAlbumTableCell.m */; };
		F083BE361E7009ED00A9B29C /* MediaAlbumTableCell.xib in Resources */ = {isa = PBXBuildFile; fileRef = F083BC6F1E7009EC00A9B29C /* MediaAlbumTableCell.xib */; };
		F083BE371E7009ED00A9B29C /* RoomActivitiesView.m in Sources */ = {isa = PBXBuildFile; fileRef = F083BC721E7009EC00A9B29C /* RoomActivitiesView.m */; };
		F083BE381E7009ED00A9B29C /* RoomActivitiesView.xib in Resources */ = {isa = PBXBuildFile; fileRef = F083BC731E7009EC00A9B29C /* RoomActivitiesView.xib */; };
		F083BE391E7009ED00A9B29C /* RoomEncryptedDataBubbleCell.m in Sources */ = {isa = PBXBuildFile; fileRef = F083BC771E7009EC00A9B29C /* RoomEncryptedDataBubbleCell.m */; };
		F083BE3A1E7009ED00A9B29C /* RoomIncomingEncryptedAttachmentBubbleCell.m in Sources */ = {isa = PBXBuildFile; fileRef = F083BC791E7009EC00A9B29C /* RoomIncomingEncryptedAttachmentBubbleCell.m */; };
		F083BE3B1E7009ED00A9B29C /* RoomIncomingEncryptedAttachmentBubbleCell.xib in Resources */ = {isa = PBXBuildFile; fileRef = F083BC7A1E7009EC00A9B29C /* RoomIncomingEncryptedAttachmentBubbleCell.xib */; };
		F083BE3C1E7009ED00A9B29C /* RoomIncomingEncryptedAttachmentWithoutSenderInfoBubbleCell.m in Sources */ = {isa = PBXBuildFile; fileRef = F083BC7C1E7009EC00A9B29C /* RoomIncomingEncryptedAttachmentWithoutSenderInfoBubbleCell.m */; };
		F083BE3D1E7009ED00A9B29C /* RoomIncomingEncryptedAttachmentWithoutSenderInfoBubbleCell.xib in Resources */ = {isa = PBXBuildFile; fileRef = F083BC7D1E7009EC00A9B29C /* RoomIncomingEncryptedAttachmentWithoutSenderInfoBubbleCell.xib */; };
		F083BE3E1E7009ED00A9B29C /* RoomIncomingEncryptedAttachmentWithPaginationTitleBubbleCell.m in Sources */ = {isa = PBXBuildFile; fileRef = F083BC7F1E7009EC00A9B29C /* RoomIncomingEncryptedAttachmentWithPaginationTitleBubbleCell.m */; };
		F083BE3F1E7009ED00A9B29C /* RoomIncomingEncryptedAttachmentWithPaginationTitleBubbleCell.xib in Resources */ = {isa = PBXBuildFile; fileRef = F083BC801E7009EC00A9B29C /* RoomIncomingEncryptedAttachmentWithPaginationTitleBubbleCell.xib */; };
		F083BE401E7009ED00A9B29C /* RoomIncomingEncryptedTextMsgBubbleCell.m in Sources */ = {isa = PBXBuildFile; fileRef = F083BC821E7009EC00A9B29C /* RoomIncomingEncryptedTextMsgBubbleCell.m */; };
		F083BE411E7009ED00A9B29C /* RoomIncomingEncryptedTextMsgBubbleCell.xib in Resources */ = {isa = PBXBuildFile; fileRef = F083BC831E7009EC00A9B29C /* RoomIncomingEncryptedTextMsgBubbleCell.xib */; };
		F083BE421E7009ED00A9B29C /* RoomIncomingEncryptedTextMsgWithoutSenderInfoBubbleCell.m in Sources */ = {isa = PBXBuildFile; fileRef = F083BC851E7009EC00A9B29C /* RoomIncomingEncryptedTextMsgWithoutSenderInfoBubbleCell.m */; };
		F083BE431E7009ED00A9B29C /* RoomIncomingEncryptedTextMsgWithoutSenderInfoBubbleCell.xib in Resources */ = {isa = PBXBuildFile; fileRef = F083BC861E7009EC00A9B29C /* RoomIncomingEncryptedTextMsgWithoutSenderInfoBubbleCell.xib */; };
		F083BE441E7009ED00A9B29C /* RoomIncomingEncryptedTextMsgWithoutSenderNameBubbleCell.m in Sources */ = {isa = PBXBuildFile; fileRef = F083BC881E7009EC00A9B29C /* RoomIncomingEncryptedTextMsgWithoutSenderNameBubbleCell.m */; };
		F083BE451E7009ED00A9B29C /* RoomIncomingEncryptedTextMsgWithoutSenderNameBubbleCell.xib in Resources */ = {isa = PBXBuildFile; fileRef = F083BC891E7009EC00A9B29C /* RoomIncomingEncryptedTextMsgWithoutSenderNameBubbleCell.xib */; };
		F083BE461E7009ED00A9B29C /* RoomIncomingEncryptedTextMsgWithPaginationTitleBubbleCell.m in Sources */ = {isa = PBXBuildFile; fileRef = F083BC8B1E7009EC00A9B29C /* RoomIncomingEncryptedTextMsgWithPaginationTitleBubbleCell.m */; };
		F083BE471E7009ED00A9B29C /* RoomIncomingEncryptedTextMsgWithPaginationTitleBubbleCell.xib in Resources */ = {isa = PBXBuildFile; fileRef = F083BC8C1E7009EC00A9B29C /* RoomIncomingEncryptedTextMsgWithPaginationTitleBubbleCell.xib */; };
		F083BE481E7009ED00A9B29C /* RoomIncomingEncryptedTextMsgWithPaginationTitleWithoutSenderNameBubbleCell.m in Sources */ = {isa = PBXBuildFile; fileRef = F083BC8E1E7009EC00A9B29C /* RoomIncomingEncryptedTextMsgWithPaginationTitleWithoutSenderNameBubbleCell.m */; };
		F083BE491E7009ED00A9B29C /* RoomIncomingEncryptedTextMsgWithPaginationTitleWithoutSenderNameBubbleCell.xib in Resources */ = {isa = PBXBuildFile; fileRef = F083BC8F1E7009EC00A9B29C /* RoomIncomingEncryptedTextMsgWithPaginationTitleWithoutSenderNameBubbleCell.xib */; };
		F083BE4A1E7009ED00A9B29C /* RoomOutgoingEncryptedAttachmentBubbleCell.m in Sources */ = {isa = PBXBuildFile; fileRef = F083BC911E7009EC00A9B29C /* RoomOutgoingEncryptedAttachmentBubbleCell.m */; };
		F083BE4B1E7009ED00A9B29C /* RoomOutgoingEncryptedAttachmentBubbleCell.xib in Resources */ = {isa = PBXBuildFile; fileRef = F083BC921E7009EC00A9B29C /* RoomOutgoingEncryptedAttachmentBubbleCell.xib */; };
		F083BE4C1E7009ED00A9B29C /* RoomOutgoingEncryptedAttachmentWithoutSenderInfoBubbleCell.m in Sources */ = {isa = PBXBuildFile; fileRef = F083BC941E7009EC00A9B29C /* RoomOutgoingEncryptedAttachmentWithoutSenderInfoBubbleCell.m */; };
		F083BE4D1E7009ED00A9B29C /* RoomOutgoingEncryptedAttachmentWithoutSenderInfoBubbleCell.xib in Resources */ = {isa = PBXBuildFile; fileRef = F083BC951E7009EC00A9B29C /* RoomOutgoingEncryptedAttachmentWithoutSenderInfoBubbleCell.xib */; };
		F083BE4E1E7009ED00A9B29C /* RoomOutgoingEncryptedAttachmentWithPaginationTitleBubbleCell.m in Sources */ = {isa = PBXBuildFile; fileRef = F083BC971E7009EC00A9B29C /* RoomOutgoingEncryptedAttachmentWithPaginationTitleBubbleCell.m */; };
		F083BE4F1E7009ED00A9B29C /* RoomOutgoingEncryptedAttachmentWithPaginationTitleBubbleCell.xib in Resources */ = {isa = PBXBuildFile; fileRef = F083BC981E7009EC00A9B29C /* RoomOutgoingEncryptedAttachmentWithPaginationTitleBubbleCell.xib */; };
		F083BE501E7009ED00A9B29C /* RoomOutgoingEncryptedTextMsgBubbleCell.m in Sources */ = {isa = PBXBuildFile; fileRef = F083BC9A1E7009EC00A9B29C /* RoomOutgoingEncryptedTextMsgBubbleCell.m */; };
		F083BE511E7009ED00A9B29C /* RoomOutgoingEncryptedTextMsgBubbleCell.xib in Resources */ = {isa = PBXBuildFile; fileRef = F083BC9B1E7009EC00A9B29C /* RoomOutgoingEncryptedTextMsgBubbleCell.xib */; };
		F083BE521E7009ED00A9B29C /* RoomOutgoingEncryptedTextMsgWithoutSenderInfoBubbleCell.m in Sources */ = {isa = PBXBuildFile; fileRef = F083BC9D1E7009EC00A9B29C /* RoomOutgoingEncryptedTextMsgWithoutSenderInfoBubbleCell.m */; };
		F083BE531E7009ED00A9B29C /* RoomOutgoingEncryptedTextMsgWithoutSenderInfoBubbleCell.xib in Resources */ = {isa = PBXBuildFile; fileRef = F083BC9E1E7009EC00A9B29C /* RoomOutgoingEncryptedTextMsgWithoutSenderInfoBubbleCell.xib */; };
		F083BE541E7009ED00A9B29C /* RoomOutgoingEncryptedTextMsgWithoutSenderNameBubbleCell.m in Sources */ = {isa = PBXBuildFile; fileRef = F083BCA01E7009EC00A9B29C /* RoomOutgoingEncryptedTextMsgWithoutSenderNameBubbleCell.m */; };
		F083BE551E7009ED00A9B29C /* RoomOutgoingEncryptedTextMsgWithoutSenderNameBubbleCell.xib in Resources */ = {isa = PBXBuildFile; fileRef = F083BCA11E7009EC00A9B29C /* RoomOutgoingEncryptedTextMsgWithoutSenderNameBubbleCell.xib */; };
		F083BE561E7009ED00A9B29C /* RoomOutgoingEncryptedTextMsgWithPaginationTitleBubbleCell.m in Sources */ = {isa = PBXBuildFile; fileRef = F083BCA31E7009EC00A9B29C /* RoomOutgoingEncryptedTextMsgWithPaginationTitleBubbleCell.m */; };
		F083BE571E7009ED00A9B29C /* RoomOutgoingEncryptedTextMsgWithPaginationTitleBubbleCell.xib in Resources */ = {isa = PBXBuildFile; fileRef = F083BCA41E7009EC00A9B29C /* RoomOutgoingEncryptedTextMsgWithPaginationTitleBubbleCell.xib */; };
		F083BE581E7009ED00A9B29C /* RoomOutgoingEncryptedTextMsgWithPaginationTitleWithoutSenderNameBubbleCell.m in Sources */ = {isa = PBXBuildFile; fileRef = F083BCA61E7009EC00A9B29C /* RoomOutgoingEncryptedTextMsgWithPaginationTitleWithoutSenderNameBubbleCell.m */; };
		F083BE591E7009ED00A9B29C /* RoomOutgoingEncryptedTextMsgWithPaginationTitleWithoutSenderNameBubbleCell.xib in Resources */ = {isa = PBXBuildFile; fileRef = F083BCA71E7009EC00A9B29C /* RoomOutgoingEncryptedTextMsgWithPaginationTitleWithoutSenderNameBubbleCell.xib */; };
		F083BE5A1E7009ED00A9B29C /* RoomIncomingAttachmentBubbleCell.m in Sources */ = {isa = PBXBuildFile; fileRef = F083BCA91E7009EC00A9B29C /* RoomIncomingAttachmentBubbleCell.m */; };
		F083BE5B1E7009ED00A9B29C /* RoomIncomingAttachmentBubbleCell.xib in Resources */ = {isa = PBXBuildFile; fileRef = F083BCAA1E7009EC00A9B29C /* RoomIncomingAttachmentBubbleCell.xib */; };
		F083BE5C1E7009ED00A9B29C /* RoomIncomingAttachmentWithoutSenderInfoBubbleCell.m in Sources */ = {isa = PBXBuildFile; fileRef = F083BCAC1E7009EC00A9B29C /* RoomIncomingAttachmentWithoutSenderInfoBubbleCell.m */; };
		F083BE5D1E7009ED00A9B29C /* RoomIncomingAttachmentWithoutSenderInfoBubbleCell.xib in Resources */ = {isa = PBXBuildFile; fileRef = F083BCAD1E7009EC00A9B29C /* RoomIncomingAttachmentWithoutSenderInfoBubbleCell.xib */; };
		F083BE5E1E7009ED00A9B29C /* RoomIncomingAttachmentWithPaginationTitleBubbleCell.m in Sources */ = {isa = PBXBuildFile; fileRef = F083BCAF1E7009EC00A9B29C /* RoomIncomingAttachmentWithPaginationTitleBubbleCell.m */; };
		F083BE5F1E7009ED00A9B29C /* RoomIncomingAttachmentWithPaginationTitleBubbleCell.xib in Resources */ = {isa = PBXBuildFile; fileRef = F083BCB01E7009EC00A9B29C /* RoomIncomingAttachmentWithPaginationTitleBubbleCell.xib */; };
		F083BE601E7009ED00A9B29C /* RoomIncomingTextMsgBubbleCell.m in Sources */ = {isa = PBXBuildFile; fileRef = F083BCB21E7009EC00A9B29C /* RoomIncomingTextMsgBubbleCell.m */; };
		F083BE611E7009ED00A9B29C /* RoomIncomingTextMsgBubbleCell.xib in Resources */ = {isa = PBXBuildFile; fileRef = F083BCB31E7009EC00A9B29C /* RoomIncomingTextMsgBubbleCell.xib */; };
		F083BE621E7009ED00A9B29C /* RoomIncomingTextMsgWithoutSenderInfoBubbleCell.m in Sources */ = {isa = PBXBuildFile; fileRef = F083BCB51E7009EC00A9B29C /* RoomIncomingTextMsgWithoutSenderInfoBubbleCell.m */; };
		F083BE631E7009ED00A9B29C /* RoomIncomingTextMsgWithoutSenderInfoBubbleCell.xib in Resources */ = {isa = PBXBuildFile; fileRef = F083BCB61E7009EC00A9B29C /* RoomIncomingTextMsgWithoutSenderInfoBubbleCell.xib */; };
		F083BE641E7009ED00A9B29C /* RoomIncomingTextMsgWithoutSenderNameBubbleCell.m in Sources */ = {isa = PBXBuildFile; fileRef = F083BCB81E7009EC00A9B29C /* RoomIncomingTextMsgWithoutSenderNameBubbleCell.m */; };
		F083BE651E7009ED00A9B29C /* RoomIncomingTextMsgWithoutSenderNameBubbleCell.xib in Resources */ = {isa = PBXBuildFile; fileRef = F083BCB91E7009EC00A9B29C /* RoomIncomingTextMsgWithoutSenderNameBubbleCell.xib */; };
		F083BE661E7009ED00A9B29C /* RoomIncomingTextMsgWithPaginationTitleBubbleCell.m in Sources */ = {isa = PBXBuildFile; fileRef = F083BCBB1E7009EC00A9B29C /* RoomIncomingTextMsgWithPaginationTitleBubbleCell.m */; };
		F083BE671E7009ED00A9B29C /* RoomIncomingTextMsgWithPaginationTitleBubbleCell.xib in Resources */ = {isa = PBXBuildFile; fileRef = F083BCBC1E7009EC00A9B29C /* RoomIncomingTextMsgWithPaginationTitleBubbleCell.xib */; };
		F083BE681E7009ED00A9B29C /* RoomIncomingTextMsgWithPaginationTitleWithoutSenderNameBubbleCell.m in Sources */ = {isa = PBXBuildFile; fileRef = F083BCBE1E7009EC00A9B29C /* RoomIncomingTextMsgWithPaginationTitleWithoutSenderNameBubbleCell.m */; };
		F083BE691E7009ED00A9B29C /* RoomIncomingTextMsgWithPaginationTitleWithoutSenderNameBubbleCell.xib in Resources */ = {isa = PBXBuildFile; fileRef = F083BCBF1E7009EC00A9B29C /* RoomIncomingTextMsgWithPaginationTitleWithoutSenderNameBubbleCell.xib */; };
		F083BE6A1E7009ED00A9B29C /* RoomOutgoingAttachmentBubbleCell.m in Sources */ = {isa = PBXBuildFile; fileRef = F083BCC11E7009EC00A9B29C /* RoomOutgoingAttachmentBubbleCell.m */; };
		F083BE6B1E7009ED00A9B29C /* RoomOutgoingAttachmentBubbleCell.xib in Resources */ = {isa = PBXBuildFile; fileRef = F083BCC21E7009EC00A9B29C /* RoomOutgoingAttachmentBubbleCell.xib */; };
		F083BE6C1E7009ED00A9B29C /* RoomOutgoingAttachmentWithoutSenderInfoBubbleCell.m in Sources */ = {isa = PBXBuildFile; fileRef = F083BCC41E7009EC00A9B29C /* RoomOutgoingAttachmentWithoutSenderInfoBubbleCell.m */; };
		F083BE6D1E7009ED00A9B29C /* RoomOutgoingAttachmentWithoutSenderInfoBubbleCell.xib in Resources */ = {isa = PBXBuildFile; fileRef = F083BCC51E7009EC00A9B29C /* RoomOutgoingAttachmentWithoutSenderInfoBubbleCell.xib */; };
		F083BE6E1E7009ED00A9B29C /* RoomOutgoingAttachmentWithPaginationTitleBubbleCell.m in Sources */ = {isa = PBXBuildFile; fileRef = F083BCC71E7009EC00A9B29C /* RoomOutgoingAttachmentWithPaginationTitleBubbleCell.m */; };
		F083BE6F1E7009ED00A9B29C /* RoomOutgoingAttachmentWithPaginationTitleBubbleCell.xib in Resources */ = {isa = PBXBuildFile; fileRef = F083BCC81E7009EC00A9B29C /* RoomOutgoingAttachmentWithPaginationTitleBubbleCell.xib */; };
		F083BE701E7009ED00A9B29C /* RoomOutgoingTextMsgBubbleCell.m in Sources */ = {isa = PBXBuildFile; fileRef = F083BCCA1E7009EC00A9B29C /* RoomOutgoingTextMsgBubbleCell.m */; };
		F083BE711E7009ED00A9B29C /* RoomOutgoingTextMsgBubbleCell.xib in Resources */ = {isa = PBXBuildFile; fileRef = F083BCCB1E7009EC00A9B29C /* RoomOutgoingTextMsgBubbleCell.xib */; };
		F083BE721E7009ED00A9B29C /* RoomOutgoingTextMsgWithoutSenderInfoBubbleCell.m in Sources */ = {isa = PBXBuildFile; fileRef = F083BCCD1E7009EC00A9B29C /* RoomOutgoingTextMsgWithoutSenderInfoBubbleCell.m */; };
		F083BE731E7009ED00A9B29C /* RoomOutgoingTextMsgWithoutSenderInfoBubbleCell.xib in Resources */ = {isa = PBXBuildFile; fileRef = F083BCCE1E7009EC00A9B29C /* RoomOutgoingTextMsgWithoutSenderInfoBubbleCell.xib */; };
		F083BE741E7009ED00A9B29C /* RoomOutgoingTextMsgWithoutSenderNameBubbleCell.m in Sources */ = {isa = PBXBuildFile; fileRef = F083BCD01E7009EC00A9B29C /* RoomOutgoingTextMsgWithoutSenderNameBubbleCell.m */; };
		F083BE751E7009ED00A9B29C /* RoomOutgoingTextMsgWithoutSenderNameBubbleCell.xib in Resources */ = {isa = PBXBuildFile; fileRef = F083BCD11E7009EC00A9B29C /* RoomOutgoingTextMsgWithoutSenderNameBubbleCell.xib */; };
		F083BE761E7009ED00A9B29C /* RoomOutgoingTextMsgWithPaginationTitleBubbleCell.m in Sources */ = {isa = PBXBuildFile; fileRef = F083BCD31E7009EC00A9B29C /* RoomOutgoingTextMsgWithPaginationTitleBubbleCell.m */; };
		F083BE771E7009ED00A9B29C /* RoomOutgoingTextMsgWithPaginationTitleBubbleCell.xib in Resources */ = {isa = PBXBuildFile; fileRef = F083BCD41E7009EC00A9B29C /* RoomOutgoingTextMsgWithPaginationTitleBubbleCell.xib */; };
		F083BE781E7009ED00A9B29C /* RoomOutgoingTextMsgWithPaginationTitleWithoutSenderNameBubbleCell.m in Sources */ = {isa = PBXBuildFile; fileRef = F083BCD61E7009EC00A9B29C /* RoomOutgoingTextMsgWithPaginationTitleWithoutSenderNameBubbleCell.m */; };
		F083BE791E7009ED00A9B29C /* RoomOutgoingTextMsgWithPaginationTitleWithoutSenderNameBubbleCell.xib in Resources */ = {isa = PBXBuildFile; fileRef = F083BCD71E7009EC00A9B29C /* RoomOutgoingTextMsgWithPaginationTitleWithoutSenderNameBubbleCell.xib */; };
		F083BE7A1E7009ED00A9B29C /* RoomInputToolbarView.m in Sources */ = {isa = PBXBuildFile; fileRef = F083BCDA1E7009EC00A9B29C /* RoomInputToolbarView.m */; };
		F083BE7B1E7009ED00A9B29C /* RoomInputToolbarView.xib in Resources */ = {isa = PBXBuildFile; fileRef = F083BCDB1E7009EC00A9B29C /* RoomInputToolbarView.xib */; };
		F083BE7C1E7009ED00A9B29C /* DirectoryRecentTableViewCell.m in Sources */ = {isa = PBXBuildFile; fileRef = F083BCDE1E7009EC00A9B29C /* DirectoryRecentTableViewCell.m */; };
		F083BE7D1E7009ED00A9B29C /* DirectoryRecentTableViewCell.xib in Resources */ = {isa = PBXBuildFile; fileRef = F083BCDF1E7009EC00A9B29C /* DirectoryRecentTableViewCell.xib */; };
		F083BE7E1E7009ED00A9B29C /* InviteRecentTableViewCell.m in Sources */ = {isa = PBXBuildFile; fileRef = F083BCE11E7009EC00A9B29C /* InviteRecentTableViewCell.m */; };
		F083BE7F1E7009ED00A9B29C /* InviteRecentTableViewCell.xib in Resources */ = {isa = PBXBuildFile; fileRef = F083BCE21E7009EC00A9B29C /* InviteRecentTableViewCell.xib */; };
		F083BE801E7009ED00A9B29C /* PublicRoomTableViewCell.m in Sources */ = {isa = PBXBuildFile; fileRef = F083BCE41E7009EC00A9B29C /* PublicRoomTableViewCell.m */; };
		F083BE811E7009ED00A9B29C /* PublicRoomTableViewCell.xib in Resources */ = {isa = PBXBuildFile; fileRef = F083BCE51E7009EC00A9B29C /* PublicRoomTableViewCell.xib */; };
		F083BE821E7009ED00A9B29C /* RecentTableViewCell.m in Sources */ = {isa = PBXBuildFile; fileRef = F083BCE71E7009EC00A9B29C /* RecentTableViewCell.m */; };
		F083BE831E7009ED00A9B29C /* RecentTableViewCell.xib in Resources */ = {isa = PBXBuildFile; fileRef = F083BCE81E7009EC00A9B29C /* RecentTableViewCell.xib */; };
		F083BE841E7009ED00A9B29C /* RoomIdOrAliasTableViewCell.m in Sources */ = {isa = PBXBuildFile; fileRef = F083BCEA1E7009EC00A9B29C /* RoomIdOrAliasTableViewCell.m */; };
		F083BE851E7009ED00A9B29C /* RoomIdOrAliasTableViewCell.xib in Resources */ = {isa = PBXBuildFile; fileRef = F083BCEB1E7009EC00A9B29C /* RoomIdOrAliasTableViewCell.xib */; };
		F083BE861E7009ED00A9B29C /* RoomTableViewCell.m in Sources */ = {isa = PBXBuildFile; fileRef = F083BCED1E7009EC00A9B29C /* RoomTableViewCell.m */; };
		F083BE871E7009ED00A9B29C /* RoomTableViewCell.xib in Resources */ = {isa = PBXBuildFile; fileRef = F083BCEE1E7009ED00A9B29C /* RoomTableViewCell.xib */; };
		F083BE881E7009ED00A9B29C /* RoomMemberTitleView.m in Sources */ = {isa = PBXBuildFile; fileRef = F083BCF11E7009ED00A9B29C /* RoomMemberTitleView.m */; };
		F083BE891E7009ED00A9B29C /* RoomMemberTitleView.xib in Resources */ = {isa = PBXBuildFile; fileRef = F083BCF21E7009ED00A9B29C /* RoomMemberTitleView.xib */; };
		F083BE8A1E7009ED00A9B29C /* ExpandedRoomTitleView.m in Sources */ = {isa = PBXBuildFile; fileRef = F083BCF51E7009ED00A9B29C /* ExpandedRoomTitleView.m */; };
		F083BE8B1E7009ED00A9B29C /* ExpandedRoomTitleView.xib in Resources */ = {isa = PBXBuildFile; fileRef = F083BCF61E7009ED00A9B29C /* ExpandedRoomTitleView.xib */; };
		F083BE8C1E7009ED00A9B29C /* PreviewRoomTitleView.m in Sources */ = {isa = PBXBuildFile; fileRef = F083BCF81E7009ED00A9B29C /* PreviewRoomTitleView.m */; };
		F083BE8D1E7009ED00A9B29C /* PreviewRoomTitleView.xib in Resources */ = {isa = PBXBuildFile; fileRef = F083BCF91E7009ED00A9B29C /* PreviewRoomTitleView.xib */; };
		F083BE8E1E7009ED00A9B29C /* RoomAvatarTitleView.m in Sources */ = {isa = PBXBuildFile; fileRef = F083BCFB1E7009ED00A9B29C /* RoomAvatarTitleView.m */; };
		F083BE8F1E7009ED00A9B29C /* RoomAvatarTitleView.xib in Resources */ = {isa = PBXBuildFile; fileRef = F083BCFC1E7009ED00A9B29C /* RoomAvatarTitleView.xib */; };
		F083BE901E7009ED00A9B29C /* RoomTitleView.m in Sources */ = {isa = PBXBuildFile; fileRef = F083BCFE1E7009ED00A9B29C /* RoomTitleView.m */; };
		F083BE911E7009ED00A9B29C /* RoomTitleView.xib in Resources */ = {isa = PBXBuildFile; fileRef = F083BCFF1E7009ED00A9B29C /* RoomTitleView.xib */; };
		F083BE921E7009ED00A9B29C /* SimpleRoomTitleView.m in Sources */ = {isa = PBXBuildFile; fileRef = F083BD011E7009ED00A9B29C /* SimpleRoomTitleView.m */; };
		F083BE931E7009ED00A9B29C /* SimpleRoomTitleView.xib in Resources */ = {isa = PBXBuildFile; fileRef = F083BD021E7009ED00A9B29C /* SimpleRoomTitleView.xib */; };
		F083BE941E7009ED00A9B29C /* FilesSearchTableViewCell.m in Sources */ = {isa = PBXBuildFile; fileRef = F083BD051E7009ED00A9B29C /* FilesSearchTableViewCell.m */; };
		F083BE951E7009ED00A9B29C /* FilesSearchTableViewCell.xib in Resources */ = {isa = PBXBuildFile; fileRef = F083BD061E7009ED00A9B29C /* FilesSearchTableViewCell.xib */; };
		F083BE961E7009ED00A9B29C /* MessagesSearchResultAttachmentBubbleCell.m in Sources */ = {isa = PBXBuildFile; fileRef = F083BD081E7009ED00A9B29C /* MessagesSearchResultAttachmentBubbleCell.m */; };
		F083BE971E7009ED00A9B29C /* MessagesSearchResultAttachmentBubbleCell.xib in Resources */ = {isa = PBXBuildFile; fileRef = F083BD091E7009ED00A9B29C /* MessagesSearchResultAttachmentBubbleCell.xib */; };
		F083BE981E7009ED00A9B29C /* MessagesSearchResultTextMsgBubbleCell.m in Sources */ = {isa = PBXBuildFile; fileRef = F083BD0B1E7009ED00A9B29C /* MessagesSearchResultTextMsgBubbleCell.m */; };
		F083BE991E7009ED00A9B29C /* MessagesSearchResultTextMsgBubbleCell.xib in Resources */ = {isa = PBXBuildFile; fileRef = F083BD0C1E7009ED00A9B29C /* MessagesSearchResultTextMsgBubbleCell.xib */; };
		F083BE9A1E7009ED00A9B29C /* TableViewCellWithButton.m in Sources */ = {isa = PBXBuildFile; fileRef = F083BD0F1E7009ED00A9B29C /* TableViewCellWithButton.m */; };
		F083BE9B1E7009ED00A9B29C /* TableViewCellWithButton.xib in Resources */ = {isa = PBXBuildFile; fileRef = F083BD101E7009ED00A9B29C /* TableViewCellWithButton.xib */; };
		F083BE9C1E7009ED00A9B29C /* TableViewCellWithCheckBoxAndLabel.m in Sources */ = {isa = PBXBuildFile; fileRef = F083BD121E7009ED00A9B29C /* TableViewCellWithCheckBoxAndLabel.m */; };
		F083BE9D1E7009ED00A9B29C /* TableViewCellWithCheckBoxAndLabel.xib in Resources */ = {isa = PBXBuildFile; fileRef = F083BD131E7009ED00A9B29C /* TableViewCellWithCheckBoxAndLabel.xib */; };
		F083BE9E1E7009ED00A9B29C /* TableViewCellWithCheckBoxes.m in Sources */ = {isa = PBXBuildFile; fileRef = F083BD151E7009ED00A9B29C /* TableViewCellWithCheckBoxes.m */; };
		F083BE9F1E7009ED00A9B29C /* TableViewCellWithCheckBoxes.xib in Resources */ = {isa = PBXBuildFile; fileRef = F083BD161E7009ED00A9B29C /* TableViewCellWithCheckBoxes.xib */; };
		F083BEA01E7009ED00A9B29C /* TableViewCellWithLabelAndLargeTextView.m in Sources */ = {isa = PBXBuildFile; fileRef = F083BD181E7009ED00A9B29C /* TableViewCellWithLabelAndLargeTextView.m */; };
		F083BEA11E7009ED00A9B29C /* TableViewCellWithLabelAndLargeTextView.xib in Resources */ = {isa = PBXBuildFile; fileRef = F083BD191E7009ED00A9B29C /* TableViewCellWithLabelAndLargeTextView.xib */; };
		F083BEA21E7009ED00A9B29C /* TableViewCellWithPhoneNumberTextField.m in Sources */ = {isa = PBXBuildFile; fileRef = F083BD1B1E7009ED00A9B29C /* TableViewCellWithPhoneNumberTextField.m */; };
		F083BEA31E7009ED00A9B29C /* TableViewCellWithPhoneNumberTextField.xib in Resources */ = {isa = PBXBuildFile; fileRef = F083BD1C1E7009ED00A9B29C /* TableViewCellWithPhoneNumberTextField.xib */; };
		F083BEA51E70356E00A9B29C /* RiotTests.m in Sources */ = {isa = PBXBuildFile; fileRef = F083BB041E7005FD00A9B29C /* RiotTests.m */; };
		F0A4A1671EF7CB66003630DB /* members_list_icon.png in Resources */ = {isa = PBXBuildFile; fileRef = F0A4A1641EF7CB66003630DB /* members_list_icon.png */; };
		F0A4A1681EF7CB66003630DB /* members_list_icon@2x.png in Resources */ = {isa = PBXBuildFile; fileRef = F0A4A1651EF7CB66003630DB /* members_list_icon@2x.png */; };
		F0A4A1691EF7CB66003630DB /* members_list_icon@3x.png in Resources */ = {isa = PBXBuildFile; fileRef = F0A4A1661EF7CB66003630DB /* members_list_icon@3x.png */; };
		F0B4CBA51F418D0B008E99C5 /* WebViewViewController.m in Sources */ = {isa = PBXBuildFile; fileRef = F0B4CBA41F418D0B008E99C5 /* WebViewViewController.m */; };
		F0B4CBA71F41CA44008E99C5 /* DeviceView.xib in Resources */ = {isa = PBXBuildFile; fileRef = F0B4CBA61F41CA44008E99C5 /* DeviceView.xib */; };
		F0B4CBAA1F41E71A008E99C5 /* RiotNavigationController.m in Sources */ = {isa = PBXBuildFile; fileRef = F0B4CBA91F41E71A008E99C5 /* RiotNavigationController.m */; };
		F0B4CBAC1F41F090008E99C5 /* EncryptionInfoView.xib in Resources */ = {isa = PBXBuildFile; fileRef = F0B4CBAB1F41F090008E99C5 /* EncryptionInfoView.xib */; };
		F0B4CBB11F4215E3008E99C5 /* EventDetailsView.m in Sources */ = {isa = PBXBuildFile; fileRef = F0B4CBAF1F4215E3008E99C5 /* EventDetailsView.m */; };
		F0B4CBB21F4215E3008E99C5 /* EventDetailsView.xib in Resources */ = {isa = PBXBuildFile; fileRef = F0B4CBB01F4215E3008E99C5 /* EventDetailsView.xib */; };
		F0B7A8B11F475783006E27D2 /* RoomsListViewController.xib in Resources */ = {isa = PBXBuildFile; fileRef = F0B7A8AF1F4756A5006E27D2 /* RoomsListViewController.xib */; };
		F0D2ADA11F6AA5FD00A7097D /* MXRoomSummary+Riot.m in Sources */ = {isa = PBXBuildFile; fileRef = F0D2ADA01F6AA5FD00A7097D /* MXRoomSummary+Riot.m */; };
		F0D869EB1EC455A100BB0A2B /* create_direct_chat.png in Resources */ = {isa = PBXBuildFile; fileRef = F0D869E81EC455A100BB0A2B /* create_direct_chat.png */; };
		F0D869EC1EC455A100BB0A2B /* create_direct_chat@2x.png in Resources */ = {isa = PBXBuildFile; fileRef = F0D869E91EC455A100BB0A2B /* create_direct_chat@2x.png */; };
		F0D869ED1EC455A100BB0A2B /* create_direct_chat@3x.png in Resources */ = {isa = PBXBuildFile; fileRef = F0D869EA1EC455A100BB0A2B /* create_direct_chat@3x.png */; };
		F0DD05D01F615ECF00CB5292 /* LaunchScreenRiot.png in Resources */ = {isa = PBXBuildFile; fileRef = F0DD05CF1F615ECF00CB5292 /* LaunchScreenRiot.png */; };
		F0E059FD1E9545BB004B83FB /* UnifiedSearchRecentsDataSource.m in Sources */ = {isa = PBXBuildFile; fileRef = F0E059FC1E9545BB004B83FB /* UnifiedSearchRecentsDataSource.m */; };
		F0E05A021E963103004B83FB /* FavouritesViewController.m in Sources */ = {isa = PBXBuildFile; fileRef = F0E059FF1E963103004B83FB /* FavouritesViewController.m */; };
		F0E05A031E963103004B83FB /* RoomsViewController.m in Sources */ = {isa = PBXBuildFile; fileRef = F0E05A011E963103004B83FB /* RoomsViewController.m */; };
		F0E05A061E9682E9004B83FB /* ContactsDataSource.m in Sources */ = {isa = PBXBuildFile; fileRef = F0E05A051E9682E9004B83FB /* ContactsDataSource.m */; };
		F0E05A0B1E9CCEBF004B83FB /* RecentsViewController.xib in Resources */ = {isa = PBXBuildFile; fileRef = F0E05A0A1E9CCEBF004B83FB /* RecentsViewController.xib */; };
		F0E05A301EA0F9EB004B83FB /* tab_favourites_selected.png in Resources */ = {isa = PBXBuildFile; fileRef = F0E05A181EA0F9EB004B83FB /* tab_favourites_selected.png */; };
		F0E05A311EA0F9EB004B83FB /* tab_favourites_selected@2x.png in Resources */ = {isa = PBXBuildFile; fileRef = F0E05A191EA0F9EB004B83FB /* tab_favourites_selected@2x.png */; };
		F0E05A321EA0F9EB004B83FB /* tab_favourites_selected@3x.png in Resources */ = {isa = PBXBuildFile; fileRef = F0E05A1A1EA0F9EB004B83FB /* tab_favourites_selected@3x.png */; };
		F0E05A331EA0F9EB004B83FB /* tab_favourites.png in Resources */ = {isa = PBXBuildFile; fileRef = F0E05A1B1EA0F9EB004B83FB /* tab_favourites.png */; };
		F0E05A341EA0F9EB004B83FB /* tab_favourites@2x.png in Resources */ = {isa = PBXBuildFile; fileRef = F0E05A1C1EA0F9EB004B83FB /* tab_favourites@2x.png */; };
		F0E05A351EA0F9EB004B83FB /* tab_favourites@3x.png in Resources */ = {isa = PBXBuildFile; fileRef = F0E05A1D1EA0F9EB004B83FB /* tab_favourites@3x.png */; };
		F0E05A361EA0F9EB004B83FB /* tab_home_selected.png in Resources */ = {isa = PBXBuildFile; fileRef = F0E05A1E1EA0F9EB004B83FB /* tab_home_selected.png */; };
		F0E05A371EA0F9EB004B83FB /* tab_home_selected@2x.png in Resources */ = {isa = PBXBuildFile; fileRef = F0E05A1F1EA0F9EB004B83FB /* tab_home_selected@2x.png */; };
		F0E05A381EA0F9EB004B83FB /* tab_home_selected@3x.png in Resources */ = {isa = PBXBuildFile; fileRef = F0E05A201EA0F9EB004B83FB /* tab_home_selected@3x.png */; };
		F0E05A391EA0F9EB004B83FB /* tab_home.png in Resources */ = {isa = PBXBuildFile; fileRef = F0E05A211EA0F9EB004B83FB /* tab_home.png */; };
		F0E05A3A1EA0F9EB004B83FB /* tab_home@2x.png in Resources */ = {isa = PBXBuildFile; fileRef = F0E05A221EA0F9EB004B83FB /* tab_home@2x.png */; };
		F0E05A3B1EA0F9EB004B83FB /* tab_home@3x.png in Resources */ = {isa = PBXBuildFile; fileRef = F0E05A231EA0F9EB004B83FB /* tab_home@3x.png */; };
		F0E05A3C1EA0F9EB004B83FB /* tab_people_selected.png in Resources */ = {isa = PBXBuildFile; fileRef = F0E05A241EA0F9EB004B83FB /* tab_people_selected.png */; };
		F0E05A3D1EA0F9EB004B83FB /* tab_people_selected@2x.png in Resources */ = {isa = PBXBuildFile; fileRef = F0E05A251EA0F9EB004B83FB /* tab_people_selected@2x.png */; };
		F0E05A3E1EA0F9EB004B83FB /* tab_people_selected@3x.png in Resources */ = {isa = PBXBuildFile; fileRef = F0E05A261EA0F9EB004B83FB /* tab_people_selected@3x.png */; };
		F0E05A3F1EA0F9EB004B83FB /* tab_people.png in Resources */ = {isa = PBXBuildFile; fileRef = F0E05A271EA0F9EB004B83FB /* tab_people.png */; };
		F0E05A401EA0F9EB004B83FB /* tab_people@2x.png in Resources */ = {isa = PBXBuildFile; fileRef = F0E05A281EA0F9EB004B83FB /* tab_people@2x.png */; };
		F0E05A411EA0F9EB004B83FB /* tab_people@3x.png in Resources */ = {isa = PBXBuildFile; fileRef = F0E05A291EA0F9EB004B83FB /* tab_people@3x.png */; };
		F0E05A421EA0F9EB004B83FB /* tab_rooms_selected.png in Resources */ = {isa = PBXBuildFile; fileRef = F0E05A2A1EA0F9EB004B83FB /* tab_rooms_selected.png */; };
		F0E05A431EA0F9EB004B83FB /* tab_rooms_selected@2x.png in Resources */ = {isa = PBXBuildFile; fileRef = F0E05A2B1EA0F9EB004B83FB /* tab_rooms_selected@2x.png */; };
		F0E05A441EA0F9EB004B83FB /* tab_rooms_selected@3x.png in Resources */ = {isa = PBXBuildFile; fileRef = F0E05A2C1EA0F9EB004B83FB /* tab_rooms_selected@3x.png */; };
		F0E05A451EA0F9EB004B83FB /* tab_rooms.png in Resources */ = {isa = PBXBuildFile; fileRef = F0E05A2D1EA0F9EB004B83FB /* tab_rooms.png */; };
		F0E05A461EA0F9EB004B83FB /* tab_rooms@2x.png in Resources */ = {isa = PBXBuildFile; fileRef = F0E05A2E1EA0F9EB004B83FB /* tab_rooms@2x.png */; };
		F0E05A471EA0F9EB004B83FB /* tab_rooms@3x.png in Resources */ = {isa = PBXBuildFile; fileRef = F0E05A2F1EA0F9EB004B83FB /* tab_rooms@3x.png */; };
/* End PBXBuildFile section */

/* Begin PBXContainerItemProxy section */
		242661F51F12B1BA00D3FC08 /* PBXContainerItemProxy */ = {
			isa = PBXContainerItemProxy;
			containerPortal = F094A99A1B78D8F000B1FBBF /* Project object */;
			proxyType = 1;
			remoteGlobalIDString = 24CBEC4D1F0EAD310093EABB;
			remoteInfo = "Riot Share Extension";
		};
		F094A9BF1B78D8F000B1FBBF /* PBXContainerItemProxy */ = {
			isa = PBXContainerItemProxy;
			containerPortal = F094A99A1B78D8F000B1FBBF /* Project object */;
			proxyType = 1;
			remoteGlobalIDString = F094A9A11B78D8F000B1FBBF;
			remoteInfo = Vector;
		};
/* End PBXContainerItemProxy section */

/* Begin PBXCopyFilesBuildPhase section */
		24CBEC5D1F0EAD310093EABB /* Embed App Extensions */ = {
			isa = PBXCopyFilesBuildPhase;
			buildActionMask = 2147483647;
			dstPath = "";
			dstSubfolderSpec = 13;
			files = (
				24CBEC591F0EAD310093EABB /* RiotShareExtension.appex in Embed App Extensions */,
			);
			name = "Embed App Extensions";
			runOnlyForDeploymentPostprocessing = 0;
		};
		3233F7481F3497E2006ACA81 /* Embed Frameworks */ = {
			isa = PBXCopyFilesBuildPhase;
			buildActionMask = 2147483647;
			dstPath = "";
			dstSubfolderSpec = 10;
			files = (
				3233F7471F3497E2006ACA81 /* JitsiMeet.framework in Embed Frameworks */,
			);
			name = "Embed Frameworks";
			runOnlyForDeploymentPostprocessing = 0;
		};
/* End PBXCopyFilesBuildPhase section */

/* Begin PBXFileReference section */
		12AA0005C8B3D8D8162584C5 /* Pods-RiotShareExtension.debug.xcconfig */ = {isa = PBXFileReference; includeInIndex = 1; lastKnownFileType = text.xcconfig; name = "Pods-RiotShareExtension.debug.xcconfig"; path = "Pods/Target Support Files/Pods-RiotShareExtension/Pods-RiotShareExtension.debug.xcconfig"; sourceTree = "<group>"; };
		2439DD601F6BBE760090F42D /* RecentRoomTableViewCell.h */ = {isa = PBXFileReference; fileEncoding = 4; lastKnownFileType = sourcecode.c.h; path = RecentRoomTableViewCell.h; sourceTree = "<group>"; };
		2439DD611F6BBE760090F42D /* RecentRoomTableViewCell.m */ = {isa = PBXFileReference; fileEncoding = 4; lastKnownFileType = sourcecode.c.objc; path = RecentRoomTableViewCell.m; sourceTree = "<group>"; };
		2439DD631F6BBEA50090F42D /* RecentRoomTableViewCell.xib */ = {isa = PBXFileReference; fileEncoding = 4; lastKnownFileType = file.xib; path = RecentRoomTableViewCell.xib; sourceTree = "<group>"; };
		245FC3EA1F3CAF9800603C6A /* ShareExtensionManager.h */ = {isa = PBXFileReference; fileEncoding = 4; lastKnownFileType = sourcecode.c.h; path = ShareExtensionManager.h; sourceTree = "<group>"; };
		245FC3EB1F3CAF9800603C6A /* ShareExtensionManager.m */ = {isa = PBXFileReference; fileEncoding = 4; lastKnownFileType = sourcecode.c.objc; path = ShareExtensionManager.m; sourceTree = "<group>"; };
		2466B7551F2F80B800AE27B0 /* Info.plist */ = {isa = PBXFileReference; fileEncoding = 4; lastKnownFileType = text.plist.xml; name = Info.plist; path = RiotShareExtension/Info.plist; sourceTree = SOURCE_ROOT; };
		2466B7561F2F80B800AE27B0 /* RiotShareExtension.entitlements */ = {isa = PBXFileReference; fileEncoding = 4; lastKnownFileType = text.plist.entitlements; name = RiotShareExtension.entitlements; path = RiotShareExtension/RiotShareExtension.entitlements; sourceTree = SOURCE_ROOT; };
		24B5103C1EFA7083004C6AD2 /* ReadReceiptsViewController.h */ = {isa = PBXFileReference; fileEncoding = 4; lastKnownFileType = sourcecode.c.h; path = ReadReceiptsViewController.h; sourceTree = "<group>"; };
		24B5103D1EFA7083004C6AD2 /* ReadReceiptsViewController.m */ = {isa = PBXFileReference; fileEncoding = 4; lastKnownFileType = sourcecode.c.objc; path = ReadReceiptsViewController.m; sourceTree = "<group>"; };
		24B5103F1EFA88CC004C6AD2 /* ReadReceiptsViewController.xib */ = {isa = PBXFileReference; fileEncoding = 4; lastKnownFileType = file.xib; path = ReadReceiptsViewController.xib; sourceTree = "<group>"; };
		24CBEC4E1F0EAD310093EABB /* RiotShareExtension.appex */ = {isa = PBXFileReference; explicitFileType = "wrapper.app-extension"; includeInIndex = 0; path = RiotShareExtension.appex; sourceTree = BUILT_PRODUCTS_DIR; };
		24D6B3451F3C8F8A00FC7A71 /* FallbackViewController.h */ = {isa = PBXFileReference; fileEncoding = 4; lastKnownFileType = sourcecode.c.h; path = FallbackViewController.h; sourceTree = "<group>"; };
		24D6B3461F3C8F8A00FC7A71 /* FallbackViewController.m */ = {isa = PBXFileReference; fileEncoding = 4; lastKnownFileType = sourcecode.c.objc; path = FallbackViewController.m; sourceTree = "<group>"; };
		24D6B3471F3C8F8A00FC7A71 /* FallbackViewController.xib */ = {isa = PBXFileReference; fileEncoding = 4; lastKnownFileType = file.xib; path = FallbackViewController.xib; sourceTree = "<group>"; };
		24D6B3481F3C8F8A00FC7A71 /* RoomsListViewController.h */ = {isa = PBXFileReference; fileEncoding = 4; lastKnownFileType = sourcecode.c.h; path = RoomsListViewController.h; sourceTree = "<group>"; };
		24D6B3491F3C8F8A00FC7A71 /* RoomsListViewController.m */ = {isa = PBXFileReference; fileEncoding = 4; lastKnownFileType = sourcecode.c.objc; path = RoomsListViewController.m; sourceTree = "<group>"; };
		24D6B34A1F3C8F8A00FC7A71 /* SharePresentingViewController.h */ = {isa = PBXFileReference; fileEncoding = 4; lastKnownFileType = sourcecode.c.h; path = SharePresentingViewController.h; sourceTree = "<group>"; };
		24D6B34B1F3C8F8A00FC7A71 /* SharePresentingViewController.m */ = {isa = PBXFileReference; fileEncoding = 4; lastKnownFileType = sourcecode.c.objc; path = SharePresentingViewController.m; sourceTree = "<group>"; };
		24D6B34C1F3C8F8A00FC7A71 /* ShareViewController.h */ = {isa = PBXFileReference; fileEncoding = 4; lastKnownFileType = sourcecode.c.h; path = ShareViewController.h; sourceTree = "<group>"; };
		24D6B34D1F3C8F8A00FC7A71 /* ShareViewController.m */ = {isa = PBXFileReference; fileEncoding = 4; lastKnownFileType = sourcecode.c.objc; path = ShareViewController.m; sourceTree = "<group>"; };
		24D6B34E1F3C8F8A00FC7A71 /* ShareViewController.xib */ = {isa = PBXFileReference; fileEncoding = 4; lastKnownFileType = file.xib; path = ShareViewController.xib; sourceTree = "<group>"; };
		24D6B3561F3C90D300FC7A71 /* ShareDataSource.h */ = {isa = PBXFileReference; fileEncoding = 4; lastKnownFileType = sourcecode.c.h; path = ShareDataSource.h; sourceTree = "<group>"; };
		24D6B3571F3C90D300FC7A71 /* ShareDataSource.m */ = {isa = PBXFileReference; fileEncoding = 4; lastKnownFileType = sourcecode.c.objc; path = ShareDataSource.m; sourceTree = "<group>"; };
		3205ED7B1E976C8A003D65FA /* DirectoryServerPickerViewController.h */ = {isa = PBXFileReference; fileEncoding = 4; lastKnownFileType = sourcecode.c.h; path = DirectoryServerPickerViewController.h; sourceTree = "<group>"; };
		3205ED7C1E976C8A003D65FA /* DirectoryServerPickerViewController.m */ = {isa = PBXFileReference; fileEncoding = 4; lastKnownFileType = sourcecode.c.objc; path = DirectoryServerPickerViewController.m; sourceTree = "<group>"; };
		3205ED811E97725E003D65FA /* DirectoryServerTableViewCell.h */ = {isa = PBXFileReference; fileEncoding = 4; lastKnownFileType = sourcecode.c.h; path = DirectoryServerTableViewCell.h; sourceTree = "<group>"; };
		3205ED821E97725E003D65FA /* DirectoryServerTableViewCell.m */ = {isa = PBXFileReference; fileEncoding = 4; lastKnownFileType = sourcecode.c.objc; path = DirectoryServerTableViewCell.m; sourceTree = "<group>"; };
		3205ED831E97725E003D65FA /* DirectoryServerTableViewCell.xib */ = {isa = PBXFileReference; fileEncoding = 4; lastKnownFileType = file.xib; path = DirectoryServerTableViewCell.xib; sourceTree = "<group>"; };
		321082AF1F0E9F40002E0091 /* RoomMembershipCollapsedBubbleCell.h */ = {isa = PBXFileReference; fileEncoding = 4; lastKnownFileType = sourcecode.c.h; path = RoomMembershipCollapsedBubbleCell.h; sourceTree = "<group>"; };
		321082B01F0E9F40002E0091 /* RoomMembershipCollapsedBubbleCell.m */ = {isa = PBXFileReference; fileEncoding = 4; lastKnownFileType = sourcecode.c.objc; path = RoomMembershipCollapsedBubbleCell.m; sourceTree = "<group>"; };
		321082B11F0E9F40002E0091 /* RoomMembershipCollapsedBubbleCell.xib */ = {isa = PBXFileReference; fileEncoding = 4; lastKnownFileType = file.xib; path = RoomMembershipCollapsedBubbleCell.xib; sourceTree = "<group>"; };
		32185B2F1F20FA2B00752141 /* LanguagePickerViewController.h */ = {isa = PBXFileReference; fileEncoding = 4; lastKnownFileType = sourcecode.c.h; path = LanguagePickerViewController.h; sourceTree = "<group>"; };
		32185B301F20FA2B00752141 /* LanguagePickerViewController.m */ = {isa = PBXFileReference; fileEncoding = 4; lastKnownFileType = sourcecode.c.objc; path = LanguagePickerViewController.m; sourceTree = "<group>"; };
		3228069D1F0F64C4008C53D7 /* RoomMembershipExpandedBubbleCell.h */ = {isa = PBXFileReference; fileEncoding = 4; lastKnownFileType = sourcecode.c.h; path = RoomMembershipExpandedBubbleCell.h; sourceTree = "<group>"; };
		3228069E1F0F64C4008C53D7 /* RoomMembershipExpandedBubbleCell.m */ = {isa = PBXFileReference; fileEncoding = 4; lastKnownFileType = sourcecode.c.objc; path = RoomMembershipExpandedBubbleCell.m; sourceTree = "<group>"; };
		3228069F1F0F64C4008C53D7 /* RoomMembershipExpandedBubbleCell.xib */ = {isa = PBXFileReference; fileEncoding = 4; lastKnownFileType = file.xib; path = RoomMembershipExpandedBubbleCell.xib; sourceTree = "<group>"; };
		3233F72E1F31F4BF006ACA81 /* JitsiViewController.h */ = {isa = PBXFileReference; fileEncoding = 4; lastKnownFileType = sourcecode.c.h; path = JitsiViewController.h; sourceTree = "<group>"; };
		3233F72F1F31F4BF006ACA81 /* JitsiViewController.m */ = {isa = PBXFileReference; fileEncoding = 4; lastKnownFileType = sourcecode.c.objc; path = JitsiViewController.m; sourceTree = "<group>"; };
		3233F7301F31F4BF006ACA81 /* JitsiViewController.xib */ = {isa = PBXFileReference; fileEncoding = 4; lastKnownFileType = file.xib; path = JitsiViewController.xib; sourceTree = "<group>"; };
		3233F73A1F3306A6006ACA81 /* WidgetManager.h */ = {isa = PBXFileReference; fileEncoding = 4; lastKnownFileType = sourcecode.c.h; path = WidgetManager.h; sourceTree = "<group>"; };
		3233F73B1F3306A7006ACA81 /* WidgetManager.m */ = {isa = PBXFileReference; fileEncoding = 4; lastKnownFileType = sourcecode.c.objc; path = WidgetManager.m; sourceTree = "<group>"; };
		3233F73D1F331F05006ACA81 /* Widget.h */ = {isa = PBXFileReference; fileEncoding = 4; lastKnownFileType = sourcecode.c.h; path = Widget.h; sourceTree = "<group>"; };
		3233F73E1F331F05006ACA81 /* Widget.m */ = {isa = PBXFileReference; fileEncoding = 4; lastKnownFileType = sourcecode.c.objc; path = Widget.m; sourceTree = "<group>"; };
		3233F7441F3497DA006ACA81 /* JitsiMeet.framework */ = {isa = PBXFileReference; lastKnownFileType = wrapper.framework; path = JitsiMeet.framework; sourceTree = "<group>"; };
		32471CD91F1373A100BDF50A /* RoomMembershipCollapsedWithPaginationTitleBubbleCell.h */ = {isa = PBXFileReference; fileEncoding = 4; lastKnownFileType = sourcecode.c.h; path = RoomMembershipCollapsedWithPaginationTitleBubbleCell.h; sourceTree = "<group>"; };
		32471CDA1F1373A100BDF50A /* RoomMembershipCollapsedWithPaginationTitleBubbleCell.m */ = {isa = PBXFileReference; fileEncoding = 4; lastKnownFileType = sourcecode.c.objc; path = RoomMembershipCollapsedWithPaginationTitleBubbleCell.m; sourceTree = "<group>"; };
		32471CDB1F1373A100BDF50A /* RoomMembershipCollapsedWithPaginationTitleBubbleCell.xib */ = {isa = PBXFileReference; fileEncoding = 4; lastKnownFileType = file.xib; path = RoomMembershipCollapsedWithPaginationTitleBubbleCell.xib; sourceTree = "<group>"; };
		32471CDE1F13AC1500BDF50A /* RoomMembershipExpandedWithPaginationTitleBubbleCell.h */ = {isa = PBXFileReference; fileEncoding = 4; lastKnownFileType = sourcecode.c.h; path = RoomMembershipExpandedWithPaginationTitleBubbleCell.h; sourceTree = "<group>"; };
		32471CDF1F13AC1500BDF50A /* RoomMembershipExpandedWithPaginationTitleBubbleCell.m */ = {isa = PBXFileReference; fileEncoding = 4; lastKnownFileType = sourcecode.c.objc; path = RoomMembershipExpandedWithPaginationTitleBubbleCell.m; sourceTree = "<group>"; };
		32471CE01F13AC1500BDF50A /* RoomMembershipExpandedWithPaginationTitleBubbleCell.xib */ = {isa = PBXFileReference; fileEncoding = 4; lastKnownFileType = file.xib; path = RoomMembershipExpandedWithPaginationTitleBubbleCell.xib; sourceTree = "<group>"; };
		325E1C141E8D03950018D91E /* Base */ = {isa = PBXFileReference; lastKnownFileType = file.storyboard; name = Base; path = Base.lproj/LaunchScreen.storyboard; sourceTree = "<group>"; };
		327382A91F276AD200356143 /* de */ = {isa = PBXFileReference; lastKnownFileType = text.plist.strings; name = de; path = InfoPlist.strings; sourceTree = "<group>"; };
		327382AB1F276AD200356143 /* de */ = {isa = PBXFileReference; lastKnownFileType = text.plist.strings; name = de; path = Localizable.strings; sourceTree = "<group>"; };
		327382AD1F276AD200356143 /* de */ = {isa = PBXFileReference; lastKnownFileType = text.plist.strings; name = de; path = Vector.strings; sourceTree = "<group>"; };
		327382B01F276AD200356143 /* fr */ = {isa = PBXFileReference; lastKnownFileType = text.plist.strings; name = fr; path = InfoPlist.strings; sourceTree = "<group>"; };
		327382B21F276AD200356143 /* fr */ = {isa = PBXFileReference; lastKnownFileType = text.plist.strings; name = fr; path = Localizable.strings; sourceTree = "<group>"; };
		327382B41F276AD200356143 /* fr */ = {isa = PBXFileReference; lastKnownFileType = text.plist.strings; name = fr; path = Vector.strings; sourceTree = "<group>"; };
		327382BD1F276AED00356143 /* en */ = {isa = PBXFileReference; lastKnownFileType = text.plist.strings; name = en; path = InfoPlist.strings; sourceTree = "<group>"; };
		327382BF1F276AED00356143 /* en */ = {isa = PBXFileReference; lastKnownFileType = text.plist.strings; name = en; path = Localizable.strings; sourceTree = "<group>"; };
		327382C11F276AED00356143 /* en */ = {isa = PBXFileReference; lastKnownFileType = text.plist.strings; name = en; path = Vector.strings; sourceTree = "<group>"; };
		32918EA61F473BDB0076CA16 /* ru */ = {isa = PBXFileReference; lastKnownFileType = text.plist.strings; name = ru; path = Localizable.strings; sourceTree = "<group>"; };
		32918EA81F473BDB0076CA16 /* ru */ = {isa = PBXFileReference; lastKnownFileType = text.plist.strings; name = ru; path = Vector.strings; sourceTree = "<group>"; };
		32935CAF1F6056FD006888C8 /* IntegrationManagerViewController.h */ = {isa = PBXFileReference; fileEncoding = 4; lastKnownFileType = sourcecode.c.h; path = IntegrationManagerViewController.h; sourceTree = "<group>"; };
		32935CB01F6056FD006888C8 /* IntegrationManagerViewController.m */ = {isa = PBXFileReference; fileEncoding = 4; lastKnownFileType = sourcecode.c.objc; path = IntegrationManagerViewController.m; sourceTree = "<group>"; };
		32935CB31F628BCE006888C8 /* IntegrationManager.js */ = {isa = PBXFileReference; fileEncoding = 4; lastKnownFileType = sourcecode.javascript; path = IntegrationManager.js; sourceTree = "<group>"; };
		32AE61E11F0A971B007255F4 /* RoomMembershipBubbleCell.h */ = {isa = PBXFileReference; fileEncoding = 4; lastKnownFileType = sourcecode.c.h; path = RoomMembershipBubbleCell.h; sourceTree = "<group>"; };
		32AE61E21F0A971B007255F4 /* RoomMembershipBubbleCell.m */ = {isa = PBXFileReference; fileEncoding = 4; lastKnownFileType = sourcecode.c.objc; path = RoomMembershipBubbleCell.m; sourceTree = "<group>"; };
		32AE61E31F0A971B007255F4 /* RoomMembershipBubbleCell.xib */ = {isa = PBXFileReference; fileEncoding = 4; lastKnownFileType = file.xib; path = RoomMembershipBubbleCell.xib; sourceTree = "<group>"; };
		32AE61E61F0CE099007255F4 /* RoomMembershipWithPaginationTitleBubbleCell.h */ = {isa = PBXFileReference; fileEncoding = 4; lastKnownFileType = sourcecode.c.h; path = RoomMembershipWithPaginationTitleBubbleCell.h; sourceTree = "<group>"; };
		32AE61E71F0CE099007255F4 /* RoomMembershipWithPaginationTitleBubbleCell.m */ = {isa = PBXFileReference; fileEncoding = 4; lastKnownFileType = sourcecode.c.objc; path = RoomMembershipWithPaginationTitleBubbleCell.m; sourceTree = "<group>"; };
		32AE61E81F0CE099007255F4 /* RoomMembershipWithPaginationTitleBubbleCell.xib */ = {isa = PBXFileReference; fileEncoding = 4; lastKnownFileType = file.xib; path = RoomMembershipWithPaginationTitleBubbleCell.xib; sourceTree = "<group>"; };
		32AE61ED1F0D2183007255F4 /* nl */ = {isa = PBXFileReference; lastKnownFileType = text.plist.strings; name = nl; path = InfoPlist.strings; sourceTree = "<group>"; };
		32AE61EF1F0D2183007255F4 /* nl */ = {isa = PBXFileReference; lastKnownFileType = text.plist.strings; name = nl; path = Localizable.strings; sourceTree = "<group>"; };
		32AE61F11F0D2183007255F4 /* nl */ = {isa = PBXFileReference; lastKnownFileType = text.plist.strings; name = nl; path = Vector.strings; sourceTree = "<group>"; };
		32D392151EB9B7AB009A2BAF /* DirectoryServerDetailTableViewCell.h */ = {isa = PBXFileReference; fileEncoding = 4; lastKnownFileType = sourcecode.c.h; path = DirectoryServerDetailTableViewCell.h; sourceTree = "<group>"; };
		32D392161EB9B7AB009A2BAF /* DirectoryServerDetailTableViewCell.m */ = {isa = PBXFileReference; fileEncoding = 4; lastKnownFileType = sourcecode.c.objc; path = DirectoryServerDetailTableViewCell.m; sourceTree = "<group>"; };
		32D392171EB9B7AB009A2BAF /* DirectoryServerDetailTableViewCell.xib */ = {isa = PBXFileReference; fileEncoding = 4; lastKnownFileType = file.xib; path = DirectoryServerDetailTableViewCell.xib; sourceTree = "<group>"; };
		32E84F9E1F6BD32700CA0B89 /* apps-icon.png */ = {isa = PBXFileReference; lastKnownFileType = image.png; path = "apps-icon.png"; sourceTree = "<group>"; };
		32E84F9F1F6BD32700CA0B89 /* apps-icon@2x.png */ = {isa = PBXFileReference; lastKnownFileType = image.png; path = "apps-icon@2x.png"; sourceTree = "<group>"; };
		32E84FA01F6BD32700CA0B89 /* apps-icon@3x.png */ = {isa = PBXFileReference; lastKnownFileType = image.png; path = "apps-icon@3x.png"; sourceTree = "<group>"; };
		32FD0A3A1EB0CD9B0072B066 /* BugReportViewController.h */ = {isa = PBXFileReference; fileEncoding = 4; lastKnownFileType = sourcecode.c.h; path = BugReportViewController.h; sourceTree = "<group>"; };
		32FD0A3B1EB0CD9B0072B066 /* BugReportViewController.m */ = {isa = PBXFileReference; fileEncoding = 4; lastKnownFileType = sourcecode.c.objc; path = BugReportViewController.m; sourceTree = "<group>"; };
		32FD0A3C1EB0CD9B0072B066 /* BugReportViewController.xib */ = {isa = PBXFileReference; fileEncoding = 4; lastKnownFileType = file.xib; path = BugReportViewController.xib; sourceTree = "<group>"; };
		7246451C668D6782166E22EC /* libPods-RiotShareExtension.a */ = {isa = PBXFileReference; explicitFileType = archive.ar; includeInIndex = 0; path = "libPods-RiotShareExtension.a"; sourceTree = BUILT_PRODUCTS_DIR; };
		765F5104DB3EC39713DEB3A4 /* Pods-RiotShareExtension.release.xcconfig */ = {isa = PBXFileReference; includeInIndex = 1; lastKnownFileType = text.xcconfig; name = "Pods-RiotShareExtension.release.xcconfig"; path = "Pods/Target Support Files/Pods-RiotShareExtension/Pods-RiotShareExtension.release.xcconfig"; sourceTree = "<group>"; };
		839BB91240D350D5607D55BA /* Pods-Riot.debug.xcconfig */ = {isa = PBXFileReference; includeInIndex = 1; lastKnownFileType = text.xcconfig; name = "Pods-Riot.debug.xcconfig"; path = "Pods/Target Support Files/Pods-Riot/Pods-Riot.debug.xcconfig"; sourceTree = "<group>"; };
		92324BE11F4F66D3009DE194 /* IncomingCallView.h */ = {isa = PBXFileReference; fileEncoding = 4; lastKnownFileType = sourcecode.c.h; path = IncomingCallView.h; sourceTree = "<group>"; };
		92324BE21F4F66D3009DE194 /* IncomingCallView.m */ = {isa = PBXFileReference; fileEncoding = 4; lastKnownFileType = sourcecode.c.objc; path = IncomingCallView.m; sourceTree = "<group>"; };
		92324BE41F4F6A60009DE194 /* CircleButton.h */ = {isa = PBXFileReference; fileEncoding = 4; lastKnownFileType = sourcecode.c.h; path = CircleButton.h; sourceTree = "<group>"; };
		92324BE51F4F6A60009DE194 /* CircleButton.m */ = {isa = PBXFileReference; fileEncoding = 4; lastKnownFileType = sourcecode.c.objc; path = CircleButton.m; sourceTree = "<group>"; };
<<<<<<< HEAD
		9E07AE9A3C5A90D68D90B6F9 /* Pods-RiotTodayWidget.release.xcconfig */ = {isa = PBXFileReference; includeInIndex = 1; lastKnownFileType = text.xcconfig; name = "Pods-RiotTodayWidget.release.xcconfig"; path = "Pods/Target Support Files/Pods-RiotTodayWidget/Pods-RiotTodayWidget.release.xcconfig"; sourceTree = "<group>"; };
=======
>>>>>>> dea81dad
		C195C53961EA28E6900AEB68 /* Pods-Riot.release.xcconfig */ = {isa = PBXFileReference; includeInIndex = 1; lastKnownFileType = text.xcconfig; name = "Pods-Riot.release.xcconfig"; path = "Pods/Target Support Files/Pods-Riot/Pods-Riot.release.xcconfig"; sourceTree = "<group>"; };
		F0131DE31F2200D600CBF707 /* RiotSplitViewController.h */ = {isa = PBXFileReference; fileEncoding = 4; lastKnownFileType = sourcecode.c.h; path = RiotSplitViewController.h; sourceTree = "<group>"; };
		F0131DE41F2200D600CBF707 /* RiotSplitViewController.m */ = {isa = PBXFileReference; fileEncoding = 4; lastKnownFileType = sourcecode.c.objc; path = RiotSplitViewController.m; sourceTree = "<group>"; };
		F02C1A831E8EB04C0045A404 /* PeopleViewController.h */ = {isa = PBXFileReference; fileEncoding = 4; lastKnownFileType = sourcecode.c.h; path = PeopleViewController.h; sourceTree = "<group>"; };
		F02C1A841E8EB04C0045A404 /* PeopleViewController.m */ = {isa = PBXFileReference; fileEncoding = 4; lastKnownFileType = sourcecode.c.objc; path = PeopleViewController.m; sourceTree = "<group>"; };
		F05BD79C1E7AEBF800C69941 /* UnifiedSearchViewController.h */ = {isa = PBXFileReference; fileEncoding = 4; lastKnownFileType = sourcecode.c.h; path = UnifiedSearchViewController.h; sourceTree = "<group>"; };
		F05BD79D1E7AEBF800C69941 /* UnifiedSearchViewController.m */ = {isa = PBXFileReference; fileEncoding = 4; lastKnownFileType = sourcecode.c.objc; path = UnifiedSearchViewController.m; sourceTree = "<group>"; };
		F05BD79F1E7C0E4500C69941 /* MasterTabBarController.h */ = {isa = PBXFileReference; fileEncoding = 4; lastKnownFileType = sourcecode.c.h; path = MasterTabBarController.h; sourceTree = "<group>"; };
		F05BD7A01E7C0E4500C69941 /* MasterTabBarController.m */ = {isa = PBXFileReference; fileEncoding = 4; lastKnownFileType = sourcecode.c.objc; path = MasterTabBarController.m; sourceTree = "<group>"; };
		F0614A0A1EDDCCE700F5DC9A /* jump_to_unread.png */ = {isa = PBXFileReference; lastKnownFileType = image.png; path = jump_to_unread.png; sourceTree = "<group>"; };
		F0614A0B1EDDCCE700F5DC9A /* jump_to_unread@2x.png */ = {isa = PBXFileReference; lastKnownFileType = image.png; path = "jump_to_unread@2x.png"; sourceTree = "<group>"; };
		F0614A0C1EDDCCE700F5DC9A /* jump_to_unread@3x.png */ = {isa = PBXFileReference; lastKnownFileType = image.png; path = "jump_to_unread@3x.png"; sourceTree = "<group>"; };
		F0614A101EDEE65000F5DC9A /* cancel.png */ = {isa = PBXFileReference; lastKnownFileType = image.png; path = cancel.png; sourceTree = "<group>"; };
		F0614A111EDEE65000F5DC9A /* cancel@2x.png */ = {isa = PBXFileReference; lastKnownFileType = image.png; path = "cancel@2x.png"; sourceTree = "<group>"; };
		F0614A121EDEE65000F5DC9A /* cancel@3x.png */ = {isa = PBXFileReference; lastKnownFileType = image.png; path = "cancel@3x.png"; sourceTree = "<group>"; };
		F06CDD661EF01E3900870B75 /* RoomEmptyBubbleCell.h */ = {isa = PBXFileReference; fileEncoding = 4; lastKnownFileType = sourcecode.c.h; path = RoomEmptyBubbleCell.h; sourceTree = "<group>"; };
		F06CDD671EF01E3900870B75 /* RoomEmptyBubbleCell.m */ = {isa = PBXFileReference; fileEncoding = 4; lastKnownFileType = sourcecode.c.objc; path = RoomEmptyBubbleCell.m; sourceTree = "<group>"; };
		F06CDD681EF01E3900870B75 /* RoomEmptyBubbleCell.xib */ = {isa = PBXFileReference; fileEncoding = 4; lastKnownFileType = file.xib; path = RoomEmptyBubbleCell.xib; sourceTree = "<group>"; };
		F075BED31EBB169C00A7B68A /* RoomCollectionViewCell.h */ = {isa = PBXFileReference; fileEncoding = 4; lastKnownFileType = sourcecode.c.h; path = RoomCollectionViewCell.h; sourceTree = "<group>"; };
		F075BED41EBB169C00A7B68A /* RoomCollectionViewCell.m */ = {isa = PBXFileReference; fileEncoding = 4; lastKnownFileType = sourcecode.c.objc; path = RoomCollectionViewCell.m; sourceTree = "<group>"; };
		F075BED51EBB169C00A7B68A /* RoomCollectionViewCell.xib */ = {isa = PBXFileReference; fileEncoding = 4; lastKnownFileType = file.xib; path = RoomCollectionViewCell.xib; sourceTree = "<group>"; };
		F075BED81EBB26F100A7B68A /* TableViewCellWithCollectionView.h */ = {isa = PBXFileReference; fileEncoding = 4; lastKnownFileType = sourcecode.c.h; path = TableViewCellWithCollectionView.h; sourceTree = "<group>"; };
		F075BED91EBB26F100A7B68A /* TableViewCellWithCollectionView.m */ = {isa = PBXFileReference; fileEncoding = 4; lastKnownFileType = sourcecode.c.objc; path = TableViewCellWithCollectionView.m; sourceTree = "<group>"; };
		F075BEDA1EBB26F100A7B68A /* TableViewCellWithCollectionView.xib */ = {isa = PBXFileReference; fileEncoding = 4; lastKnownFileType = file.xib; path = TableViewCellWithCollectionView.xib; sourceTree = "<group>"; };
		F083BB031E7005FD00A9B29C /* Info.plist */ = {isa = PBXFileReference; fileEncoding = 4; lastKnownFileType = text.plist.xml; path = Info.plist; sourceTree = "<group>"; };
		F083BB041E7005FD00A9B29C /* RiotTests.m */ = {isa = PBXFileReference; fileEncoding = 4; lastKnownFileType = sourcecode.c.objc; path = RiotTests.m; sourceTree = "<group>"; };
		F083BB0A1E7009EC00A9B29C /* RageShakeManager.h */ = {isa = PBXFileReference; fileEncoding = 4; lastKnownFileType = sourcecode.c.h; path = RageShakeManager.h; sourceTree = "<group>"; };
		F083BB0B1E7009EC00A9B29C /* RageShakeManager.m */ = {isa = PBXFileReference; fileEncoding = 4; lastKnownFileType = sourcecode.c.objc; path = RageShakeManager.m; sourceTree = "<group>"; };
		F083BB0C1E7009EC00A9B29C /* AppDelegate.h */ = {isa = PBXFileReference; fileEncoding = 4; lastKnownFileType = sourcecode.c.h; path = AppDelegate.h; sourceTree = "<group>"; };
		F083BB0D1E7009EC00A9B29C /* AppDelegate.m */ = {isa = PBXFileReference; fileEncoding = 4; lastKnownFileType = sourcecode.c.objc; path = AppDelegate.m; sourceTree = "<group>"; };
		F083BB161E7009EC00A9B29C /* add_participant.png */ = {isa = PBXFileReference; lastKnownFileType = image.png; path = add_participant.png; sourceTree = "<group>"; };
		F083BB171E7009EC00A9B29C /* add_participant@2x.png */ = {isa = PBXFileReference; lastKnownFileType = image.png; path = "add_participant@2x.png"; sourceTree = "<group>"; };
		F083BB181E7009EC00A9B29C /* add_participant@3x.png */ = {isa = PBXFileReference; lastKnownFileType = image.png; path = "add_participant@3x.png"; sourceTree = "<group>"; };
		F083BB191E7009EC00A9B29C /* admin_icon.png */ = {isa = PBXFileReference; lastKnownFileType = image.png; path = admin_icon.png; sourceTree = "<group>"; };
		F083BB1A1E7009EC00A9B29C /* admin_icon@2x.png */ = {isa = PBXFileReference; lastKnownFileType = image.png; path = "admin_icon@2x.png"; sourceTree = "<group>"; };
		F083BB1B1E7009EC00A9B29C /* admin_icon@3x.png */ = {isa = PBXFileReference; lastKnownFileType = image.png; path = "admin_icon@3x.png"; sourceTree = "<group>"; };
		F083BB1C1E7009EC00A9B29C /* animatedLogo-0.png */ = {isa = PBXFileReference; lastKnownFileType = image.png; path = "animatedLogo-0.png"; sourceTree = "<group>"; };
		F083BB1D1E7009EC00A9B29C /* animatedLogo-1.png */ = {isa = PBXFileReference; lastKnownFileType = image.png; path = "animatedLogo-1.png"; sourceTree = "<group>"; };
		F083BB1E1E7009EC00A9B29C /* animatedLogo-2.png */ = {isa = PBXFileReference; lastKnownFileType = image.png; path = "animatedLogo-2.png"; sourceTree = "<group>"; };
		F083BB1F1E7009EC00A9B29C /* animatedLogo-3.png */ = {isa = PBXFileReference; lastKnownFileType = image.png; path = "animatedLogo-3.png"; sourceTree = "<group>"; };
		F083BB201E7009EC00A9B29C /* animatedLogo-4.png */ = {isa = PBXFileReference; lastKnownFileType = image.png; path = "animatedLogo-4.png"; sourceTree = "<group>"; };
		F083BB211E7009EC00A9B29C /* back_icon.png */ = {isa = PBXFileReference; lastKnownFileType = image.png; path = back_icon.png; sourceTree = "<group>"; };
		F083BB221E7009EC00A9B29C /* back_icon@2x.png */ = {isa = PBXFileReference; lastKnownFileType = image.png; path = "back_icon@2x.png"; sourceTree = "<group>"; };
		F083BB231E7009EC00A9B29C /* back_icon@3x.png */ = {isa = PBXFileReference; lastKnownFileType = image.png; path = "back_icon@3x.png"; sourceTree = "<group>"; };
		F083BB241E7009EC00A9B29C /* bubbles_bg_landscape.png */ = {isa = PBXFileReference; lastKnownFileType = image.png; path = bubbles_bg_landscape.png; sourceTree = "<group>"; };
		F083BB251E7009EC00A9B29C /* bubbles_bg_landscape@2x.png */ = {isa = PBXFileReference; lastKnownFileType = image.png; path = "bubbles_bg_landscape@2x.png"; sourceTree = "<group>"; };
		F083BB261E7009EC00A9B29C /* bubbles_bg_landscape@3x.png */ = {isa = PBXFileReference; lastKnownFileType = image.png; path = "bubbles_bg_landscape@3x.png"; sourceTree = "<group>"; };
		F083BB271E7009EC00A9B29C /* call_audio_mute_off_icon.png */ = {isa = PBXFileReference; lastKnownFileType = image.png; path = call_audio_mute_off_icon.png; sourceTree = "<group>"; };
		F083BB281E7009EC00A9B29C /* call_audio_mute_off_icon@2x.png */ = {isa = PBXFileReference; lastKnownFileType = image.png; path = "call_audio_mute_off_icon@2x.png"; sourceTree = "<group>"; };
		F083BB291E7009EC00A9B29C /* call_audio_mute_off_icon@3x.png */ = {isa = PBXFileReference; lastKnownFileType = image.png; path = "call_audio_mute_off_icon@3x.png"; sourceTree = "<group>"; };
		F083BB2A1E7009EC00A9B29C /* call_audio_mute_on_icon.png */ = {isa = PBXFileReference; lastKnownFileType = image.png; path = call_audio_mute_on_icon.png; sourceTree = "<group>"; };
		F083BB2B1E7009EC00A9B29C /* call_audio_mute_on_icon@2x.png */ = {isa = PBXFileReference; lastKnownFileType = image.png; path = "call_audio_mute_on_icon@2x.png"; sourceTree = "<group>"; };
		F083BB2C1E7009EC00A9B29C /* call_audio_mute_on_icon@3x.png */ = {isa = PBXFileReference; lastKnownFileType = image.png; path = "call_audio_mute_on_icon@3x.png"; sourceTree = "<group>"; };
		F083BB2D1E7009EC00A9B29C /* call_chat_icon.png */ = {isa = PBXFileReference; lastKnownFileType = image.png; path = call_chat_icon.png; sourceTree = "<group>"; };
		F083BB2E1E7009EC00A9B29C /* call_chat_icon@2x.png */ = {isa = PBXFileReference; lastKnownFileType = image.png; path = "call_chat_icon@2x.png"; sourceTree = "<group>"; };
		F083BB2F1E7009EC00A9B29C /* call_chat_icon@3x.png */ = {isa = PBXFileReference; lastKnownFileType = image.png; path = "call_chat_icon@3x.png"; sourceTree = "<group>"; };
		F083BB301E7009EC00A9B29C /* call_hangup_icon.png */ = {isa = PBXFileReference; lastKnownFileType = image.png; path = call_hangup_icon.png; sourceTree = "<group>"; };
		F083BB311E7009EC00A9B29C /* call_hangup_icon@2x.png */ = {isa = PBXFileReference; lastKnownFileType = image.png; path = "call_hangup_icon@2x.png"; sourceTree = "<group>"; };
		F083BB321E7009EC00A9B29C /* call_hangup_icon@3x.png */ = {isa = PBXFileReference; lastKnownFileType = image.png; path = "call_hangup_icon@3x.png"; sourceTree = "<group>"; };
		F083BB331E7009EC00A9B29C /* call_speaker_off_icon.png */ = {isa = PBXFileReference; lastKnownFileType = image.png; path = call_speaker_off_icon.png; sourceTree = "<group>"; };
		F083BB341E7009EC00A9B29C /* call_speaker_off_icon@2x.png */ = {isa = PBXFileReference; lastKnownFileType = image.png; path = "call_speaker_off_icon@2x.png"; sourceTree = "<group>"; };
		F083BB351E7009EC00A9B29C /* call_speaker_off_icon@3x.png */ = {isa = PBXFileReference; lastKnownFileType = image.png; path = "call_speaker_off_icon@3x.png"; sourceTree = "<group>"; };
		F083BB361E7009EC00A9B29C /* call_speaker_on_icon.png */ = {isa = PBXFileReference; lastKnownFileType = image.png; path = call_speaker_on_icon.png; sourceTree = "<group>"; };
		F083BB371E7009EC00A9B29C /* call_speaker_on_icon@2x.png */ = {isa = PBXFileReference; lastKnownFileType = image.png; path = "call_speaker_on_icon@2x.png"; sourceTree = "<group>"; };
		F083BB381E7009EC00A9B29C /* call_speaker_on_icon@3x.png */ = {isa = PBXFileReference; lastKnownFileType = image.png; path = "call_speaker_on_icon@3x.png"; sourceTree = "<group>"; };
		F083BB391E7009EC00A9B29C /* call_video_mute_off_icon.png */ = {isa = PBXFileReference; lastKnownFileType = image.png; path = call_video_mute_off_icon.png; sourceTree = "<group>"; };
		F083BB3A1E7009EC00A9B29C /* call_video_mute_off_icon@2x.png */ = {isa = PBXFileReference; lastKnownFileType = image.png; path = "call_video_mute_off_icon@2x.png"; sourceTree = "<group>"; };
		F083BB3B1E7009EC00A9B29C /* call_video_mute_off_icon@3x.png */ = {isa = PBXFileReference; lastKnownFileType = image.png; path = "call_video_mute_off_icon@3x.png"; sourceTree = "<group>"; };
		F083BB3C1E7009EC00A9B29C /* call_video_mute_on_icon.png */ = {isa = PBXFileReference; lastKnownFileType = image.png; path = call_video_mute_on_icon.png; sourceTree = "<group>"; };
		F083BB3D1E7009EC00A9B29C /* call_video_mute_on_icon@2x.png */ = {isa = PBXFileReference; lastKnownFileType = image.png; path = "call_video_mute_on_icon@2x.png"; sourceTree = "<group>"; };
		F083BB3E1E7009EC00A9B29C /* call_video_mute_on_icon@3x.png */ = {isa = PBXFileReference; lastKnownFileType = image.png; path = "call_video_mute_on_icon@3x.png"; sourceTree = "<group>"; };
		F083BB3F1E7009EC00A9B29C /* camera_capture.png */ = {isa = PBXFileReference; lastKnownFileType = image.png; path = camera_capture.png; sourceTree = "<group>"; };
		F083BB401E7009EC00A9B29C /* camera_capture@2x.png */ = {isa = PBXFileReference; lastKnownFileType = image.png; path = "camera_capture@2x.png"; sourceTree = "<group>"; };
		F083BB411E7009EC00A9B29C /* camera_capture@3x.png */ = {isa = PBXFileReference; lastKnownFileType = image.png; path = "camera_capture@3x.png"; sourceTree = "<group>"; };
		F083BB421E7009EC00A9B29C /* camera_play.png */ = {isa = PBXFileReference; lastKnownFileType = image.png; path = camera_play.png; sourceTree = "<group>"; };
		F083BB431E7009EC00A9B29C /* camera_play@2x.png */ = {isa = PBXFileReference; lastKnownFileType = image.png; path = "camera_play@2x.png"; sourceTree = "<group>"; };
		F083BB441E7009EC00A9B29C /* camera_record.png */ = {isa = PBXFileReference; lastKnownFileType = image.png; path = camera_record.png; sourceTree = "<group>"; };
		F083BB451E7009EC00A9B29C /* camera_stop.png */ = {isa = PBXFileReference; lastKnownFileType = image.png; path = camera_stop.png; sourceTree = "<group>"; };
		F083BB461E7009EC00A9B29C /* camera_stop@2x.png */ = {isa = PBXFileReference; lastKnownFileType = image.png; path = "camera_stop@2x.png"; sourceTree = "<group>"; };
		F083BB471E7009EC00A9B29C /* camera_switch.png */ = {isa = PBXFileReference; lastKnownFileType = image.png; path = camera_switch.png; sourceTree = "<group>"; };
		F083BB481E7009EC00A9B29C /* camera_switch@2x.png */ = {isa = PBXFileReference; lastKnownFileType = image.png; path = "camera_switch@2x.png"; sourceTree = "<group>"; };
		F083BB491E7009EC00A9B29C /* camera_switch@3x.png */ = {isa = PBXFileReference; lastKnownFileType = image.png; path = "camera_switch@3x.png"; sourceTree = "<group>"; };
		F083BB4A1E7009EC00A9B29C /* camera_video_capture.png */ = {isa = PBXFileReference; lastKnownFileType = image.png; path = camera_video_capture.png; sourceTree = "<group>"; };
		F083BB4B1E7009EC00A9B29C /* camera_video_capture@2x.png */ = {isa = PBXFileReference; lastKnownFileType = image.png; path = "camera_video_capture@2x.png"; sourceTree = "<group>"; };
		F083BB4C1E7009EC00A9B29C /* camera_video_capture@3x.png */ = {isa = PBXFileReference; lastKnownFileType = image.png; path = "camera_video_capture@3x.png"; sourceTree = "<group>"; };
		F083BB4D1E7009EC00A9B29C /* chevron.png */ = {isa = PBXFileReference; lastKnownFileType = image.png; path = chevron.png; sourceTree = "<group>"; };
		F083BB4E1E7009EC00A9B29C /* chevron@2x.png */ = {isa = PBXFileReference; lastKnownFileType = image.png; path = "chevron@2x.png"; sourceTree = "<group>"; };
		F083BB4F1E7009EC00A9B29C /* chevron@3x.png */ = {isa = PBXFileReference; lastKnownFileType = image.png; path = "chevron@3x.png"; sourceTree = "<group>"; };
		F083BB501E7009EC00A9B29C /* create_room.png */ = {isa = PBXFileReference; lastKnownFileType = image.png; path = create_room.png; sourceTree = "<group>"; };
		F083BB511E7009EC00A9B29C /* create_room@2x.png */ = {isa = PBXFileReference; lastKnownFileType = image.png; path = "create_room@2x.png"; sourceTree = "<group>"; };
		F083BB521E7009EC00A9B29C /* create_room@3x.png */ = {isa = PBXFileReference; lastKnownFileType = image.png; path = "create_room@3x.png"; sourceTree = "<group>"; };
		F083BB531E7009EC00A9B29C /* details_icon.png */ = {isa = PBXFileReference; lastKnownFileType = image.png; path = details_icon.png; sourceTree = "<group>"; };
		F083BB541E7009EC00A9B29C /* details_icon@2x.png */ = {isa = PBXFileReference; lastKnownFileType = image.png; path = "details_icon@2x.png"; sourceTree = "<group>"; };
		F083BB551E7009EC00A9B29C /* details_icon@3x.png */ = {isa = PBXFileReference; lastKnownFileType = image.png; path = "details_icon@3x.png"; sourceTree = "<group>"; };
		F083BB561E7009EC00A9B29C /* direct_icon.png */ = {isa = PBXFileReference; lastKnownFileType = image.png; path = direct_icon.png; sourceTree = "<group>"; };
		F083BB571E7009EC00A9B29C /* direct_icon@2x.png */ = {isa = PBXFileReference; lastKnownFileType = image.png; path = "direct_icon@2x.png"; sourceTree = "<group>"; };
		F083BB581E7009EC00A9B29C /* direct_icon@3x.png */ = {isa = PBXFileReference; lastKnownFileType = image.png; path = "direct_icon@3x.png"; sourceTree = "<group>"; };
		F083BB591E7009EC00A9B29C /* directChatOff.png */ = {isa = PBXFileReference; lastKnownFileType = image.png; path = directChatOff.png; sourceTree = "<group>"; };
		F083BB5A1E7009EC00A9B29C /* directChatOff@2x.png */ = {isa = PBXFileReference; lastKnownFileType = image.png; path = "directChatOff@2x.png"; sourceTree = "<group>"; };
		F083BB5B1E7009EC00A9B29C /* directChatOff@3x.png */ = {isa = PBXFileReference; lastKnownFileType = image.png; path = "directChatOff@3x.png"; sourceTree = "<group>"; };
		F083BB5C1E7009EC00A9B29C /* directChatOn.png */ = {isa = PBXFileReference; lastKnownFileType = image.png; path = directChatOn.png; sourceTree = "<group>"; };
		F083BB5D1E7009EC00A9B29C /* directChatOn@2x.png */ = {isa = PBXFileReference; lastKnownFileType = image.png; path = "directChatOn@2x.png"; sourceTree = "<group>"; };
		F083BB5E1E7009EC00A9B29C /* directChatOn@3x.png */ = {isa = PBXFileReference; lastKnownFileType = image.png; path = "directChatOn@3x.png"; sourceTree = "<group>"; };
		F083BB5F1E7009EC00A9B29C /* disclosure_icon.png */ = {isa = PBXFileReference; lastKnownFileType = image.png; path = disclosure_icon.png; sourceTree = "<group>"; };
		F083BB601E7009EC00A9B29C /* disclosure_icon@2x.png */ = {isa = PBXFileReference; lastKnownFileType = image.png; path = "disclosure_icon@2x.png"; sourceTree = "<group>"; };
		F083BB611E7009EC00A9B29C /* disclosure_icon@3x.png */ = {isa = PBXFileReference; lastKnownFileType = image.png; path = "disclosure_icon@3x.png"; sourceTree = "<group>"; };
		F083BB621E7009EC00A9B29C /* e2e_blocked.png */ = {isa = PBXFileReference; lastKnownFileType = image.png; path = e2e_blocked.png; sourceTree = "<group>"; };
		F083BB631E7009EC00A9B29C /* e2e_blocked@2x.png */ = {isa = PBXFileReference; lastKnownFileType = image.png; path = "e2e_blocked@2x.png"; sourceTree = "<group>"; };
		F083BB641E7009EC00A9B29C /* e2e_blocked@3x.png */ = {isa = PBXFileReference; lastKnownFileType = image.png; path = "e2e_blocked@3x.png"; sourceTree = "<group>"; };
		F083BB651E7009EC00A9B29C /* e2e_unencrypted.png */ = {isa = PBXFileReference; lastKnownFileType = image.png; path = e2e_unencrypted.png; sourceTree = "<group>"; };
		F083BB661E7009EC00A9B29C /* e2e_unencrypted@2x.png */ = {isa = PBXFileReference; lastKnownFileType = image.png; path = "e2e_unencrypted@2x.png"; sourceTree = "<group>"; };
		F083BB671E7009EC00A9B29C /* e2e_unencrypted@3x.png */ = {isa = PBXFileReference; lastKnownFileType = image.png; path = "e2e_unencrypted@3x.png"; sourceTree = "<group>"; };
		F083BB681E7009EC00A9B29C /* e2e_verified.png */ = {isa = PBXFileReference; lastKnownFileType = image.png; path = e2e_verified.png; sourceTree = "<group>"; };
		F083BB691E7009EC00A9B29C /* e2e_verified@2x.png */ = {isa = PBXFileReference; lastKnownFileType = image.png; path = "e2e_verified@2x.png"; sourceTree = "<group>"; };
		F083BB6A1E7009EC00A9B29C /* e2e_verified@3x.png */ = {isa = PBXFileReference; lastKnownFileType = image.png; path = "e2e_verified@3x.png"; sourceTree = "<group>"; };
		F083BB6B1E7009EC00A9B29C /* e2e_warning.png */ = {isa = PBXFileReference; lastKnownFileType = image.png; path = e2e_warning.png; sourceTree = "<group>"; };
		F083BB6C1E7009EC00A9B29C /* e2e_warning@2x.png */ = {isa = PBXFileReference; lastKnownFileType = image.png; path = "e2e_warning@2x.png"; sourceTree = "<group>"; };
		F083BB6D1E7009EC00A9B29C /* e2e_warning@3x.png */ = {isa = PBXFileReference; lastKnownFileType = image.png; path = "e2e_warning@3x.png"; sourceTree = "<group>"; };
		F083BB6E1E7009EC00A9B29C /* edit_icon.png */ = {isa = PBXFileReference; lastKnownFileType = image.png; path = edit_icon.png; sourceTree = "<group>"; };
		F083BB6F1E7009EC00A9B29C /* edit_icon@2x.png */ = {isa = PBXFileReference; lastKnownFileType = image.png; path = "edit_icon@2x.png"; sourceTree = "<group>"; };
		F083BB701E7009EC00A9B29C /* edit_icon@3x.png */ = {isa = PBXFileReference; lastKnownFileType = image.png; path = "edit_icon@3x.png"; sourceTree = "<group>"; };
		F083BB711E7009EC00A9B29C /* error.png */ = {isa = PBXFileReference; lastKnownFileType = image.png; path = error.png; sourceTree = "<group>"; };
		F083BB721E7009EC00A9B29C /* error@2x.png */ = {isa = PBXFileReference; lastKnownFileType = image.png; path = "error@2x.png"; sourceTree = "<group>"; };
		F083BB731E7009EC00A9B29C /* error@3x.png */ = {isa = PBXFileReference; lastKnownFileType = image.png; path = "error@3x.png"; sourceTree = "<group>"; };
		F083BB741E7009EC00A9B29C /* favourite.png */ = {isa = PBXFileReference; lastKnownFileType = image.png; path = favourite.png; sourceTree = "<group>"; };
		F083BB751E7009EC00A9B29C /* favourite@2x.png */ = {isa = PBXFileReference; lastKnownFileType = image.png; path = "favourite@2x.png"; sourceTree = "<group>"; };
		F083BB761E7009EC00A9B29C /* favourite@3x.png */ = {isa = PBXFileReference; lastKnownFileType = image.png; path = "favourite@3x.png"; sourceTree = "<group>"; };
		F083BB771E7009EC00A9B29C /* favouriteOff.png */ = {isa = PBXFileReference; lastKnownFileType = image.png; path = favouriteOff.png; sourceTree = "<group>"; };
		F083BB781E7009EC00A9B29C /* favouriteOff@2x.png */ = {isa = PBXFileReference; lastKnownFileType = image.png; path = "favouriteOff@2x.png"; sourceTree = "<group>"; };
		F083BB791E7009EC00A9B29C /* favouriteOff@3x.png */ = {isa = PBXFileReference; lastKnownFileType = image.png; path = "favouriteOff@3x.png"; sourceTree = "<group>"; };
		F083BB7A1E7009EC00A9B29C /* file_doc_icon.png */ = {isa = PBXFileReference; lastKnownFileType = image.png; path = file_doc_icon.png; sourceTree = "<group>"; };
		F083BB7B1E7009EC00A9B29C /* file_doc_icon@2x.png */ = {isa = PBXFileReference; lastKnownFileType = image.png; path = "file_doc_icon@2x.png"; sourceTree = "<group>"; };
		F083BB7C1E7009EC00A9B29C /* file_doc_icon@3x.png */ = {isa = PBXFileReference; lastKnownFileType = image.png; path = "file_doc_icon@3x.png"; sourceTree = "<group>"; };
		F083BB7D1E7009EC00A9B29C /* file_music_icon.png */ = {isa = PBXFileReference; lastKnownFileType = image.png; path = file_music_icon.png; sourceTree = "<group>"; };
		F083BB7E1E7009EC00A9B29C /* file_music_icon@2x.png */ = {isa = PBXFileReference; lastKnownFileType = image.png; path = "file_music_icon@2x.png"; sourceTree = "<group>"; };
		F083BB7F1E7009EC00A9B29C /* file_music_icon@3x.png */ = {isa = PBXFileReference; lastKnownFileType = image.png; path = "file_music_icon@3x.png"; sourceTree = "<group>"; };
		F083BB801E7009EC00A9B29C /* file_photo_icon.png */ = {isa = PBXFileReference; lastKnownFileType = image.png; path = file_photo_icon.png; sourceTree = "<group>"; };
		F083BB811E7009EC00A9B29C /* file_photo_icon@2x.png */ = {isa = PBXFileReference; lastKnownFileType = image.png; path = "file_photo_icon@2x.png"; sourceTree = "<group>"; };
		F083BB821E7009EC00A9B29C /* file_photo_icon@3x.png */ = {isa = PBXFileReference; lastKnownFileType = image.png; path = "file_photo_icon@3x.png"; sourceTree = "<group>"; };
		F083BB831E7009EC00A9B29C /* file_video_icon.png */ = {isa = PBXFileReference; lastKnownFileType = image.png; path = file_video_icon.png; sourceTree = "<group>"; };
		F083BB841E7009EC00A9B29C /* file_video_icon@2x.png */ = {isa = PBXFileReference; lastKnownFileType = image.png; path = "file_video_icon@2x.png"; sourceTree = "<group>"; };
		F083BB851E7009EC00A9B29C /* file_video_icon@3x.png */ = {isa = PBXFileReference; lastKnownFileType = image.png; path = "file_video_icon@3x.png"; sourceTree = "<group>"; };
		F083BB861E7009EC00A9B29C /* group.png */ = {isa = PBXFileReference; lastKnownFileType = image.png; path = group.png; sourceTree = "<group>"; };
		F083BB871E7009EC00A9B29C /* group@2x.png */ = {isa = PBXFileReference; lastKnownFileType = image.png; path = "group@2x.png"; sourceTree = "<group>"; };
		F083BB881E7009EC00A9B29C /* group@3x.png */ = {isa = PBXFileReference; lastKnownFileType = image.png; path = "group@3x.png"; sourceTree = "<group>"; };
		F083BB891E7009EC00A9B29C /* leave.png */ = {isa = PBXFileReference; lastKnownFileType = image.png; path = leave.png; sourceTree = "<group>"; };
		F083BB8A1E7009EC00A9B29C /* leave@2x.png */ = {isa = PBXFileReference; lastKnownFileType = image.png; path = "leave@2x.png"; sourceTree = "<group>"; };
		F083BB8B1E7009EC00A9B29C /* leave@3x.png */ = {isa = PBXFileReference; lastKnownFileType = image.png; path = "leave@3x.png"; sourceTree = "<group>"; };
		F083BB8C1E7009EC00A9B29C /* logo.png */ = {isa = PBXFileReference; lastKnownFileType = image.png; path = logo.png; sourceTree = "<group>"; };
		F083BB8D1E7009EC00A9B29C /* logo@2x.png */ = {isa = PBXFileReference; lastKnownFileType = image.png; path = "logo@2x.png"; sourceTree = "<group>"; };
		F083BB8E1E7009EC00A9B29C /* logo@3x.png */ = {isa = PBXFileReference; lastKnownFileType = image.png; path = "logo@3x.png"; sourceTree = "<group>"; };
		F083BB8F1E7009EC00A9B29C /* main_alias_icon.png */ = {isa = PBXFileReference; lastKnownFileType = image.png; path = main_alias_icon.png; sourceTree = "<group>"; };
		F083BB901E7009EC00A9B29C /* main_alias_icon@2x.png */ = {isa = PBXFileReference; lastKnownFileType = image.png; path = "main_alias_icon@2x.png"; sourceTree = "<group>"; };
		F083BB911E7009EC00A9B29C /* main_alias_icon@3x.png */ = {isa = PBXFileReference; lastKnownFileType = image.png; path = "main_alias_icon@3x.png"; sourceTree = "<group>"; };
		F083BB921E7009EC00A9B29C /* mod_icon.png */ = {isa = PBXFileReference; lastKnownFileType = image.png; path = mod_icon.png; sourceTree = "<group>"; };
		F083BB931E7009EC00A9B29C /* mod_icon@2x.png */ = {isa = PBXFileReference; lastKnownFileType = image.png; path = "mod_icon@2x.png"; sourceTree = "<group>"; };
		F083BB941E7009EC00A9B29C /* mod_icon@3x.png */ = {isa = PBXFileReference; lastKnownFileType = image.png; path = "mod_icon@3x.png"; sourceTree = "<group>"; };
		F083BB951E7009EC00A9B29C /* newmessages.png */ = {isa = PBXFileReference; lastKnownFileType = image.png; path = newmessages.png; sourceTree = "<group>"; };
		F083BB961E7009EC00A9B29C /* newmessages@2x.png */ = {isa = PBXFileReference; lastKnownFileType = image.png; path = "newmessages@2x.png"; sourceTree = "<group>"; };
		F083BB971E7009EC00A9B29C /* newmessages@3x.png */ = {isa = PBXFileReference; lastKnownFileType = image.png; path = "newmessages@3x.png"; sourceTree = "<group>"; };
		F083BB981E7009EC00A9B29C /* notifications.png */ = {isa = PBXFileReference; lastKnownFileType = image.png; path = notifications.png; sourceTree = "<group>"; };
		F083BB991E7009EC00A9B29C /* notifications@2x.png */ = {isa = PBXFileReference; lastKnownFileType = image.png; path = "notifications@2x.png"; sourceTree = "<group>"; };
		F083BB9A1E7009EC00A9B29C /* notifications@3x.png */ = {isa = PBXFileReference; lastKnownFileType = image.png; path = "notifications@3x.png"; sourceTree = "<group>"; };
		F083BB9B1E7009EC00A9B29C /* notificationsOff.png */ = {isa = PBXFileReference; lastKnownFileType = image.png; path = notificationsOff.png; sourceTree = "<group>"; };
		F083BB9C1E7009EC00A9B29C /* notificationsOff@2x.png */ = {isa = PBXFileReference; lastKnownFileType = image.png; path = "notificationsOff@2x.png"; sourceTree = "<group>"; };
		F083BB9D1E7009EC00A9B29C /* notificationsOff@3x.png */ = {isa = PBXFileReference; lastKnownFileType = image.png; path = "notificationsOff@3x.png"; sourceTree = "<group>"; };
		F083BB9E1E7009EC00A9B29C /* placeholder.png */ = {isa = PBXFileReference; lastKnownFileType = image.png; path = placeholder.png; sourceTree = "<group>"; };
		F083BB9F1E7009EC00A9B29C /* placeholder@2x.png */ = {isa = PBXFileReference; lastKnownFileType = image.png; path = "placeholder@2x.png"; sourceTree = "<group>"; };
		F083BBA01E7009EC00A9B29C /* placeholder@3x.png */ = {isa = PBXFileReference; lastKnownFileType = image.png; path = "placeholder@3x.png"; sourceTree = "<group>"; };
		F083BBA11E7009EC00A9B29C /* plus_icon.png */ = {isa = PBXFileReference; lastKnownFileType = image.png; path = plus_icon.png; sourceTree = "<group>"; };
		F083BBA21E7009EC00A9B29C /* plus_icon@2x.png */ = {isa = PBXFileReference; lastKnownFileType = image.png; path = "plus_icon@2x.png"; sourceTree = "<group>"; };
		F083BBA31E7009EC00A9B29C /* plus_icon@3x.png */ = {isa = PBXFileReference; lastKnownFileType = image.png; path = "plus_icon@3x.png"; sourceTree = "<group>"; };
		F083BBA41E7009EC00A9B29C /* priorityHigh.png */ = {isa = PBXFileReference; lastKnownFileType = image.png; path = priorityHigh.png; sourceTree = "<group>"; };
		F083BBA51E7009EC00A9B29C /* priorityHigh@2x.png */ = {isa = PBXFileReference; lastKnownFileType = image.png; path = "priorityHigh@2x.png"; sourceTree = "<group>"; };
		F083BBA61E7009EC00A9B29C /* priorityHigh@3x.png */ = {isa = PBXFileReference; lastKnownFileType = image.png; path = "priorityHigh@3x.png"; sourceTree = "<group>"; };
		F083BBA71E7009EC00A9B29C /* priorityLow.png */ = {isa = PBXFileReference; lastKnownFileType = image.png; path = priorityLow.png; sourceTree = "<group>"; };
		F083BBA81E7009EC00A9B29C /* priorityLow@2x.png */ = {isa = PBXFileReference; lastKnownFileType = image.png; path = "priorityLow@2x.png"; sourceTree = "<group>"; };
		F083BBA91E7009EC00A9B29C /* priorityLow@3x.png */ = {isa = PBXFileReference; lastKnownFileType = image.png; path = "priorityLow@3x.png"; sourceTree = "<group>"; };
		F083BBAA1E7009EC00A9B29C /* remove_icon.png */ = {isa = PBXFileReference; lastKnownFileType = image.png; path = remove_icon.png; sourceTree = "<group>"; };
		F083BBAB1E7009EC00A9B29C /* remove_icon@2x.png */ = {isa = PBXFileReference; lastKnownFileType = image.png; path = "remove_icon@2x.png"; sourceTree = "<group>"; };
		F083BBAC1E7009EC00A9B29C /* remove_icon@3x.png */ = {isa = PBXFileReference; lastKnownFileType = image.png; path = "remove_icon@3x.png"; sourceTree = "<group>"; };
		F083BBAD1E7009EC00A9B29C /* remove_icon_pink.png */ = {isa = PBXFileReference; lastKnownFileType = image.png; path = remove_icon_pink.png; sourceTree = "<group>"; };
		F083BBAE1E7009EC00A9B29C /* remove_icon_pink@2x.png */ = {isa = PBXFileReference; lastKnownFileType = image.png; path = "remove_icon_pink@2x.png"; sourceTree = "<group>"; };
		F083BBAF1E7009EC00A9B29C /* remove_icon_pink@3x.png */ = {isa = PBXFileReference; lastKnownFileType = image.png; path = "remove_icon_pink@3x.png"; sourceTree = "<group>"; };
		F083BBB01E7009EC00A9B29C /* riot_icon.png */ = {isa = PBXFileReference; lastKnownFileType = image.png; path = riot_icon.png; sourceTree = "<group>"; };
		F083BBB11E7009EC00A9B29C /* riot_icon@2x.png */ = {isa = PBXFileReference; lastKnownFileType = image.png; path = "riot_icon@2x.png"; sourceTree = "<group>"; };
		F083BBB21E7009EC00A9B29C /* riot_icon@3x.png */ = {isa = PBXFileReference; lastKnownFileType = image.png; path = "riot_icon@3x.png"; sourceTree = "<group>"; };
		F083BBB31E7009EC00A9B29C /* scrolldown.png */ = {isa = PBXFileReference; lastKnownFileType = image.png; path = scrolldown.png; sourceTree = "<group>"; };
		F083BBB41E7009EC00A9B29C /* scrolldown@2x.png */ = {isa = PBXFileReference; lastKnownFileType = image.png; path = "scrolldown@2x.png"; sourceTree = "<group>"; };
		F083BBB51E7009EC00A9B29C /* scrolldown@3x.png */ = {isa = PBXFileReference; lastKnownFileType = image.png; path = "scrolldown@3x.png"; sourceTree = "<group>"; };
		F083BBB61E7009EC00A9B29C /* scrollup.png */ = {isa = PBXFileReference; lastKnownFileType = image.png; path = scrollup.png; sourceTree = "<group>"; };
		F083BBB71E7009EC00A9B29C /* scrollup@2x.png */ = {isa = PBXFileReference; lastKnownFileType = image.png; path = "scrollup@2x.png"; sourceTree = "<group>"; };
		F083BBB81E7009EC00A9B29C /* scrollup@3x.png */ = {isa = PBXFileReference; lastKnownFileType = image.png; path = "scrollup@3x.png"; sourceTree = "<group>"; };
		F083BBB91E7009EC00A9B29C /* search_bg.png */ = {isa = PBXFileReference; lastKnownFileType = image.png; path = search_bg.png; sourceTree = "<group>"; };
		F083BBBA1E7009EC00A9B29C /* search_bg@2x.png */ = {isa = PBXFileReference; lastKnownFileType = image.png; path = "search_bg@2x.png"; sourceTree = "<group>"; };
		F083BBBB1E7009EC00A9B29C /* search_bg@3x.png */ = {isa = PBXFileReference; lastKnownFileType = image.png; path = "search_bg@3x.png"; sourceTree = "<group>"; };
		F083BBBC1E7009EC00A9B29C /* search_icon.png */ = {isa = PBXFileReference; lastKnownFileType = image.png; path = search_icon.png; sourceTree = "<group>"; };
		F083BBBD1E7009EC00A9B29C /* search_icon@2x.png */ = {isa = PBXFileReference; lastKnownFileType = image.png; path = "search_icon@2x.png"; sourceTree = "<group>"; };
		F083BBBE1E7009EC00A9B29C /* search_icon@3x.png */ = {isa = PBXFileReference; lastKnownFileType = image.png; path = "search_icon@3x.png"; sourceTree = "<group>"; };
		F083BBBF1E7009EC00A9B29C /* selection_tick.png */ = {isa = PBXFileReference; lastKnownFileType = image.png; path = selection_tick.png; sourceTree = "<group>"; };
		F083BBC01E7009EC00A9B29C /* selection_tick@2x.png */ = {isa = PBXFileReference; lastKnownFileType = image.png; path = "selection_tick@2x.png"; sourceTree = "<group>"; };
		F083BBC11E7009EC00A9B29C /* selection_tick@3x.png */ = {isa = PBXFileReference; lastKnownFileType = image.png; path = "selection_tick@3x.png"; sourceTree = "<group>"; };
		F083BBC21E7009EC00A9B29C /* selection_untick.png */ = {isa = PBXFileReference; lastKnownFileType = image.png; path = selection_untick.png; sourceTree = "<group>"; };
		F083BBC31E7009EC00A9B29C /* selection_untick@2x.png */ = {isa = PBXFileReference; lastKnownFileType = image.png; path = "selection_untick@2x.png"; sourceTree = "<group>"; };
		F083BBC41E7009EC00A9B29C /* selection_untick@3x.png */ = {isa = PBXFileReference; lastKnownFileType = image.png; path = "selection_untick@3x.png"; sourceTree = "<group>"; };
		F083BBC51E7009EC00A9B29C /* settings_icon.png */ = {isa = PBXFileReference; lastKnownFileType = image.png; path = settings_icon.png; sourceTree = "<group>"; };
		F083BBC61E7009EC00A9B29C /* settings_icon@2x.png */ = {isa = PBXFileReference; lastKnownFileType = image.png; path = "settings_icon@2x.png"; sourceTree = "<group>"; };
		F083BBC71E7009EC00A9B29C /* settings_icon@3x.png */ = {isa = PBXFileReference; lastKnownFileType = image.png; path = "settings_icon@3x.png"; sourceTree = "<group>"; };
		F083BBC81E7009EC00A9B29C /* shrink_icon.png */ = {isa = PBXFileReference; lastKnownFileType = image.png; path = shrink_icon.png; sourceTree = "<group>"; };
		F083BBC91E7009EC00A9B29C /* shrink_icon@2x.png */ = {isa = PBXFileReference; lastKnownFileType = image.png; path = "shrink_icon@2x.png"; sourceTree = "<group>"; };
		F083BBCA1E7009EC00A9B29C /* shrink_icon@3x.png */ = {isa = PBXFileReference; lastKnownFileType = image.png; path = "shrink_icon@3x.png"; sourceTree = "<group>"; };
		F083BBCB1E7009EC00A9B29C /* start_chat.png */ = {isa = PBXFileReference; lastKnownFileType = image.png; path = start_chat.png; sourceTree = "<group>"; };
		F083BBCC1E7009EC00A9B29C /* start_chat@2x.png */ = {isa = PBXFileReference; lastKnownFileType = image.png; path = "start_chat@2x.png"; sourceTree = "<group>"; };
		F083BBCD1E7009EC00A9B29C /* start_chat@3x.png */ = {isa = PBXFileReference; lastKnownFileType = image.png; path = "start_chat@3x.png"; sourceTree = "<group>"; };
		F083BBCE1E7009EC00A9B29C /* typing.png */ = {isa = PBXFileReference; lastKnownFileType = image.png; path = typing.png; sourceTree = "<group>"; };
		F083BBCF1E7009EC00A9B29C /* typing@2x.png */ = {isa = PBXFileReference; lastKnownFileType = image.png; path = "typing@2x.png"; sourceTree = "<group>"; };
		F083BBD01E7009EC00A9B29C /* typing@3x.png */ = {isa = PBXFileReference; lastKnownFileType = image.png; path = "typing@3x.png"; sourceTree = "<group>"; };
		F083BBD11E7009EC00A9B29C /* upload_icon.png */ = {isa = PBXFileReference; lastKnownFileType = image.png; path = upload_icon.png; sourceTree = "<group>"; };
		F083BBD21E7009EC00A9B29C /* upload_icon@2x.png */ = {isa = PBXFileReference; lastKnownFileType = image.png; path = "upload_icon@2x.png"; sourceTree = "<group>"; };
		F083BBD31E7009EC00A9B29C /* upload_icon@3x.png */ = {isa = PBXFileReference; lastKnownFileType = image.png; path = "upload_icon@3x.png"; sourceTree = "<group>"; };
		F083BBD41E7009EC00A9B29C /* video_icon.png */ = {isa = PBXFileReference; lastKnownFileType = image.png; path = video_icon.png; sourceTree = "<group>"; };
		F083BBD51E7009EC00A9B29C /* video_icon@2x.png */ = {isa = PBXFileReference; lastKnownFileType = image.png; path = "video_icon@2x.png"; sourceTree = "<group>"; };
		F083BBD61E7009EC00A9B29C /* video_icon@3x.png */ = {isa = PBXFileReference; lastKnownFileType = image.png; path = "video_icon@3x.png"; sourceTree = "<group>"; };
		F083BBD71E7009EC00A9B29C /* voice_call_icon.png */ = {isa = PBXFileReference; lastKnownFileType = image.png; path = voice_call_icon.png; sourceTree = "<group>"; };
		F083BBD81E7009EC00A9B29C /* voice_call_icon@2x.png */ = {isa = PBXFileReference; lastKnownFileType = image.png; path = "voice_call_icon@2x.png"; sourceTree = "<group>"; };
		F083BBD91E7009EC00A9B29C /* voice_call_icon@3x.png */ = {isa = PBXFileReference; lastKnownFileType = image.png; path = "voice_call_icon@3x.png"; sourceTree = "<group>"; };
		F083BBDB1E7009EC00A9B29C /* busy.mp3 */ = {isa = PBXFileReference; lastKnownFileType = audio.mp3; path = busy.mp3; sourceTree = "<group>"; };
		F083BBDC1E7009EC00A9B29C /* callend.mp3 */ = {isa = PBXFileReference; lastKnownFileType = audio.mp3; path = callend.mp3; sourceTree = "<group>"; };
		F083BBDD1E7009EC00A9B29C /* message.mp3 */ = {isa = PBXFileReference; lastKnownFileType = audio.mp3; path = message.mp3; sourceTree = "<group>"; };
		F083BBDE1E7009EC00A9B29C /* ring.mp3 */ = {isa = PBXFileReference; lastKnownFileType = audio.mp3; path = ring.mp3; sourceTree = "<group>"; };
		F083BBDF1E7009EC00A9B29C /* ringback.mp3 */ = {isa = PBXFileReference; lastKnownFileType = audio.mp3; path = ringback.mp3; sourceTree = "<group>"; };
		F083BBE31E7009EC00A9B29C /* Base */ = {isa = PBXFileReference; lastKnownFileType = file.storyboard; name = Base; path = Base.lproj/Main.storyboard; sourceTree = "<group>"; };
		F083BBE51E7009EC00A9B29C /* MXKRoomBubbleTableViewCell+Riot.h */ = {isa = PBXFileReference; fileEncoding = 4; lastKnownFileType = sourcecode.c.h; path = "MXKRoomBubbleTableViewCell+Riot.h"; sourceTree = "<group>"; };
		F083BBE61E7009EC00A9B29C /* MXKRoomBubbleTableViewCell+Riot.m */ = {isa = PBXFileReference; fileEncoding = 4; lastKnownFileType = sourcecode.c.objc; path = "MXKRoomBubbleTableViewCell+Riot.m"; sourceTree = "<group>"; };
		F083BBE71E7009EC00A9B29C /* MXRoom+Riot.h */ = {isa = PBXFileReference; fileEncoding = 4; lastKnownFileType = sourcecode.c.h; path = "MXRoom+Riot.h"; sourceTree = "<group>"; };
		F083BBE81E7009EC00A9B29C /* MXRoom+Riot.m */ = {isa = PBXFileReference; fileEncoding = 4; lastKnownFileType = sourcecode.c.objc; path = "MXRoom+Riot.m"; sourceTree = "<group>"; };
		F083BBE91E7009EC00A9B29C /* UINavigationController+Riot.h */ = {isa = PBXFileReference; fileEncoding = 4; lastKnownFileType = sourcecode.c.h; path = "UINavigationController+Riot.h"; sourceTree = "<group>"; };
		F083BBEA1E7009EC00A9B29C /* UINavigationController+Riot.m */ = {isa = PBXFileReference; fileEncoding = 4; lastKnownFileType = sourcecode.c.objc; path = "UINavigationController+Riot.m"; sourceTree = "<group>"; };
		F083BBEB1E7009EC00A9B29C /* UIViewController+RiotSearch.h */ = {isa = PBXFileReference; fileEncoding = 4; lastKnownFileType = sourcecode.c.h; path = "UIViewController+RiotSearch.h"; sourceTree = "<group>"; };
		F083BBEC1E7009EC00A9B29C /* UIViewController+RiotSearch.m */ = {isa = PBXFileReference; fileEncoding = 4; lastKnownFileType = sourcecode.c.objc; path = "UIViewController+RiotSearch.m"; sourceTree = "<group>"; };
		F083BBED1E7009EC00A9B29C /* empty.mm */ = {isa = PBXFileReference; fileEncoding = 4; lastKnownFileType = sourcecode.cpp.objcpp; path = empty.mm; sourceTree = "<group>"; };
		F083BBEE1E7009EC00A9B29C /* GoogleService-Info.plist */ = {isa = PBXFileReference; fileEncoding = 4; lastKnownFileType = text.plist.xml; path = "GoogleService-Info.plist"; sourceTree = "<group>"; };
		F083BBEF1E7009EC00A9B29C /* Images.xcassets */ = {isa = PBXFileReference; lastKnownFileType = folder.assetcatalog; path = Images.xcassets; sourceTree = "<group>"; };
		F083BBF01E7009EC00A9B29C /* Info.plist */ = {isa = PBXFileReference; fileEncoding = 4; lastKnownFileType = text.plist.xml; path = Info.plist; sourceTree = "<group>"; };
		F083BBF11E7009EC00A9B29C /* main.m */ = {isa = PBXFileReference; fileEncoding = 4; lastKnownFileType = sourcecode.c.objc; path = main.m; sourceTree = "<group>"; };
		F083BBF41E7009EC00A9B29C /* Contact.h */ = {isa = PBXFileReference; fileEncoding = 4; lastKnownFileType = sourcecode.c.h; path = Contact.h; sourceTree = "<group>"; };
		F083BBF51E7009EC00A9B29C /* Contact.m */ = {isa = PBXFileReference; fileEncoding = 4; lastKnownFileType = sourcecode.c.objc; path = Contact.m; sourceTree = "<group>"; };
		F083BBF71E7009EC00A9B29C /* RoomBubbleCellData.h */ = {isa = PBXFileReference; fileEncoding = 4; lastKnownFileType = sourcecode.c.h; path = RoomBubbleCellData.h; sourceTree = "<group>"; };
		F083BBF81E7009EC00A9B29C /* RoomBubbleCellData.m */ = {isa = PBXFileReference; fileEncoding = 4; lastKnownFileType = sourcecode.c.objc; path = RoomBubbleCellData.m; sourceTree = "<group>"; };
		F083BBF91E7009EC00A9B29C /* RoomDataSource.h */ = {isa = PBXFileReference; fileEncoding = 4; lastKnownFileType = sourcecode.c.h; path = RoomDataSource.h; sourceTree = "<group>"; };
		F083BBFA1E7009EC00A9B29C /* RoomDataSource.m */ = {isa = PBXFileReference; fileEncoding = 4; lastKnownFileType = sourcecode.c.objc; path = RoomDataSource.m; sourceTree = "<group>"; };
		F083BBFB1E7009EC00A9B29C /* RoomEmailInvitation.h */ = {isa = PBXFileReference; fileEncoding = 4; lastKnownFileType = sourcecode.c.h; path = RoomEmailInvitation.h; sourceTree = "<group>"; };
		F083BBFC1E7009EC00A9B29C /* RoomEmailInvitation.m */ = {isa = PBXFileReference; fileEncoding = 4; lastKnownFileType = sourcecode.c.objc; path = RoomEmailInvitation.m; sourceTree = "<group>"; };
		F083BBFD1E7009EC00A9B29C /* RoomPreviewData.h */ = {isa = PBXFileReference; fileEncoding = 4; lastKnownFileType = sourcecode.c.h; path = RoomPreviewData.h; sourceTree = "<group>"; };
		F083BBFE1E7009EC00A9B29C /* RoomPreviewData.m */ = {isa = PBXFileReference; fileEncoding = 4; lastKnownFileType = sourcecode.c.objc; path = RoomPreviewData.m; sourceTree = "<group>"; };
		F083BBFF1E7009EC00A9B29C /* RoomSearchDataSource.h */ = {isa = PBXFileReference; fileEncoding = 4; lastKnownFileType = sourcecode.c.h; path = RoomSearchDataSource.h; sourceTree = "<group>"; };
		F083BC001E7009EC00A9B29C /* RoomSearchDataSource.m */ = {isa = PBXFileReference; fileEncoding = 4; lastKnownFileType = sourcecode.c.objc; path = RoomSearchDataSource.m; sourceTree = "<group>"; };
		F083BC021E7009EC00A9B29C /* HomeMessagesSearchDataSource.h */ = {isa = PBXFileReference; fileEncoding = 4; lastKnownFileType = sourcecode.c.h; path = HomeMessagesSearchDataSource.h; sourceTree = "<group>"; };
		F083BC031E7009EC00A9B29C /* HomeMessagesSearchDataSource.m */ = {isa = PBXFileReference; fileEncoding = 4; lastKnownFileType = sourcecode.c.objc; path = HomeMessagesSearchDataSource.m; sourceTree = "<group>"; };
		F083BC041E7009EC00A9B29C /* PublicRoomsDirectoryDataSource.h */ = {isa = PBXFileReference; fileEncoding = 4; lastKnownFileType = sourcecode.c.h; path = PublicRoomsDirectoryDataSource.h; sourceTree = "<group>"; };
		F083BC051E7009EC00A9B29C /* PublicRoomsDirectoryDataSource.m */ = {isa = PBXFileReference; fileEncoding = 4; lastKnownFileType = sourcecode.c.objc; path = PublicRoomsDirectoryDataSource.m; sourceTree = "<group>"; };
		F083BC061E7009EC00A9B29C /* RecentCellData.h */ = {isa = PBXFileReference; fileEncoding = 4; lastKnownFileType = sourcecode.c.h; path = RecentCellData.h; sourceTree = "<group>"; };
		F083BC071E7009EC00A9B29C /* RecentCellData.m */ = {isa = PBXFileReference; fileEncoding = 4; lastKnownFileType = sourcecode.c.objc; path = RecentCellData.m; sourceTree = "<group>"; };
		F083BC081E7009EC00A9B29C /* RecentsDataSource.h */ = {isa = PBXFileReference; fileEncoding = 4; lastKnownFileType = sourcecode.c.h; path = RecentsDataSource.h; sourceTree = "<group>"; };
		F083BC091E7009EC00A9B29C /* RecentsDataSource.m */ = {isa = PBXFileReference; fileEncoding = 4; lastKnownFileType = sourcecode.c.objc; path = RecentsDataSource.m; sourceTree = "<group>"; };
		F083BC0B1E7009EC00A9B29C /* FilesSearchCellData.h */ = {isa = PBXFileReference; fileEncoding = 4; lastKnownFileType = sourcecode.c.h; path = FilesSearchCellData.h; sourceTree = "<group>"; };
		F083BC0C1E7009EC00A9B29C /* FilesSearchCellData.m */ = {isa = PBXFileReference; fileEncoding = 4; lastKnownFileType = sourcecode.c.objc; path = FilesSearchCellData.m; sourceTree = "<group>"; };
		F083BC0D1E7009EC00A9B29C /* Riot.entitlements */ = {isa = PBXFileReference; fileEncoding = 4; lastKnownFileType = text.plist.entitlements; path = Riot.entitlements; sourceTree = "<group>"; };
		F083BC0E1E7009EC00A9B29C /* third_party_licenses.html */ = {isa = PBXFileReference; fileEncoding = 4; lastKnownFileType = text.html; path = third_party_licenses.html; sourceTree = "<group>"; };
		F083BC101E7009EC00A9B29C /* AvatarGenerator.h */ = {isa = PBXFileReference; fileEncoding = 4; lastKnownFileType = sourcecode.c.h; path = AvatarGenerator.h; sourceTree = "<group>"; };
		F083BC111E7009EC00A9B29C /* AvatarGenerator.m */ = {isa = PBXFileReference; fileEncoding = 4; lastKnownFileType = sourcecode.c.objc; path = AvatarGenerator.m; sourceTree = "<group>"; };
		F083BC121E7009EC00A9B29C /* EventFormatter.h */ = {isa = PBXFileReference; fileEncoding = 4; lastKnownFileType = sourcecode.c.h; path = EventFormatter.h; sourceTree = "<group>"; };
		F083BC131E7009EC00A9B29C /* EventFormatter.m */ = {isa = PBXFileReference; fileEncoding = 4; lastKnownFileType = sourcecode.c.objc; path = EventFormatter.m; sourceTree = "<group>"; };
		F083BC141E7009EC00A9B29C /* Tools.h */ = {isa = PBXFileReference; fileEncoding = 4; lastKnownFileType = sourcecode.c.h; path = Tools.h; sourceTree = "<group>"; };
		F083BC151E7009EC00A9B29C /* Tools.m */ = {isa = PBXFileReference; fileEncoding = 4; lastKnownFileType = sourcecode.c.objc; path = Tools.m; sourceTree = "<group>"; };
		F083BC161E7009EC00A9B29C /* RiotDesignValues.h */ = {isa = PBXFileReference; fileEncoding = 4; lastKnownFileType = sourcecode.c.h; path = RiotDesignValues.h; sourceTree = "<group>"; };
		F083BC171E7009EC00A9B29C /* RiotDesignValues.m */ = {isa = PBXFileReference; fileEncoding = 4; lastKnownFileType = sourcecode.c.objc; path = RiotDesignValues.m; sourceTree = "<group>"; };
		F083BC181E7009EC00A9B29C /* Riot-Defaults.plist */ = {isa = PBXFileReference; fileEncoding = 4; lastKnownFileType = text.plist.xml; path = "Riot-Defaults.plist"; sourceTree = "<group>"; };
		F083BC1A1E7009EC00A9B29C /* AttachmentsViewController.h */ = {isa = PBXFileReference; fileEncoding = 4; lastKnownFileType = sourcecode.c.h; path = AttachmentsViewController.h; sourceTree = "<group>"; };
		F083BC1B1E7009EC00A9B29C /* AttachmentsViewController.m */ = {isa = PBXFileReference; fileEncoding = 4; lastKnownFileType = sourcecode.c.objc; path = AttachmentsViewController.m; sourceTree = "<group>"; };
		F083BC1C1E7009EC00A9B29C /* AuthenticationViewController.h */ = {isa = PBXFileReference; fileEncoding = 4; lastKnownFileType = sourcecode.c.h; path = AuthenticationViewController.h; sourceTree = "<group>"; };
		F083BC1D1E7009EC00A9B29C /* AuthenticationViewController.m */ = {isa = PBXFileReference; fileEncoding = 4; lastKnownFileType = sourcecode.c.objc; path = AuthenticationViewController.m; sourceTree = "<group>"; };
		F083BC1E1E7009EC00A9B29C /* AuthenticationViewController.xib */ = {isa = PBXFileReference; fileEncoding = 4; lastKnownFileType = file.xib; path = AuthenticationViewController.xib; sourceTree = "<group>"; };
		F083BC1F1E7009EC00A9B29C /* CallViewController.h */ = {isa = PBXFileReference; fileEncoding = 4; lastKnownFileType = sourcecode.c.h; path = CallViewController.h; sourceTree = "<group>"; };
		F083BC201E7009EC00A9B29C /* CallViewController.m */ = {isa = PBXFileReference; fileEncoding = 4; lastKnownFileType = sourcecode.c.objc; path = CallViewController.m; sourceTree = "<group>"; };
		F083BC211E7009EC00A9B29C /* CallViewController.xib */ = {isa = PBXFileReference; fileEncoding = 4; lastKnownFileType = file.xib; path = CallViewController.xib; sourceTree = "<group>"; };
		F083BC221E7009EC00A9B29C /* ContactDetailsViewController.h */ = {isa = PBXFileReference; fileEncoding = 4; lastKnownFileType = sourcecode.c.h; path = ContactDetailsViewController.h; sourceTree = "<group>"; };
		F083BC231E7009EC00A9B29C /* ContactDetailsViewController.m */ = {isa = PBXFileReference; fileEncoding = 4; lastKnownFileType = sourcecode.c.objc; path = ContactDetailsViewController.m; sourceTree = "<group>"; };
		F083BC241E7009EC00A9B29C /* ContactDetailsViewController.xib */ = {isa = PBXFileReference; fileEncoding = 4; lastKnownFileType = file.xib; path = ContactDetailsViewController.xib; sourceTree = "<group>"; };
		F083BC251E7009EC00A9B29C /* ContactsTableViewController.h */ = {isa = PBXFileReference; fileEncoding = 4; lastKnownFileType = sourcecode.c.h; path = ContactsTableViewController.h; sourceTree = "<group>"; };
		F083BC261E7009EC00A9B29C /* ContactsTableViewController.m */ = {isa = PBXFileReference; fileEncoding = 4; lastKnownFileType = sourcecode.c.objc; path = ContactsTableViewController.m; sourceTree = "<group>"; };
		F083BC271E7009EC00A9B29C /* ContactsTableViewController.xib */ = {isa = PBXFileReference; fileEncoding = 4; lastKnownFileType = file.xib; path = ContactsTableViewController.xib; sourceTree = "<group>"; };
		F083BC281E7009EC00A9B29C /* CountryPickerViewController.h */ = {isa = PBXFileReference; fileEncoding = 4; lastKnownFileType = sourcecode.c.h; path = CountryPickerViewController.h; sourceTree = "<group>"; };
		F083BC291E7009EC00A9B29C /* CountryPickerViewController.m */ = {isa = PBXFileReference; fileEncoding = 4; lastKnownFileType = sourcecode.c.objc; path = CountryPickerViewController.m; sourceTree = "<group>"; };
		F083BC2A1E7009EC00A9B29C /* DirectoryViewController.h */ = {isa = PBXFileReference; fileEncoding = 4; lastKnownFileType = sourcecode.c.h; path = DirectoryViewController.h; sourceTree = "<group>"; };
		F083BC2B1E7009EC00A9B29C /* DirectoryViewController.m */ = {isa = PBXFileReference; fileEncoding = 4; lastKnownFileType = sourcecode.c.objc; path = DirectoryViewController.m; sourceTree = "<group>"; };
		F083BC2C1E7009EC00A9B29C /* HomeFilesSearchViewController.h */ = {isa = PBXFileReference; fileEncoding = 4; lastKnownFileType = sourcecode.c.h; path = HomeFilesSearchViewController.h; sourceTree = "<group>"; };
		F083BC2D1E7009EC00A9B29C /* HomeFilesSearchViewController.m */ = {isa = PBXFileReference; fileEncoding = 4; lastKnownFileType = sourcecode.c.objc; path = HomeFilesSearchViewController.m; sourceTree = "<group>"; };
		F083BC2E1E7009EC00A9B29C /* HomeMessagesSearchViewController.h */ = {isa = PBXFileReference; fileEncoding = 4; lastKnownFileType = sourcecode.c.h; path = HomeMessagesSearchViewController.h; sourceTree = "<group>"; };
		F083BC2F1E7009EC00A9B29C /* HomeMessagesSearchViewController.m */ = {isa = PBXFileReference; fileEncoding = 4; lastKnownFileType = sourcecode.c.objc; path = HomeMessagesSearchViewController.m; sourceTree = "<group>"; };
		F083BC301E7009EC00A9B29C /* HomeViewController.h */ = {isa = PBXFileReference; fileEncoding = 4; lastKnownFileType = sourcecode.c.h; path = HomeViewController.h; sourceTree = "<group>"; };
		F083BC311E7009EC00A9B29C /* HomeViewController.m */ = {isa = PBXFileReference; fileEncoding = 4; lastKnownFileType = sourcecode.c.objc; path = HomeViewController.m; sourceTree = "<group>"; };
		F083BC321E7009EC00A9B29C /* MediaAlbumContentViewController.h */ = {isa = PBXFileReference; fileEncoding = 4; lastKnownFileType = sourcecode.c.h; path = MediaAlbumContentViewController.h; sourceTree = "<group>"; };
		F083BC331E7009EC00A9B29C /* MediaAlbumContentViewController.m */ = {isa = PBXFileReference; fileEncoding = 4; lastKnownFileType = sourcecode.c.objc; path = MediaAlbumContentViewController.m; sourceTree = "<group>"; };
		F083BC341E7009EC00A9B29C /* MediaAlbumContentViewController.xib */ = {isa = PBXFileReference; fileEncoding = 4; lastKnownFileType = file.xib; path = MediaAlbumContentViewController.xib; sourceTree = "<group>"; };
		F083BC351E7009EC00A9B29C /* MediaPickerViewController.h */ = {isa = PBXFileReference; fileEncoding = 4; lastKnownFileType = sourcecode.c.h; path = MediaPickerViewController.h; sourceTree = "<group>"; };
		F083BC361E7009EC00A9B29C /* MediaPickerViewController.m */ = {isa = PBXFileReference; fileEncoding = 4; lastKnownFileType = sourcecode.c.objc; path = MediaPickerViewController.m; sourceTree = "<group>"; };
		F083BC371E7009EC00A9B29C /* MediaPickerViewController.xib */ = {isa = PBXFileReference; fileEncoding = 4; lastKnownFileType = file.xib; path = MediaPickerViewController.xib; sourceTree = "<group>"; };
		F083BC381E7009EC00A9B29C /* RecentsViewController.h */ = {isa = PBXFileReference; fileEncoding = 4; lastKnownFileType = sourcecode.c.h; path = RecentsViewController.h; sourceTree = "<group>"; };
		F083BC391E7009EC00A9B29C /* RecentsViewController.m */ = {isa = PBXFileReference; fileEncoding = 4; lastKnownFileType = sourcecode.c.objc; path = RecentsViewController.m; sourceTree = "<group>"; };
		F083BC3A1E7009EC00A9B29C /* RoomFilesSearchViewController.h */ = {isa = PBXFileReference; fileEncoding = 4; lastKnownFileType = sourcecode.c.h; path = RoomFilesSearchViewController.h; sourceTree = "<group>"; };
		F083BC3B1E7009EC00A9B29C /* RoomFilesSearchViewController.m */ = {isa = PBXFileReference; fileEncoding = 4; lastKnownFileType = sourcecode.c.objc; path = RoomFilesSearchViewController.m; sourceTree = "<group>"; };
		F083BC3C1E7009EC00A9B29C /* RoomFilesViewController.h */ = {isa = PBXFileReference; fileEncoding = 4; lastKnownFileType = sourcecode.c.h; path = RoomFilesViewController.h; sourceTree = "<group>"; };
		F083BC3D1E7009EC00A9B29C /* RoomFilesViewController.m */ = {isa = PBXFileReference; fileEncoding = 4; lastKnownFileType = sourcecode.c.objc; path = RoomFilesViewController.m; sourceTree = "<group>"; };
		F083BC3E1E7009EC00A9B29C /* RoomMemberDetailsViewController.h */ = {isa = PBXFileReference; fileEncoding = 4; lastKnownFileType = sourcecode.c.h; path = RoomMemberDetailsViewController.h; sourceTree = "<group>"; };
		F083BC3F1E7009EC00A9B29C /* RoomMemberDetailsViewController.m */ = {isa = PBXFileReference; fileEncoding = 4; lastKnownFileType = sourcecode.c.objc; path = RoomMemberDetailsViewController.m; sourceTree = "<group>"; };
		F083BC401E7009EC00A9B29C /* RoomMemberDetailsViewController.xib */ = {isa = PBXFileReference; fileEncoding = 4; lastKnownFileType = file.xib; path = RoomMemberDetailsViewController.xib; sourceTree = "<group>"; };
		F083BC411E7009EC00A9B29C /* RoomMessagesSearchViewController.h */ = {isa = PBXFileReference; fileEncoding = 4; lastKnownFileType = sourcecode.c.h; path = RoomMessagesSearchViewController.h; sourceTree = "<group>"; };
		F083BC421E7009EC00A9B29C /* RoomMessagesSearchViewController.m */ = {isa = PBXFileReference; fileEncoding = 4; lastKnownFileType = sourcecode.c.objc; path = RoomMessagesSearchViewController.m; sourceTree = "<group>"; };
		F083BC431E7009EC00A9B29C /* RoomParticipantsViewController.h */ = {isa = PBXFileReference; fileEncoding = 4; lastKnownFileType = sourcecode.c.h; path = RoomParticipantsViewController.h; sourceTree = "<group>"; };
		F083BC441E7009EC00A9B29C /* RoomParticipantsViewController.m */ = {isa = PBXFileReference; fileEncoding = 4; lastKnownFileType = sourcecode.c.objc; path = RoomParticipantsViewController.m; sourceTree = "<group>"; };
		F083BC451E7009EC00A9B29C /* RoomParticipantsViewController.xib */ = {isa = PBXFileReference; fileEncoding = 4; lastKnownFileType = file.xib; path = RoomParticipantsViewController.xib; sourceTree = "<group>"; };
		F083BC461E7009EC00A9B29C /* RoomSearchViewController.h */ = {isa = PBXFileReference; fileEncoding = 4; lastKnownFileType = sourcecode.c.h; path = RoomSearchViewController.h; sourceTree = "<group>"; };
		F083BC471E7009EC00A9B29C /* RoomSearchViewController.m */ = {isa = PBXFileReference; fileEncoding = 4; lastKnownFileType = sourcecode.c.objc; path = RoomSearchViewController.m; sourceTree = "<group>"; };
		F083BC481E7009EC00A9B29C /* RoomSettingsViewController.h */ = {isa = PBXFileReference; fileEncoding = 4; lastKnownFileType = sourcecode.c.h; path = RoomSettingsViewController.h; sourceTree = "<group>"; };
		F083BC491E7009EC00A9B29C /* RoomSettingsViewController.m */ = {isa = PBXFileReference; fileEncoding = 4; lastKnownFileType = sourcecode.c.objc; path = RoomSettingsViewController.m; sourceTree = "<group>"; };
		F083BC4A1E7009EC00A9B29C /* RoomViewController.h */ = {isa = PBXFileReference; fileEncoding = 4; lastKnownFileType = sourcecode.c.h; path = RoomViewController.h; sourceTree = "<group>"; };
		F083BC4B1E7009EC00A9B29C /* RoomViewController.m */ = {isa = PBXFileReference; fileEncoding = 4; lastKnownFileType = sourcecode.c.objc; path = RoomViewController.m; sourceTree = "<group>"; };
		F083BC4C1E7009EC00A9B29C /* RoomViewController.xib */ = {isa = PBXFileReference; fileEncoding = 4; lastKnownFileType = file.xib; path = RoomViewController.xib; sourceTree = "<group>"; };
		F083BC4D1E7009EC00A9B29C /* SegmentedViewController.h */ = {isa = PBXFileReference; fileEncoding = 4; lastKnownFileType = sourcecode.c.h; path = SegmentedViewController.h; sourceTree = "<group>"; };
		F083BC4E1E7009EC00A9B29C /* SegmentedViewController.m */ = {isa = PBXFileReference; fileEncoding = 4; lastKnownFileType = sourcecode.c.objc; path = SegmentedViewController.m; sourceTree = "<group>"; };
		F083BC4F1E7009EC00A9B29C /* SegmentedViewController.xib */ = {isa = PBXFileReference; fileEncoding = 4; lastKnownFileType = file.xib; path = SegmentedViewController.xib; sourceTree = "<group>"; };
		F083BC501E7009EC00A9B29C /* SettingsViewController.h */ = {isa = PBXFileReference; fileEncoding = 4; lastKnownFileType = sourcecode.c.h; path = SettingsViewController.h; sourceTree = "<group>"; };
		F083BC511E7009EC00A9B29C /* SettingsViewController.m */ = {isa = PBXFileReference; fileEncoding = 4; lastKnownFileType = sourcecode.c.objc; path = SettingsViewController.m; sourceTree = "<group>"; };
		F083BC521E7009EC00A9B29C /* StartChatViewController.h */ = {isa = PBXFileReference; fileEncoding = 4; lastKnownFileType = sourcecode.c.h; path = StartChatViewController.h; sourceTree = "<group>"; };
		F083BC531E7009EC00A9B29C /* StartChatViewController.m */ = {isa = PBXFileReference; fileEncoding = 4; lastKnownFileType = sourcecode.c.objc; path = StartChatViewController.m; sourceTree = "<group>"; };
		F083BC541E7009EC00A9B29C /* StartChatViewController.xib */ = {isa = PBXFileReference; fileEncoding = 4; lastKnownFileType = file.xib; path = StartChatViewController.xib; sourceTree = "<group>"; };
		F083BC551E7009EC00A9B29C /* UsersDevicesViewController.h */ = {isa = PBXFileReference; fileEncoding = 4; lastKnownFileType = sourcecode.c.h; path = UsersDevicesViewController.h; sourceTree = "<group>"; };
		F083BC561E7009EC00A9B29C /* UsersDevicesViewController.m */ = {isa = PBXFileReference; fileEncoding = 4; lastKnownFileType = sourcecode.c.objc; path = UsersDevicesViewController.m; sourceTree = "<group>"; };
		F083BC591E7009EC00A9B29C /* AuthInputsView.h */ = {isa = PBXFileReference; fileEncoding = 4; lastKnownFileType = sourcecode.c.h; path = AuthInputsView.h; sourceTree = "<group>"; };
		F083BC5A1E7009EC00A9B29C /* AuthInputsView.m */ = {isa = PBXFileReference; fileEncoding = 4; lastKnownFileType = sourcecode.c.objc; path = AuthInputsView.m; sourceTree = "<group>"; };
		F083BC5B1E7009EC00A9B29C /* AuthInputsView.xib */ = {isa = PBXFileReference; fileEncoding = 4; lastKnownFileType = file.xib; path = AuthInputsView.xib; sourceTree = "<group>"; };
		F083BC5C1E7009EC00A9B29C /* ForgotPasswordInputsView.h */ = {isa = PBXFileReference; fileEncoding = 4; lastKnownFileType = sourcecode.c.h; path = ForgotPasswordInputsView.h; sourceTree = "<group>"; };
		F083BC5D1E7009EC00A9B29C /* ForgotPasswordInputsView.m */ = {isa = PBXFileReference; fileEncoding = 4; lastKnownFileType = sourcecode.c.objc; path = ForgotPasswordInputsView.m; sourceTree = "<group>"; };
		F083BC5E1E7009EC00A9B29C /* ForgotPasswordInputsView.xib */ = {isa = PBXFileReference; fileEncoding = 4; lastKnownFileType = file.xib; path = ForgotPasswordInputsView.xib; sourceTree = "<group>"; };
		F083BC601E7009EC00A9B29C /* ContactTableViewCell.h */ = {isa = PBXFileReference; fileEncoding = 4; lastKnownFileType = sourcecode.c.h; path = ContactTableViewCell.h; sourceTree = "<group>"; };
		F083BC611E7009EC00A9B29C /* ContactTableViewCell.m */ = {isa = PBXFileReference; fileEncoding = 4; lastKnownFileType = sourcecode.c.objc; path = ContactTableViewCell.m; sourceTree = "<group>"; };
		F083BC621E7009EC00A9B29C /* ContactTableViewCell.xib */ = {isa = PBXFileReference; fileEncoding = 4; lastKnownFileType = file.xib; path = ContactTableViewCell.xib; sourceTree = "<group>"; };
		F083BC641E7009EC00A9B29C /* DeviceTableViewCell.h */ = {isa = PBXFileReference; fileEncoding = 4; lastKnownFileType = sourcecode.c.h; path = DeviceTableViewCell.h; sourceTree = "<group>"; };
		F083BC651E7009EC00A9B29C /* DeviceTableViewCell.m */ = {isa = PBXFileReference; fileEncoding = 4; lastKnownFileType = sourcecode.c.objc; path = DeviceTableViewCell.m; sourceTree = "<group>"; };
		F083BC661E7009EC00A9B29C /* DeviceTableViewCell.xib */ = {isa = PBXFileReference; fileEncoding = 4; lastKnownFileType = file.xib; path = DeviceTableViewCell.xib; sourceTree = "<group>"; };
		F083BC671E7009EC00A9B29C /* DeviceView.h */ = {isa = PBXFileReference; fileEncoding = 4; lastKnownFileType = sourcecode.c.h; path = DeviceView.h; sourceTree = "<group>"; };
		F083BC681E7009EC00A9B29C /* DeviceView.m */ = {isa = PBXFileReference; fileEncoding = 4; lastKnownFileType = sourcecode.c.objc; path = DeviceView.m; sourceTree = "<group>"; };
		F083BC6A1E7009EC00A9B29C /* EncryptionInfoView.h */ = {isa = PBXFileReference; fileEncoding = 4; lastKnownFileType = sourcecode.c.h; path = EncryptionInfoView.h; sourceTree = "<group>"; };
		F083BC6B1E7009EC00A9B29C /* EncryptionInfoView.m */ = {isa = PBXFileReference; fileEncoding = 4; lastKnownFileType = sourcecode.c.objc; path = EncryptionInfoView.m; sourceTree = "<group>"; };
		F083BC6D1E7009EC00A9B29C /* MediaAlbumTableCell.h */ = {isa = PBXFileReference; fileEncoding = 4; lastKnownFileType = sourcecode.c.h; path = MediaAlbumTableCell.h; sourceTree = "<group>"; };
		F083BC6E1E7009EC00A9B29C /* MediaAlbumTableCell.m */ = {isa = PBXFileReference; fileEncoding = 4; lastKnownFileType = sourcecode.c.objc; path = MediaAlbumTableCell.m; sourceTree = "<group>"; };
		F083BC6F1E7009EC00A9B29C /* MediaAlbumTableCell.xib */ = {isa = PBXFileReference; fileEncoding = 4; lastKnownFileType = file.xib; path = MediaAlbumTableCell.xib; sourceTree = "<group>"; };
		F083BC711E7009EC00A9B29C /* RoomActivitiesView.h */ = {isa = PBXFileReference; fileEncoding = 4; lastKnownFileType = sourcecode.c.h; path = RoomActivitiesView.h; sourceTree = "<group>"; };
		F083BC721E7009EC00A9B29C /* RoomActivitiesView.m */ = {isa = PBXFileReference; fileEncoding = 4; lastKnownFileType = sourcecode.c.objc; path = RoomActivitiesView.m; sourceTree = "<group>"; };
		F083BC731E7009EC00A9B29C /* RoomActivitiesView.xib */ = {isa = PBXFileReference; fileEncoding = 4; lastKnownFileType = file.xib; path = RoomActivitiesView.xib; sourceTree = "<group>"; };
		F083BC761E7009EC00A9B29C /* RoomEncryptedDataBubbleCell.h */ = {isa = PBXFileReference; fileEncoding = 4; lastKnownFileType = sourcecode.c.h; path = RoomEncryptedDataBubbleCell.h; sourceTree = "<group>"; };
		F083BC771E7009EC00A9B29C /* RoomEncryptedDataBubbleCell.m */ = {isa = PBXFileReference; fileEncoding = 4; lastKnownFileType = sourcecode.c.objc; path = RoomEncryptedDataBubbleCell.m; sourceTree = "<group>"; };
		F083BC781E7009EC00A9B29C /* RoomIncomingEncryptedAttachmentBubbleCell.h */ = {isa = PBXFileReference; fileEncoding = 4; lastKnownFileType = sourcecode.c.h; path = RoomIncomingEncryptedAttachmentBubbleCell.h; sourceTree = "<group>"; };
		F083BC791E7009EC00A9B29C /* RoomIncomingEncryptedAttachmentBubbleCell.m */ = {isa = PBXFileReference; fileEncoding = 4; lastKnownFileType = sourcecode.c.objc; path = RoomIncomingEncryptedAttachmentBubbleCell.m; sourceTree = "<group>"; };
		F083BC7A1E7009EC00A9B29C /* RoomIncomingEncryptedAttachmentBubbleCell.xib */ = {isa = PBXFileReference; fileEncoding = 4; lastKnownFileType = file.xib; path = RoomIncomingEncryptedAttachmentBubbleCell.xib; sourceTree = "<group>"; };
		F083BC7B1E7009EC00A9B29C /* RoomIncomingEncryptedAttachmentWithoutSenderInfoBubbleCell.h */ = {isa = PBXFileReference; fileEncoding = 4; lastKnownFileType = sourcecode.c.h; path = RoomIncomingEncryptedAttachmentWithoutSenderInfoBubbleCell.h; sourceTree = "<group>"; };
		F083BC7C1E7009EC00A9B29C /* RoomIncomingEncryptedAttachmentWithoutSenderInfoBubbleCell.m */ = {isa = PBXFileReference; fileEncoding = 4; lastKnownFileType = sourcecode.c.objc; path = RoomIncomingEncryptedAttachmentWithoutSenderInfoBubbleCell.m; sourceTree = "<group>"; };
		F083BC7D1E7009EC00A9B29C /* RoomIncomingEncryptedAttachmentWithoutSenderInfoBubbleCell.xib */ = {isa = PBXFileReference; fileEncoding = 4; lastKnownFileType = file.xib; path = RoomIncomingEncryptedAttachmentWithoutSenderInfoBubbleCell.xib; sourceTree = "<group>"; };
		F083BC7E1E7009EC00A9B29C /* RoomIncomingEncryptedAttachmentWithPaginationTitleBubbleCell.h */ = {isa = PBXFileReference; fileEncoding = 4; lastKnownFileType = sourcecode.c.h; path = RoomIncomingEncryptedAttachmentWithPaginationTitleBubbleCell.h; sourceTree = "<group>"; };
		F083BC7F1E7009EC00A9B29C /* RoomIncomingEncryptedAttachmentWithPaginationTitleBubbleCell.m */ = {isa = PBXFileReference; fileEncoding = 4; lastKnownFileType = sourcecode.c.objc; path = RoomIncomingEncryptedAttachmentWithPaginationTitleBubbleCell.m; sourceTree = "<group>"; };
		F083BC801E7009EC00A9B29C /* RoomIncomingEncryptedAttachmentWithPaginationTitleBubbleCell.xib */ = {isa = PBXFileReference; fileEncoding = 4; lastKnownFileType = file.xib; path = RoomIncomingEncryptedAttachmentWithPaginationTitleBubbleCell.xib; sourceTree = "<group>"; };
		F083BC811E7009EC00A9B29C /* RoomIncomingEncryptedTextMsgBubbleCell.h */ = {isa = PBXFileReference; fileEncoding = 4; lastKnownFileType = sourcecode.c.h; path = RoomIncomingEncryptedTextMsgBubbleCell.h; sourceTree = "<group>"; };
		F083BC821E7009EC00A9B29C /* RoomIncomingEncryptedTextMsgBubbleCell.m */ = {isa = PBXFileReference; fileEncoding = 4; lastKnownFileType = sourcecode.c.objc; path = RoomIncomingEncryptedTextMsgBubbleCell.m; sourceTree = "<group>"; };
		F083BC831E7009EC00A9B29C /* RoomIncomingEncryptedTextMsgBubbleCell.xib */ = {isa = PBXFileReference; fileEncoding = 4; lastKnownFileType = file.xib; path = RoomIncomingEncryptedTextMsgBubbleCell.xib; sourceTree = "<group>"; };
		F083BC841E7009EC00A9B29C /* RoomIncomingEncryptedTextMsgWithoutSenderInfoBubbleCell.h */ = {isa = PBXFileReference; fileEncoding = 4; lastKnownFileType = sourcecode.c.h; path = RoomIncomingEncryptedTextMsgWithoutSenderInfoBubbleCell.h; sourceTree = "<group>"; };
		F083BC851E7009EC00A9B29C /* RoomIncomingEncryptedTextMsgWithoutSenderInfoBubbleCell.m */ = {isa = PBXFileReference; fileEncoding = 4; lastKnownFileType = sourcecode.c.objc; path = RoomIncomingEncryptedTextMsgWithoutSenderInfoBubbleCell.m; sourceTree = "<group>"; };
		F083BC861E7009EC00A9B29C /* RoomIncomingEncryptedTextMsgWithoutSenderInfoBubbleCell.xib */ = {isa = PBXFileReference; fileEncoding = 4; lastKnownFileType = file.xib; path = RoomIncomingEncryptedTextMsgWithoutSenderInfoBubbleCell.xib; sourceTree = "<group>"; };
		F083BC871E7009EC00A9B29C /* RoomIncomingEncryptedTextMsgWithoutSenderNameBubbleCell.h */ = {isa = PBXFileReference; fileEncoding = 4; lastKnownFileType = sourcecode.c.h; path = RoomIncomingEncryptedTextMsgWithoutSenderNameBubbleCell.h; sourceTree = "<group>"; };
		F083BC881E7009EC00A9B29C /* RoomIncomingEncryptedTextMsgWithoutSenderNameBubbleCell.m */ = {isa = PBXFileReference; fileEncoding = 4; lastKnownFileType = sourcecode.c.objc; path = RoomIncomingEncryptedTextMsgWithoutSenderNameBubbleCell.m; sourceTree = "<group>"; };
		F083BC891E7009EC00A9B29C /* RoomIncomingEncryptedTextMsgWithoutSenderNameBubbleCell.xib */ = {isa = PBXFileReference; fileEncoding = 4; lastKnownFileType = file.xib; path = RoomIncomingEncryptedTextMsgWithoutSenderNameBubbleCell.xib; sourceTree = "<group>"; };
		F083BC8A1E7009EC00A9B29C /* RoomIncomingEncryptedTextMsgWithPaginationTitleBubbleCell.h */ = {isa = PBXFileReference; fileEncoding = 4; lastKnownFileType = sourcecode.c.h; path = RoomIncomingEncryptedTextMsgWithPaginationTitleBubbleCell.h; sourceTree = "<group>"; };
		F083BC8B1E7009EC00A9B29C /* RoomIncomingEncryptedTextMsgWithPaginationTitleBubbleCell.m */ = {isa = PBXFileReference; fileEncoding = 4; lastKnownFileType = sourcecode.c.objc; path = RoomIncomingEncryptedTextMsgWithPaginationTitleBubbleCell.m; sourceTree = "<group>"; };
		F083BC8C1E7009EC00A9B29C /* RoomIncomingEncryptedTextMsgWithPaginationTitleBubbleCell.xib */ = {isa = PBXFileReference; fileEncoding = 4; lastKnownFileType = file.xib; path = RoomIncomingEncryptedTextMsgWithPaginationTitleBubbleCell.xib; sourceTree = "<group>"; };
		F083BC8D1E7009EC00A9B29C /* RoomIncomingEncryptedTextMsgWithPaginationTitleWithoutSenderNameBubbleCell.h */ = {isa = PBXFileReference; fileEncoding = 4; lastKnownFileType = sourcecode.c.h; path = RoomIncomingEncryptedTextMsgWithPaginationTitleWithoutSenderNameBubbleCell.h; sourceTree = "<group>"; };
		F083BC8E1E7009EC00A9B29C /* RoomIncomingEncryptedTextMsgWithPaginationTitleWithoutSenderNameBubbleCell.m */ = {isa = PBXFileReference; fileEncoding = 4; lastKnownFileType = sourcecode.c.objc; path = RoomIncomingEncryptedTextMsgWithPaginationTitleWithoutSenderNameBubbleCell.m; sourceTree = "<group>"; };
		F083BC8F1E7009EC00A9B29C /* RoomIncomingEncryptedTextMsgWithPaginationTitleWithoutSenderNameBubbleCell.xib */ = {isa = PBXFileReference; fileEncoding = 4; lastKnownFileType = file.xib; path = RoomIncomingEncryptedTextMsgWithPaginationTitleWithoutSenderNameBubbleCell.xib; sourceTree = "<group>"; };
		F083BC901E7009EC00A9B29C /* RoomOutgoingEncryptedAttachmentBubbleCell.h */ = {isa = PBXFileReference; fileEncoding = 4; lastKnownFileType = sourcecode.c.h; path = RoomOutgoingEncryptedAttachmentBubbleCell.h; sourceTree = "<group>"; };
		F083BC911E7009EC00A9B29C /* RoomOutgoingEncryptedAttachmentBubbleCell.m */ = {isa = PBXFileReference; fileEncoding = 4; lastKnownFileType = sourcecode.c.objc; path = RoomOutgoingEncryptedAttachmentBubbleCell.m; sourceTree = "<group>"; };
		F083BC921E7009EC00A9B29C /* RoomOutgoingEncryptedAttachmentBubbleCell.xib */ = {isa = PBXFileReference; fileEncoding = 4; lastKnownFileType = file.xib; path = RoomOutgoingEncryptedAttachmentBubbleCell.xib; sourceTree = "<group>"; };
		F083BC931E7009EC00A9B29C /* RoomOutgoingEncryptedAttachmentWithoutSenderInfoBubbleCell.h */ = {isa = PBXFileReference; fileEncoding = 4; lastKnownFileType = sourcecode.c.h; path = RoomOutgoingEncryptedAttachmentWithoutSenderInfoBubbleCell.h; sourceTree = "<group>"; };
		F083BC941E7009EC00A9B29C /* RoomOutgoingEncryptedAttachmentWithoutSenderInfoBubbleCell.m */ = {isa = PBXFileReference; fileEncoding = 4; lastKnownFileType = sourcecode.c.objc; path = RoomOutgoingEncryptedAttachmentWithoutSenderInfoBubbleCell.m; sourceTree = "<group>"; };
		F083BC951E7009EC00A9B29C /* RoomOutgoingEncryptedAttachmentWithoutSenderInfoBubbleCell.xib */ = {isa = PBXFileReference; fileEncoding = 4; lastKnownFileType = file.xib; path = RoomOutgoingEncryptedAttachmentWithoutSenderInfoBubbleCell.xib; sourceTree = "<group>"; };
		F083BC961E7009EC00A9B29C /* RoomOutgoingEncryptedAttachmentWithPaginationTitleBubbleCell.h */ = {isa = PBXFileReference; fileEncoding = 4; lastKnownFileType = sourcecode.c.h; path = RoomOutgoingEncryptedAttachmentWithPaginationTitleBubbleCell.h; sourceTree = "<group>"; };
		F083BC971E7009EC00A9B29C /* RoomOutgoingEncryptedAttachmentWithPaginationTitleBubbleCell.m */ = {isa = PBXFileReference; fileEncoding = 4; lastKnownFileType = sourcecode.c.objc; path = RoomOutgoingEncryptedAttachmentWithPaginationTitleBubbleCell.m; sourceTree = "<group>"; };
		F083BC981E7009EC00A9B29C /* RoomOutgoingEncryptedAttachmentWithPaginationTitleBubbleCell.xib */ = {isa = PBXFileReference; fileEncoding = 4; lastKnownFileType = file.xib; path = RoomOutgoingEncryptedAttachmentWithPaginationTitleBubbleCell.xib; sourceTree = "<group>"; };
		F083BC991E7009EC00A9B29C /* RoomOutgoingEncryptedTextMsgBubbleCell.h */ = {isa = PBXFileReference; fileEncoding = 4; lastKnownFileType = sourcecode.c.h; path = RoomOutgoingEncryptedTextMsgBubbleCell.h; sourceTree = "<group>"; };
		F083BC9A1E7009EC00A9B29C /* RoomOutgoingEncryptedTextMsgBubbleCell.m */ = {isa = PBXFileReference; fileEncoding = 4; lastKnownFileType = sourcecode.c.objc; path = RoomOutgoingEncryptedTextMsgBubbleCell.m; sourceTree = "<group>"; };
		F083BC9B1E7009EC00A9B29C /* RoomOutgoingEncryptedTextMsgBubbleCell.xib */ = {isa = PBXFileReference; fileEncoding = 4; lastKnownFileType = file.xib; path = RoomOutgoingEncryptedTextMsgBubbleCell.xib; sourceTree = "<group>"; };
		F083BC9C1E7009EC00A9B29C /* RoomOutgoingEncryptedTextMsgWithoutSenderInfoBubbleCell.h */ = {isa = PBXFileReference; fileEncoding = 4; lastKnownFileType = sourcecode.c.h; path = RoomOutgoingEncryptedTextMsgWithoutSenderInfoBubbleCell.h; sourceTree = "<group>"; };
		F083BC9D1E7009EC00A9B29C /* RoomOutgoingEncryptedTextMsgWithoutSenderInfoBubbleCell.m */ = {isa = PBXFileReference; fileEncoding = 4; lastKnownFileType = sourcecode.c.objc; path = RoomOutgoingEncryptedTextMsgWithoutSenderInfoBubbleCell.m; sourceTree = "<group>"; };
		F083BC9E1E7009EC00A9B29C /* RoomOutgoingEncryptedTextMsgWithoutSenderInfoBubbleCell.xib */ = {isa = PBXFileReference; fileEncoding = 4; lastKnownFileType = file.xib; path = RoomOutgoingEncryptedTextMsgWithoutSenderInfoBubbleCell.xib; sourceTree = "<group>"; };
		F083BC9F1E7009EC00A9B29C /* RoomOutgoingEncryptedTextMsgWithoutSenderNameBubbleCell.h */ = {isa = PBXFileReference; fileEncoding = 4; lastKnownFileType = sourcecode.c.h; path = RoomOutgoingEncryptedTextMsgWithoutSenderNameBubbleCell.h; sourceTree = "<group>"; };
		F083BCA01E7009EC00A9B29C /* RoomOutgoingEncryptedTextMsgWithoutSenderNameBubbleCell.m */ = {isa = PBXFileReference; fileEncoding = 4; lastKnownFileType = sourcecode.c.objc; path = RoomOutgoingEncryptedTextMsgWithoutSenderNameBubbleCell.m; sourceTree = "<group>"; };
		F083BCA11E7009EC00A9B29C /* RoomOutgoingEncryptedTextMsgWithoutSenderNameBubbleCell.xib */ = {isa = PBXFileReference; fileEncoding = 4; lastKnownFileType = file.xib; path = RoomOutgoingEncryptedTextMsgWithoutSenderNameBubbleCell.xib; sourceTree = "<group>"; };
		F083BCA21E7009EC00A9B29C /* RoomOutgoingEncryptedTextMsgWithPaginationTitleBubbleCell.h */ = {isa = PBXFileReference; fileEncoding = 4; lastKnownFileType = sourcecode.c.h; path = RoomOutgoingEncryptedTextMsgWithPaginationTitleBubbleCell.h; sourceTree = "<group>"; };
		F083BCA31E7009EC00A9B29C /* RoomOutgoingEncryptedTextMsgWithPaginationTitleBubbleCell.m */ = {isa = PBXFileReference; fileEncoding = 4; lastKnownFileType = sourcecode.c.objc; path = RoomOutgoingEncryptedTextMsgWithPaginationTitleBubbleCell.m; sourceTree = "<group>"; };
		F083BCA41E7009EC00A9B29C /* RoomOutgoingEncryptedTextMsgWithPaginationTitleBubbleCell.xib */ = {isa = PBXFileReference; fileEncoding = 4; lastKnownFileType = file.xib; path = RoomOutgoingEncryptedTextMsgWithPaginationTitleBubbleCell.xib; sourceTree = "<group>"; };
		F083BCA51E7009EC00A9B29C /* RoomOutgoingEncryptedTextMsgWithPaginationTitleWithoutSenderNameBubbleCell.h */ = {isa = PBXFileReference; fileEncoding = 4; lastKnownFileType = sourcecode.c.h; path = RoomOutgoingEncryptedTextMsgWithPaginationTitleWithoutSenderNameBubbleCell.h; sourceTree = "<group>"; };
		F083BCA61E7009EC00A9B29C /* RoomOutgoingEncryptedTextMsgWithPaginationTitleWithoutSenderNameBubbleCell.m */ = {isa = PBXFileReference; fileEncoding = 4; lastKnownFileType = sourcecode.c.objc; path = RoomOutgoingEncryptedTextMsgWithPaginationTitleWithoutSenderNameBubbleCell.m; sourceTree = "<group>"; };
		F083BCA71E7009EC00A9B29C /* RoomOutgoingEncryptedTextMsgWithPaginationTitleWithoutSenderNameBubbleCell.xib */ = {isa = PBXFileReference; fileEncoding = 4; lastKnownFileType = file.xib; path = RoomOutgoingEncryptedTextMsgWithPaginationTitleWithoutSenderNameBubbleCell.xib; sourceTree = "<group>"; };
		F083BCA81E7009EC00A9B29C /* RoomIncomingAttachmentBubbleCell.h */ = {isa = PBXFileReference; fileEncoding = 4; lastKnownFileType = sourcecode.c.h; path = RoomIncomingAttachmentBubbleCell.h; sourceTree = "<group>"; };
		F083BCA91E7009EC00A9B29C /* RoomIncomingAttachmentBubbleCell.m */ = {isa = PBXFileReference; fileEncoding = 4; lastKnownFileType = sourcecode.c.objc; path = RoomIncomingAttachmentBubbleCell.m; sourceTree = "<group>"; };
		F083BCAA1E7009EC00A9B29C /* RoomIncomingAttachmentBubbleCell.xib */ = {isa = PBXFileReference; fileEncoding = 4; lastKnownFileType = file.xib; path = RoomIncomingAttachmentBubbleCell.xib; sourceTree = "<group>"; };
		F083BCAB1E7009EC00A9B29C /* RoomIncomingAttachmentWithoutSenderInfoBubbleCell.h */ = {isa = PBXFileReference; fileEncoding = 4; lastKnownFileType = sourcecode.c.h; path = RoomIncomingAttachmentWithoutSenderInfoBubbleCell.h; sourceTree = "<group>"; };
		F083BCAC1E7009EC00A9B29C /* RoomIncomingAttachmentWithoutSenderInfoBubbleCell.m */ = {isa = PBXFileReference; fileEncoding = 4; lastKnownFileType = sourcecode.c.objc; path = RoomIncomingAttachmentWithoutSenderInfoBubbleCell.m; sourceTree = "<group>"; };
		F083BCAD1E7009EC00A9B29C /* RoomIncomingAttachmentWithoutSenderInfoBubbleCell.xib */ = {isa = PBXFileReference; fileEncoding = 4; lastKnownFileType = file.xib; path = RoomIncomingAttachmentWithoutSenderInfoBubbleCell.xib; sourceTree = "<group>"; };
		F083BCAE1E7009EC00A9B29C /* RoomIncomingAttachmentWithPaginationTitleBubbleCell.h */ = {isa = PBXFileReference; fileEncoding = 4; lastKnownFileType = sourcecode.c.h; path = RoomIncomingAttachmentWithPaginationTitleBubbleCell.h; sourceTree = "<group>"; };
		F083BCAF1E7009EC00A9B29C /* RoomIncomingAttachmentWithPaginationTitleBubbleCell.m */ = {isa = PBXFileReference; fileEncoding = 4; lastKnownFileType = sourcecode.c.objc; path = RoomIncomingAttachmentWithPaginationTitleBubbleCell.m; sourceTree = "<group>"; };
		F083BCB01E7009EC00A9B29C /* RoomIncomingAttachmentWithPaginationTitleBubbleCell.xib */ = {isa = PBXFileReference; fileEncoding = 4; lastKnownFileType = file.xib; path = RoomIncomingAttachmentWithPaginationTitleBubbleCell.xib; sourceTree = "<group>"; };
		F083BCB11E7009EC00A9B29C /* RoomIncomingTextMsgBubbleCell.h */ = {isa = PBXFileReference; fileEncoding = 4; lastKnownFileType = sourcecode.c.h; path = RoomIncomingTextMsgBubbleCell.h; sourceTree = "<group>"; };
		F083BCB21E7009EC00A9B29C /* RoomIncomingTextMsgBubbleCell.m */ = {isa = PBXFileReference; fileEncoding = 4; lastKnownFileType = sourcecode.c.objc; path = RoomIncomingTextMsgBubbleCell.m; sourceTree = "<group>"; };
		F083BCB31E7009EC00A9B29C /* RoomIncomingTextMsgBubbleCell.xib */ = {isa = PBXFileReference; fileEncoding = 4; lastKnownFileType = file.xib; path = RoomIncomingTextMsgBubbleCell.xib; sourceTree = "<group>"; };
		F083BCB41E7009EC00A9B29C /* RoomIncomingTextMsgWithoutSenderInfoBubbleCell.h */ = {isa = PBXFileReference; fileEncoding = 4; lastKnownFileType = sourcecode.c.h; path = RoomIncomingTextMsgWithoutSenderInfoBubbleCell.h; sourceTree = "<group>"; };
		F083BCB51E7009EC00A9B29C /* RoomIncomingTextMsgWithoutSenderInfoBubbleCell.m */ = {isa = PBXFileReference; fileEncoding = 4; lastKnownFileType = sourcecode.c.objc; path = RoomIncomingTextMsgWithoutSenderInfoBubbleCell.m; sourceTree = "<group>"; };
		F083BCB61E7009EC00A9B29C /* RoomIncomingTextMsgWithoutSenderInfoBubbleCell.xib */ = {isa = PBXFileReference; fileEncoding = 4; lastKnownFileType = file.xib; path = RoomIncomingTextMsgWithoutSenderInfoBubbleCell.xib; sourceTree = "<group>"; };
		F083BCB71E7009EC00A9B29C /* RoomIncomingTextMsgWithoutSenderNameBubbleCell.h */ = {isa = PBXFileReference; fileEncoding = 4; lastKnownFileType = sourcecode.c.h; path = RoomIncomingTextMsgWithoutSenderNameBubbleCell.h; sourceTree = "<group>"; };
		F083BCB81E7009EC00A9B29C /* RoomIncomingTextMsgWithoutSenderNameBubbleCell.m */ = {isa = PBXFileReference; fileEncoding = 4; lastKnownFileType = sourcecode.c.objc; path = RoomIncomingTextMsgWithoutSenderNameBubbleCell.m; sourceTree = "<group>"; };
		F083BCB91E7009EC00A9B29C /* RoomIncomingTextMsgWithoutSenderNameBubbleCell.xib */ = {isa = PBXFileReference; fileEncoding = 4; lastKnownFileType = file.xib; path = RoomIncomingTextMsgWithoutSenderNameBubbleCell.xib; sourceTree = "<group>"; };
		F083BCBA1E7009EC00A9B29C /* RoomIncomingTextMsgWithPaginationTitleBubbleCell.h */ = {isa = PBXFileReference; fileEncoding = 4; lastKnownFileType = sourcecode.c.h; path = RoomIncomingTextMsgWithPaginationTitleBubbleCell.h; sourceTree = "<group>"; };
		F083BCBB1E7009EC00A9B29C /* RoomIncomingTextMsgWithPaginationTitleBubbleCell.m */ = {isa = PBXFileReference; fileEncoding = 4; lastKnownFileType = sourcecode.c.objc; path = RoomIncomingTextMsgWithPaginationTitleBubbleCell.m; sourceTree = "<group>"; };
		F083BCBC1E7009EC00A9B29C /* RoomIncomingTextMsgWithPaginationTitleBubbleCell.xib */ = {isa = PBXFileReference; fileEncoding = 4; lastKnownFileType = file.xib; path = RoomIncomingTextMsgWithPaginationTitleBubbleCell.xib; sourceTree = "<group>"; };
		F083BCBD1E7009EC00A9B29C /* RoomIncomingTextMsgWithPaginationTitleWithoutSenderNameBubbleCell.h */ = {isa = PBXFileReference; fileEncoding = 4; lastKnownFileType = sourcecode.c.h; path = RoomIncomingTextMsgWithPaginationTitleWithoutSenderNameBubbleCell.h; sourceTree = "<group>"; };
		F083BCBE1E7009EC00A9B29C /* RoomIncomingTextMsgWithPaginationTitleWithoutSenderNameBubbleCell.m */ = {isa = PBXFileReference; fileEncoding = 4; lastKnownFileType = sourcecode.c.objc; path = RoomIncomingTextMsgWithPaginationTitleWithoutSenderNameBubbleCell.m; sourceTree = "<group>"; };
		F083BCBF1E7009EC00A9B29C /* RoomIncomingTextMsgWithPaginationTitleWithoutSenderNameBubbleCell.xib */ = {isa = PBXFileReference; fileEncoding = 4; lastKnownFileType = file.xib; path = RoomIncomingTextMsgWithPaginationTitleWithoutSenderNameBubbleCell.xib; sourceTree = "<group>"; };
		F083BCC01E7009EC00A9B29C /* RoomOutgoingAttachmentBubbleCell.h */ = {isa = PBXFileReference; fileEncoding = 4; lastKnownFileType = sourcecode.c.h; path = RoomOutgoingAttachmentBubbleCell.h; sourceTree = "<group>"; };
		F083BCC11E7009EC00A9B29C /* RoomOutgoingAttachmentBubbleCell.m */ = {isa = PBXFileReference; fileEncoding = 4; lastKnownFileType = sourcecode.c.objc; path = RoomOutgoingAttachmentBubbleCell.m; sourceTree = "<group>"; };
		F083BCC21E7009EC00A9B29C /* RoomOutgoingAttachmentBubbleCell.xib */ = {isa = PBXFileReference; fileEncoding = 4; lastKnownFileType = file.xib; path = RoomOutgoingAttachmentBubbleCell.xib; sourceTree = "<group>"; };
		F083BCC31E7009EC00A9B29C /* RoomOutgoingAttachmentWithoutSenderInfoBubbleCell.h */ = {isa = PBXFileReference; fileEncoding = 4; lastKnownFileType = sourcecode.c.h; path = RoomOutgoingAttachmentWithoutSenderInfoBubbleCell.h; sourceTree = "<group>"; };
		F083BCC41E7009EC00A9B29C /* RoomOutgoingAttachmentWithoutSenderInfoBubbleCell.m */ = {isa = PBXFileReference; fileEncoding = 4; lastKnownFileType = sourcecode.c.objc; path = RoomOutgoingAttachmentWithoutSenderInfoBubbleCell.m; sourceTree = "<group>"; };
		F083BCC51E7009EC00A9B29C /* RoomOutgoingAttachmentWithoutSenderInfoBubbleCell.xib */ = {isa = PBXFileReference; fileEncoding = 4; lastKnownFileType = file.xib; path = RoomOutgoingAttachmentWithoutSenderInfoBubbleCell.xib; sourceTree = "<group>"; };
		F083BCC61E7009EC00A9B29C /* RoomOutgoingAttachmentWithPaginationTitleBubbleCell.h */ = {isa = PBXFileReference; fileEncoding = 4; lastKnownFileType = sourcecode.c.h; path = RoomOutgoingAttachmentWithPaginationTitleBubbleCell.h; sourceTree = "<group>"; };
		F083BCC71E7009EC00A9B29C /* RoomOutgoingAttachmentWithPaginationTitleBubbleCell.m */ = {isa = PBXFileReference; fileEncoding = 4; lastKnownFileType = sourcecode.c.objc; path = RoomOutgoingAttachmentWithPaginationTitleBubbleCell.m; sourceTree = "<group>"; };
		F083BCC81E7009EC00A9B29C /* RoomOutgoingAttachmentWithPaginationTitleBubbleCell.xib */ = {isa = PBXFileReference; fileEncoding = 4; lastKnownFileType = file.xib; path = RoomOutgoingAttachmentWithPaginationTitleBubbleCell.xib; sourceTree = "<group>"; };
		F083BCC91E7009EC00A9B29C /* RoomOutgoingTextMsgBubbleCell.h */ = {isa = PBXFileReference; fileEncoding = 4; lastKnownFileType = sourcecode.c.h; path = RoomOutgoingTextMsgBubbleCell.h; sourceTree = "<group>"; };
		F083BCCA1E7009EC00A9B29C /* RoomOutgoingTextMsgBubbleCell.m */ = {isa = PBXFileReference; fileEncoding = 4; lastKnownFileType = sourcecode.c.objc; path = RoomOutgoingTextMsgBubbleCell.m; sourceTree = "<group>"; };
		F083BCCB1E7009EC00A9B29C /* RoomOutgoingTextMsgBubbleCell.xib */ = {isa = PBXFileReference; fileEncoding = 4; lastKnownFileType = file.xib; path = RoomOutgoingTextMsgBubbleCell.xib; sourceTree = "<group>"; };
		F083BCCC1E7009EC00A9B29C /* RoomOutgoingTextMsgWithoutSenderInfoBubbleCell.h */ = {isa = PBXFileReference; fileEncoding = 4; lastKnownFileType = sourcecode.c.h; path = RoomOutgoingTextMsgWithoutSenderInfoBubbleCell.h; sourceTree = "<group>"; };
		F083BCCD1E7009EC00A9B29C /* RoomOutgoingTextMsgWithoutSenderInfoBubbleCell.m */ = {isa = PBXFileReference; fileEncoding = 4; lastKnownFileType = sourcecode.c.objc; path = RoomOutgoingTextMsgWithoutSenderInfoBubbleCell.m; sourceTree = "<group>"; };
		F083BCCE1E7009EC00A9B29C /* RoomOutgoingTextMsgWithoutSenderInfoBubbleCell.xib */ = {isa = PBXFileReference; fileEncoding = 4; lastKnownFileType = file.xib; path = RoomOutgoingTextMsgWithoutSenderInfoBubbleCell.xib; sourceTree = "<group>"; };
		F083BCCF1E7009EC00A9B29C /* RoomOutgoingTextMsgWithoutSenderNameBubbleCell.h */ = {isa = PBXFileReference; fileEncoding = 4; lastKnownFileType = sourcecode.c.h; path = RoomOutgoingTextMsgWithoutSenderNameBubbleCell.h; sourceTree = "<group>"; };
		F083BCD01E7009EC00A9B29C /* RoomOutgoingTextMsgWithoutSenderNameBubbleCell.m */ = {isa = PBXFileReference; fileEncoding = 4; lastKnownFileType = sourcecode.c.objc; path = RoomOutgoingTextMsgWithoutSenderNameBubbleCell.m; sourceTree = "<group>"; };
		F083BCD11E7009EC00A9B29C /* RoomOutgoingTextMsgWithoutSenderNameBubbleCell.xib */ = {isa = PBXFileReference; fileEncoding = 4; lastKnownFileType = file.xib; path = RoomOutgoingTextMsgWithoutSenderNameBubbleCell.xib; sourceTree = "<group>"; };
		F083BCD21E7009EC00A9B29C /* RoomOutgoingTextMsgWithPaginationTitleBubbleCell.h */ = {isa = PBXFileReference; fileEncoding = 4; lastKnownFileType = sourcecode.c.h; path = RoomOutgoingTextMsgWithPaginationTitleBubbleCell.h; sourceTree = "<group>"; };
		F083BCD31E7009EC00A9B29C /* RoomOutgoingTextMsgWithPaginationTitleBubbleCell.m */ = {isa = PBXFileReference; fileEncoding = 4; lastKnownFileType = sourcecode.c.objc; path = RoomOutgoingTextMsgWithPaginationTitleBubbleCell.m; sourceTree = "<group>"; };
		F083BCD41E7009EC00A9B29C /* RoomOutgoingTextMsgWithPaginationTitleBubbleCell.xib */ = {isa = PBXFileReference; fileEncoding = 4; lastKnownFileType = file.xib; path = RoomOutgoingTextMsgWithPaginationTitleBubbleCell.xib; sourceTree = "<group>"; };
		F083BCD51E7009EC00A9B29C /* RoomOutgoingTextMsgWithPaginationTitleWithoutSenderNameBubbleCell.h */ = {isa = PBXFileReference; fileEncoding = 4; lastKnownFileType = sourcecode.c.h; path = RoomOutgoingTextMsgWithPaginationTitleWithoutSenderNameBubbleCell.h; sourceTree = "<group>"; };
		F083BCD61E7009EC00A9B29C /* RoomOutgoingTextMsgWithPaginationTitleWithoutSenderNameBubbleCell.m */ = {isa = PBXFileReference; fileEncoding = 4; lastKnownFileType = sourcecode.c.objc; path = RoomOutgoingTextMsgWithPaginationTitleWithoutSenderNameBubbleCell.m; sourceTree = "<group>"; };
		F083BCD71E7009EC00A9B29C /* RoomOutgoingTextMsgWithPaginationTitleWithoutSenderNameBubbleCell.xib */ = {isa = PBXFileReference; fileEncoding = 4; lastKnownFileType = file.xib; path = RoomOutgoingTextMsgWithPaginationTitleWithoutSenderNameBubbleCell.xib; sourceTree = "<group>"; };
		F083BCD91E7009EC00A9B29C /* RoomInputToolbarView.h */ = {isa = PBXFileReference; fileEncoding = 4; lastKnownFileType = sourcecode.c.h; path = RoomInputToolbarView.h; sourceTree = "<group>"; };
		F083BCDA1E7009EC00A9B29C /* RoomInputToolbarView.m */ = {isa = PBXFileReference; fileEncoding = 4; lastKnownFileType = sourcecode.c.objc; path = RoomInputToolbarView.m; sourceTree = "<group>"; };
		F083BCDB1E7009EC00A9B29C /* RoomInputToolbarView.xib */ = {isa = PBXFileReference; fileEncoding = 4; lastKnownFileType = file.xib; path = RoomInputToolbarView.xib; sourceTree = "<group>"; };
		F083BCDD1E7009EC00A9B29C /* DirectoryRecentTableViewCell.h */ = {isa = PBXFileReference; fileEncoding = 4; lastKnownFileType = sourcecode.c.h; path = DirectoryRecentTableViewCell.h; sourceTree = "<group>"; };
		F083BCDE1E7009EC00A9B29C /* DirectoryRecentTableViewCell.m */ = {isa = PBXFileReference; fileEncoding = 4; lastKnownFileType = sourcecode.c.objc; path = DirectoryRecentTableViewCell.m; sourceTree = "<group>"; };
		F083BCDF1E7009EC00A9B29C /* DirectoryRecentTableViewCell.xib */ = {isa = PBXFileReference; fileEncoding = 4; lastKnownFileType = file.xib; path = DirectoryRecentTableViewCell.xib; sourceTree = "<group>"; };
		F083BCE01E7009EC00A9B29C /* InviteRecentTableViewCell.h */ = {isa = PBXFileReference; fileEncoding = 4; lastKnownFileType = sourcecode.c.h; path = InviteRecentTableViewCell.h; sourceTree = "<group>"; };
		F083BCE11E7009EC00A9B29C /* InviteRecentTableViewCell.m */ = {isa = PBXFileReference; fileEncoding = 4; lastKnownFileType = sourcecode.c.objc; path = InviteRecentTableViewCell.m; sourceTree = "<group>"; };
		F083BCE21E7009EC00A9B29C /* InviteRecentTableViewCell.xib */ = {isa = PBXFileReference; fileEncoding = 4; lastKnownFileType = file.xib; path = InviteRecentTableViewCell.xib; sourceTree = "<group>"; };
		F083BCE31E7009EC00A9B29C /* PublicRoomTableViewCell.h */ = {isa = PBXFileReference; fileEncoding = 4; lastKnownFileType = sourcecode.c.h; path = PublicRoomTableViewCell.h; sourceTree = "<group>"; };
		F083BCE41E7009EC00A9B29C /* PublicRoomTableViewCell.m */ = {isa = PBXFileReference; fileEncoding = 4; lastKnownFileType = sourcecode.c.objc; path = PublicRoomTableViewCell.m; sourceTree = "<group>"; };
		F083BCE51E7009EC00A9B29C /* PublicRoomTableViewCell.xib */ = {isa = PBXFileReference; fileEncoding = 4; lastKnownFileType = file.xib; path = PublicRoomTableViewCell.xib; sourceTree = "<group>"; };
		F083BCE61E7009EC00A9B29C /* RecentTableViewCell.h */ = {isa = PBXFileReference; fileEncoding = 4; lastKnownFileType = sourcecode.c.h; path = RecentTableViewCell.h; sourceTree = "<group>"; };
		F083BCE71E7009EC00A9B29C /* RecentTableViewCell.m */ = {isa = PBXFileReference; fileEncoding = 4; lastKnownFileType = sourcecode.c.objc; path = RecentTableViewCell.m; sourceTree = "<group>"; };
		F083BCE81E7009EC00A9B29C /* RecentTableViewCell.xib */ = {isa = PBXFileReference; fileEncoding = 4; lastKnownFileType = file.xib; path = RecentTableViewCell.xib; sourceTree = "<group>"; };
		F083BCE91E7009EC00A9B29C /* RoomIdOrAliasTableViewCell.h */ = {isa = PBXFileReference; fileEncoding = 4; lastKnownFileType = sourcecode.c.h; path = RoomIdOrAliasTableViewCell.h; sourceTree = "<group>"; };
		F083BCEA1E7009EC00A9B29C /* RoomIdOrAliasTableViewCell.m */ = {isa = PBXFileReference; fileEncoding = 4; lastKnownFileType = sourcecode.c.objc; path = RoomIdOrAliasTableViewCell.m; sourceTree = "<group>"; };
		F083BCEB1E7009EC00A9B29C /* RoomIdOrAliasTableViewCell.xib */ = {isa = PBXFileReference; fileEncoding = 4; lastKnownFileType = file.xib; path = RoomIdOrAliasTableViewCell.xib; sourceTree = "<group>"; };
		F083BCEC1E7009EC00A9B29C /* RoomTableViewCell.h */ = {isa = PBXFileReference; fileEncoding = 4; lastKnownFileType = sourcecode.c.h; path = RoomTableViewCell.h; sourceTree = "<group>"; };
		F083BCED1E7009EC00A9B29C /* RoomTableViewCell.m */ = {isa = PBXFileReference; fileEncoding = 4; lastKnownFileType = sourcecode.c.objc; path = RoomTableViewCell.m; sourceTree = "<group>"; };
		F083BCEE1E7009ED00A9B29C /* RoomTableViewCell.xib */ = {isa = PBXFileReference; fileEncoding = 4; lastKnownFileType = file.xib; path = RoomTableViewCell.xib; sourceTree = "<group>"; };
		F083BCF01E7009ED00A9B29C /* RoomMemberTitleView.h */ = {isa = PBXFileReference; fileEncoding = 4; lastKnownFileType = sourcecode.c.h; path = RoomMemberTitleView.h; sourceTree = "<group>"; };
		F083BCF11E7009ED00A9B29C /* RoomMemberTitleView.m */ = {isa = PBXFileReference; fileEncoding = 4; lastKnownFileType = sourcecode.c.objc; path = RoomMemberTitleView.m; sourceTree = "<group>"; };
		F083BCF21E7009ED00A9B29C /* RoomMemberTitleView.xib */ = {isa = PBXFileReference; fileEncoding = 4; lastKnownFileType = file.xib; path = RoomMemberTitleView.xib; sourceTree = "<group>"; };
		F083BCF41E7009ED00A9B29C /* ExpandedRoomTitleView.h */ = {isa = PBXFileReference; fileEncoding = 4; lastKnownFileType = sourcecode.c.h; path = ExpandedRoomTitleView.h; sourceTree = "<group>"; };
		F083BCF51E7009ED00A9B29C /* ExpandedRoomTitleView.m */ = {isa = PBXFileReference; fileEncoding = 4; lastKnownFileType = sourcecode.c.objc; path = ExpandedRoomTitleView.m; sourceTree = "<group>"; };
		F083BCF61E7009ED00A9B29C /* ExpandedRoomTitleView.xib */ = {isa = PBXFileReference; fileEncoding = 4; lastKnownFileType = file.xib; path = ExpandedRoomTitleView.xib; sourceTree = "<group>"; };
		F083BCF71E7009ED00A9B29C /* PreviewRoomTitleView.h */ = {isa = PBXFileReference; fileEncoding = 4; lastKnownFileType = sourcecode.c.h; path = PreviewRoomTitleView.h; sourceTree = "<group>"; };
		F083BCF81E7009ED00A9B29C /* PreviewRoomTitleView.m */ = {isa = PBXFileReference; fileEncoding = 4; lastKnownFileType = sourcecode.c.objc; path = PreviewRoomTitleView.m; sourceTree = "<group>"; };
		F083BCF91E7009ED00A9B29C /* PreviewRoomTitleView.xib */ = {isa = PBXFileReference; fileEncoding = 4; lastKnownFileType = file.xib; path = PreviewRoomTitleView.xib; sourceTree = "<group>"; };
		F083BCFA1E7009ED00A9B29C /* RoomAvatarTitleView.h */ = {isa = PBXFileReference; fileEncoding = 4; lastKnownFileType = sourcecode.c.h; path = RoomAvatarTitleView.h; sourceTree = "<group>"; };
		F083BCFB1E7009ED00A9B29C /* RoomAvatarTitleView.m */ = {isa = PBXFileReference; fileEncoding = 4; lastKnownFileType = sourcecode.c.objc; path = RoomAvatarTitleView.m; sourceTree = "<group>"; };
		F083BCFC1E7009ED00A9B29C /* RoomAvatarTitleView.xib */ = {isa = PBXFileReference; fileEncoding = 4; lastKnownFileType = file.xib; path = RoomAvatarTitleView.xib; sourceTree = "<group>"; };
		F083BCFD1E7009ED00A9B29C /* RoomTitleView.h */ = {isa = PBXFileReference; fileEncoding = 4; lastKnownFileType = sourcecode.c.h; path = RoomTitleView.h; sourceTree = "<group>"; };
		F083BCFE1E7009ED00A9B29C /* RoomTitleView.m */ = {isa = PBXFileReference; fileEncoding = 4; lastKnownFileType = sourcecode.c.objc; path = RoomTitleView.m; sourceTree = "<group>"; };
		F083BCFF1E7009ED00A9B29C /* RoomTitleView.xib */ = {isa = PBXFileReference; fileEncoding = 4; lastKnownFileType = file.xib; path = RoomTitleView.xib; sourceTree = "<group>"; };
		F083BD001E7009ED00A9B29C /* SimpleRoomTitleView.h */ = {isa = PBXFileReference; fileEncoding = 4; lastKnownFileType = sourcecode.c.h; path = SimpleRoomTitleView.h; sourceTree = "<group>"; };
		F083BD011E7009ED00A9B29C /* SimpleRoomTitleView.m */ = {isa = PBXFileReference; fileEncoding = 4; lastKnownFileType = sourcecode.c.objc; path = SimpleRoomTitleView.m; sourceTree = "<group>"; };
		F083BD021E7009ED00A9B29C /* SimpleRoomTitleView.xib */ = {isa = PBXFileReference; fileEncoding = 4; lastKnownFileType = file.xib; path = SimpleRoomTitleView.xib; sourceTree = "<group>"; };
		F083BD041E7009ED00A9B29C /* FilesSearchTableViewCell.h */ = {isa = PBXFileReference; fileEncoding = 4; lastKnownFileType = sourcecode.c.h; path = FilesSearchTableViewCell.h; sourceTree = "<group>"; };
		F083BD051E7009ED00A9B29C /* FilesSearchTableViewCell.m */ = {isa = PBXFileReference; fileEncoding = 4; lastKnownFileType = sourcecode.c.objc; path = FilesSearchTableViewCell.m; sourceTree = "<group>"; };
		F083BD061E7009ED00A9B29C /* FilesSearchTableViewCell.xib */ = {isa = PBXFileReference; fileEncoding = 4; lastKnownFileType = file.xib; path = FilesSearchTableViewCell.xib; sourceTree = "<group>"; };
		F083BD071E7009ED00A9B29C /* MessagesSearchResultAttachmentBubbleCell.h */ = {isa = PBXFileReference; fileEncoding = 4; lastKnownFileType = sourcecode.c.h; path = MessagesSearchResultAttachmentBubbleCell.h; sourceTree = "<group>"; };
		F083BD081E7009ED00A9B29C /* MessagesSearchResultAttachmentBubbleCell.m */ = {isa = PBXFileReference; fileEncoding = 4; lastKnownFileType = sourcecode.c.objc; path = MessagesSearchResultAttachmentBubbleCell.m; sourceTree = "<group>"; };
		F083BD091E7009ED00A9B29C /* MessagesSearchResultAttachmentBubbleCell.xib */ = {isa = PBXFileReference; fileEncoding = 4; lastKnownFileType = file.xib; path = MessagesSearchResultAttachmentBubbleCell.xib; sourceTree = "<group>"; };
		F083BD0A1E7009ED00A9B29C /* MessagesSearchResultTextMsgBubbleCell.h */ = {isa = PBXFileReference; fileEncoding = 4; lastKnownFileType = sourcecode.c.h; path = MessagesSearchResultTextMsgBubbleCell.h; sourceTree = "<group>"; };
		F083BD0B1E7009ED00A9B29C /* MessagesSearchResultTextMsgBubbleCell.m */ = {isa = PBXFileReference; fileEncoding = 4; lastKnownFileType = sourcecode.c.objc; path = MessagesSearchResultTextMsgBubbleCell.m; sourceTree = "<group>"; };
		F083BD0C1E7009ED00A9B29C /* MessagesSearchResultTextMsgBubbleCell.xib */ = {isa = PBXFileReference; fileEncoding = 4; lastKnownFileType = file.xib; path = MessagesSearchResultTextMsgBubbleCell.xib; sourceTree = "<group>"; };
		F083BD0E1E7009ED00A9B29C /* TableViewCellWithButton.h */ = {isa = PBXFileReference; fileEncoding = 4; lastKnownFileType = sourcecode.c.h; path = TableViewCellWithButton.h; sourceTree = "<group>"; };
		F083BD0F1E7009ED00A9B29C /* TableViewCellWithButton.m */ = {isa = PBXFileReference; fileEncoding = 4; lastKnownFileType = sourcecode.c.objc; path = TableViewCellWithButton.m; sourceTree = "<group>"; };
		F083BD101E7009ED00A9B29C /* TableViewCellWithButton.xib */ = {isa = PBXFileReference; fileEncoding = 4; lastKnownFileType = file.xib; path = TableViewCellWithButton.xib; sourceTree = "<group>"; };
		F083BD111E7009ED00A9B29C /* TableViewCellWithCheckBoxAndLabel.h */ = {isa = PBXFileReference; fileEncoding = 4; lastKnownFileType = sourcecode.c.h; path = TableViewCellWithCheckBoxAndLabel.h; sourceTree = "<group>"; };
		F083BD121E7009ED00A9B29C /* TableViewCellWithCheckBoxAndLabel.m */ = {isa = PBXFileReference; fileEncoding = 4; lastKnownFileType = sourcecode.c.objc; path = TableViewCellWithCheckBoxAndLabel.m; sourceTree = "<group>"; };
		F083BD131E7009ED00A9B29C /* TableViewCellWithCheckBoxAndLabel.xib */ = {isa = PBXFileReference; fileEncoding = 4; lastKnownFileType = file.xib; path = TableViewCellWithCheckBoxAndLabel.xib; sourceTree = "<group>"; };
		F083BD141E7009ED00A9B29C /* TableViewCellWithCheckBoxes.h */ = {isa = PBXFileReference; fileEncoding = 4; lastKnownFileType = sourcecode.c.h; path = TableViewCellWithCheckBoxes.h; sourceTree = "<group>"; };
		F083BD151E7009ED00A9B29C /* TableViewCellWithCheckBoxes.m */ = {isa = PBXFileReference; fileEncoding = 4; lastKnownFileType = sourcecode.c.objc; path = TableViewCellWithCheckBoxes.m; sourceTree = "<group>"; };
		F083BD161E7009ED00A9B29C /* TableViewCellWithCheckBoxes.xib */ = {isa = PBXFileReference; fileEncoding = 4; lastKnownFileType = file.xib; path = TableViewCellWithCheckBoxes.xib; sourceTree = "<group>"; };
		F083BD171E7009ED00A9B29C /* TableViewCellWithLabelAndLargeTextView.h */ = {isa = PBXFileReference; fileEncoding = 4; lastKnownFileType = sourcecode.c.h; path = TableViewCellWithLabelAndLargeTextView.h; sourceTree = "<group>"; };
		F083BD181E7009ED00A9B29C /* TableViewCellWithLabelAndLargeTextView.m */ = {isa = PBXFileReference; fileEncoding = 4; lastKnownFileType = sourcecode.c.objc; path = TableViewCellWithLabelAndLargeTextView.m; sourceTree = "<group>"; };
		F083BD191E7009ED00A9B29C /* TableViewCellWithLabelAndLargeTextView.xib */ = {isa = PBXFileReference; fileEncoding = 4; lastKnownFileType = file.xib; path = TableViewCellWithLabelAndLargeTextView.xib; sourceTree = "<group>"; };
		F083BD1A1E7009ED00A9B29C /* TableViewCellWithPhoneNumberTextField.h */ = {isa = PBXFileReference; fileEncoding = 4; lastKnownFileType = sourcecode.c.h; path = TableViewCellWithPhoneNumberTextField.h; sourceTree = "<group>"; };
		F083BD1B1E7009ED00A9B29C /* TableViewCellWithPhoneNumberTextField.m */ = {isa = PBXFileReference; fileEncoding = 4; lastKnownFileType = sourcecode.c.objc; path = TableViewCellWithPhoneNumberTextField.m; sourceTree = "<group>"; };
		F083BD1C1E7009ED00A9B29C /* TableViewCellWithPhoneNumberTextField.xib */ = {isa = PBXFileReference; fileEncoding = 4; lastKnownFileType = file.xib; path = TableViewCellWithPhoneNumberTextField.xib; sourceTree = "<group>"; };
		F094A9A21B78D8F000B1FBBF /* Riot.app */ = {isa = PBXFileReference; explicitFileType = wrapper.application; includeInIndex = 0; path = Riot.app; sourceTree = BUILT_PRODUCTS_DIR; };
		F094A9BE1B78D8F000B1FBBF /* RiotTests.xctest */ = {isa = PBXFileReference; explicitFileType = wrapper.cfbundle; includeInIndex = 0; path = RiotTests.xctest; sourceTree = BUILT_PRODUCTS_DIR; };
		F0A4A1641EF7CB66003630DB /* members_list_icon.png */ = {isa = PBXFileReference; lastKnownFileType = image.png; path = members_list_icon.png; sourceTree = "<group>"; };
		F0A4A1651EF7CB66003630DB /* members_list_icon@2x.png */ = {isa = PBXFileReference; lastKnownFileType = image.png; path = "members_list_icon@2x.png"; sourceTree = "<group>"; };
		F0A4A1661EF7CB66003630DB /* members_list_icon@3x.png */ = {isa = PBXFileReference; lastKnownFileType = image.png; path = "members_list_icon@3x.png"; sourceTree = "<group>"; };
		F0B4CBA31F418D0B008E99C5 /* WebViewViewController.h */ = {isa = PBXFileReference; fileEncoding = 4; lastKnownFileType = sourcecode.c.h; path = WebViewViewController.h; sourceTree = "<group>"; };
		F0B4CBA41F418D0B008E99C5 /* WebViewViewController.m */ = {isa = PBXFileReference; fileEncoding = 4; lastKnownFileType = sourcecode.c.objc; path = WebViewViewController.m; sourceTree = "<group>"; };
		F0B4CBA61F41CA44008E99C5 /* DeviceView.xib */ = {isa = PBXFileReference; fileEncoding = 4; lastKnownFileType = file.xib; path = DeviceView.xib; sourceTree = "<group>"; };
		F0B4CBA81F41E71A008E99C5 /* RiotNavigationController.h */ = {isa = PBXFileReference; fileEncoding = 4; lastKnownFileType = sourcecode.c.h; path = RiotNavigationController.h; sourceTree = "<group>"; };
		F0B4CBA91F41E71A008E99C5 /* RiotNavigationController.m */ = {isa = PBXFileReference; fileEncoding = 4; lastKnownFileType = sourcecode.c.objc; path = RiotNavigationController.m; sourceTree = "<group>"; };
		F0B4CBAB1F41F090008E99C5 /* EncryptionInfoView.xib */ = {isa = PBXFileReference; fileEncoding = 4; lastKnownFileType = file.xib; path = EncryptionInfoView.xib; sourceTree = "<group>"; };
		F0B4CBAE1F4215E3008E99C5 /* EventDetailsView.h */ = {isa = PBXFileReference; fileEncoding = 4; lastKnownFileType = sourcecode.c.h; path = EventDetailsView.h; sourceTree = "<group>"; };
		F0B4CBAF1F4215E3008E99C5 /* EventDetailsView.m */ = {isa = PBXFileReference; fileEncoding = 4; lastKnownFileType = sourcecode.c.objc; path = EventDetailsView.m; sourceTree = "<group>"; };
		F0B4CBB01F4215E3008E99C5 /* EventDetailsView.xib */ = {isa = PBXFileReference; fileEncoding = 4; lastKnownFileType = file.xib; path = EventDetailsView.xib; sourceTree = "<group>"; };
		F0B7A8AF1F4756A5006E27D2 /* RoomsListViewController.xib */ = {isa = PBXFileReference; fileEncoding = 4; lastKnownFileType = file.xib; path = RoomsListViewController.xib; sourceTree = "<group>"; };
		F0D2AD9F1F6AA5FD00A7097D /* MXRoomSummary+Riot.h */ = {isa = PBXFileReference; fileEncoding = 4; lastKnownFileType = sourcecode.c.h; path = "MXRoomSummary+Riot.h"; sourceTree = "<group>"; };
		F0D2ADA01F6AA5FD00A7097D /* MXRoomSummary+Riot.m */ = {isa = PBXFileReference; fileEncoding = 4; lastKnownFileType = sourcecode.c.objc; path = "MXRoomSummary+Riot.m"; sourceTree = "<group>"; };
		F0D869E81EC455A100BB0A2B /* create_direct_chat.png */ = {isa = PBXFileReference; lastKnownFileType = image.png; path = create_direct_chat.png; sourceTree = "<group>"; };
		F0D869E91EC455A100BB0A2B /* create_direct_chat@2x.png */ = {isa = PBXFileReference; lastKnownFileType = image.png; path = "create_direct_chat@2x.png"; sourceTree = "<group>"; };
		F0D869EA1EC455A100BB0A2B /* create_direct_chat@3x.png */ = {isa = PBXFileReference; lastKnownFileType = image.png; path = "create_direct_chat@3x.png"; sourceTree = "<group>"; };
		F0DD05CF1F615ECF00CB5292 /* LaunchScreenRiot.png */ = {isa = PBXFileReference; lastKnownFileType = image.png; name = LaunchScreenRiot.png; path = Assets/Images/LaunchScreenRiot.png; sourceTree = "<group>"; };
		F0E059FB1E9545BB004B83FB /* UnifiedSearchRecentsDataSource.h */ = {isa = PBXFileReference; fileEncoding = 4; lastKnownFileType = sourcecode.c.h; path = UnifiedSearchRecentsDataSource.h; sourceTree = "<group>"; };
		F0E059FC1E9545BB004B83FB /* UnifiedSearchRecentsDataSource.m */ = {isa = PBXFileReference; fileEncoding = 4; lastKnownFileType = sourcecode.c.objc; path = UnifiedSearchRecentsDataSource.m; sourceTree = "<group>"; };
		F0E059FE1E963103004B83FB /* FavouritesViewController.h */ = {isa = PBXFileReference; fileEncoding = 4; lastKnownFileType = sourcecode.c.h; path = FavouritesViewController.h; sourceTree = "<group>"; };
		F0E059FF1E963103004B83FB /* FavouritesViewController.m */ = {isa = PBXFileReference; fileEncoding = 4; lastKnownFileType = sourcecode.c.objc; path = FavouritesViewController.m; sourceTree = "<group>"; };
		F0E05A001E963103004B83FB /* RoomsViewController.h */ = {isa = PBXFileReference; fileEncoding = 4; lastKnownFileType = sourcecode.c.h; path = RoomsViewController.h; sourceTree = "<group>"; };
		F0E05A011E963103004B83FB /* RoomsViewController.m */ = {isa = PBXFileReference; fileEncoding = 4; lastKnownFileType = sourcecode.c.objc; path = RoomsViewController.m; sourceTree = "<group>"; };
		F0E05A041E9682E9004B83FB /* ContactsDataSource.h */ = {isa = PBXFileReference; fileEncoding = 4; lastKnownFileType = sourcecode.c.h; path = ContactsDataSource.h; sourceTree = "<group>"; };
		F0E05A051E9682E9004B83FB /* ContactsDataSource.m */ = {isa = PBXFileReference; fileEncoding = 4; lastKnownFileType = sourcecode.c.objc; path = ContactsDataSource.m; sourceTree = "<group>"; };
		F0E05A0A1E9CCEBF004B83FB /* RecentsViewController.xib */ = {isa = PBXFileReference; fileEncoding = 4; lastKnownFileType = file.xib; path = RecentsViewController.xib; sourceTree = "<group>"; };
		F0E05A181EA0F9EB004B83FB /* tab_favourites_selected.png */ = {isa = PBXFileReference; lastKnownFileType = image.png; path = tab_favourites_selected.png; sourceTree = "<group>"; };
		F0E05A191EA0F9EB004B83FB /* tab_favourites_selected@2x.png */ = {isa = PBXFileReference; lastKnownFileType = image.png; path = "tab_favourites_selected@2x.png"; sourceTree = "<group>"; };
		F0E05A1A1EA0F9EB004B83FB /* tab_favourites_selected@3x.png */ = {isa = PBXFileReference; lastKnownFileType = image.png; path = "tab_favourites_selected@3x.png"; sourceTree = "<group>"; };
		F0E05A1B1EA0F9EB004B83FB /* tab_favourites.png */ = {isa = PBXFileReference; lastKnownFileType = image.png; path = tab_favourites.png; sourceTree = "<group>"; };
		F0E05A1C1EA0F9EB004B83FB /* tab_favourites@2x.png */ = {isa = PBXFileReference; lastKnownFileType = image.png; path = "tab_favourites@2x.png"; sourceTree = "<group>"; };
		F0E05A1D1EA0F9EB004B83FB /* tab_favourites@3x.png */ = {isa = PBXFileReference; lastKnownFileType = image.png; path = "tab_favourites@3x.png"; sourceTree = "<group>"; };
		F0E05A1E1EA0F9EB004B83FB /* tab_home_selected.png */ = {isa = PBXFileReference; lastKnownFileType = image.png; path = tab_home_selected.png; sourceTree = "<group>"; };
		F0E05A1F1EA0F9EB004B83FB /* tab_home_selected@2x.png */ = {isa = PBXFileReference; lastKnownFileType = image.png; path = "tab_home_selected@2x.png"; sourceTree = "<group>"; };
		F0E05A201EA0F9EB004B83FB /* tab_home_selected@3x.png */ = {isa = PBXFileReference; lastKnownFileType = image.png; path = "tab_home_selected@3x.png"; sourceTree = "<group>"; };
		F0E05A211EA0F9EB004B83FB /* tab_home.png */ = {isa = PBXFileReference; lastKnownFileType = image.png; path = tab_home.png; sourceTree = "<group>"; };
		F0E05A221EA0F9EB004B83FB /* tab_home@2x.png */ = {isa = PBXFileReference; lastKnownFileType = image.png; path = "tab_home@2x.png"; sourceTree = "<group>"; };
		F0E05A231EA0F9EB004B83FB /* tab_home@3x.png */ = {isa = PBXFileReference; lastKnownFileType = image.png; path = "tab_home@3x.png"; sourceTree = "<group>"; };
		F0E05A241EA0F9EB004B83FB /* tab_people_selected.png */ = {isa = PBXFileReference; lastKnownFileType = image.png; path = tab_people_selected.png; sourceTree = "<group>"; };
		F0E05A251EA0F9EB004B83FB /* tab_people_selected@2x.png */ = {isa = PBXFileReference; lastKnownFileType = image.png; path = "tab_people_selected@2x.png"; sourceTree = "<group>"; };
		F0E05A261EA0F9EB004B83FB /* tab_people_selected@3x.png */ = {isa = PBXFileReference; lastKnownFileType = image.png; path = "tab_people_selected@3x.png"; sourceTree = "<group>"; };
		F0E05A271EA0F9EB004B83FB /* tab_people.png */ = {isa = PBXFileReference; lastKnownFileType = image.png; path = tab_people.png; sourceTree = "<group>"; };
		F0E05A281EA0F9EB004B83FB /* tab_people@2x.png */ = {isa = PBXFileReference; lastKnownFileType = image.png; path = "tab_people@2x.png"; sourceTree = "<group>"; };
		F0E05A291EA0F9EB004B83FB /* tab_people@3x.png */ = {isa = PBXFileReference; lastKnownFileType = image.png; path = "tab_people@3x.png"; sourceTree = "<group>"; };
		F0E05A2A1EA0F9EB004B83FB /* tab_rooms_selected.png */ = {isa = PBXFileReference; lastKnownFileType = image.png; path = tab_rooms_selected.png; sourceTree = "<group>"; };
		F0E05A2B1EA0F9EB004B83FB /* tab_rooms_selected@2x.png */ = {isa = PBXFileReference; lastKnownFileType = image.png; path = "tab_rooms_selected@2x.png"; sourceTree = "<group>"; };
		F0E05A2C1EA0F9EB004B83FB /* tab_rooms_selected@3x.png */ = {isa = PBXFileReference; lastKnownFileType = image.png; path = "tab_rooms_selected@3x.png"; sourceTree = "<group>"; };
		F0E05A2D1EA0F9EB004B83FB /* tab_rooms.png */ = {isa = PBXFileReference; lastKnownFileType = image.png; path = tab_rooms.png; sourceTree = "<group>"; };
		F0E05A2E1EA0F9EB004B83FB /* tab_rooms@2x.png */ = {isa = PBXFileReference; lastKnownFileType = image.png; path = "tab_rooms@2x.png"; sourceTree = "<group>"; };
		F0E05A2F1EA0F9EB004B83FB /* tab_rooms@3x.png */ = {isa = PBXFileReference; lastKnownFileType = image.png; path = "tab_rooms@3x.png"; sourceTree = "<group>"; };
		FD9D0BDE9232898950554DD5 /* libPods-Riot.a */ = {isa = PBXFileReference; explicitFileType = archive.ar; includeInIndex = 0; path = "libPods-Riot.a"; sourceTree = BUILT_PRODUCTS_DIR; };
/* End PBXFileReference section */

/* Begin PBXFrameworksBuildPhase section */
		24CBEC4B1F0EAD310093EABB /* Frameworks */ = {
			isa = PBXFrameworksBuildPhase;
			buildActionMask = 2147483647;
			files = (
				A27ECCE3FC4971745D2CB78D /* libPods-RiotShareExtension.a in Frameworks */,
			);
			runOnlyForDeploymentPostprocessing = 0;
		};
		F094A99F1B78D8F000B1FBBF /* Frameworks */ = {
			isa = PBXFrameworksBuildPhase;
			buildActionMask = 2147483647;
			files = (
				05D592A32FF1D1877B89F73C /* libPods-Riot.a in Frameworks */,
				3233F7461F3497E2006ACA81 /* JitsiMeet.framework in Frameworks */,
			);
			runOnlyForDeploymentPostprocessing = 0;
		};
		F094A9BB1B78D8F000B1FBBF /* Frameworks */ = {
			isa = PBXFrameworksBuildPhase;
			buildActionMask = 2147483647;
			files = (
			);
			runOnlyForDeploymentPostprocessing = 0;
		};
/* End PBXFrameworksBuildPhase section */

/* Begin PBXGroup section */
		2439DD5F1F6BBE390090F42D /* Views */ = {
			isa = PBXGroup;
			children = (
				2439DD601F6BBE760090F42D /* RecentRoomTableViewCell.h */,
				2439DD611F6BBE760090F42D /* RecentRoomTableViewCell.m */,
				2439DD631F6BBEA50090F42D /* RecentRoomTableViewCell.xib */,
			);
			name = Views;
			path = RiotShareExtension/Views;
			sourceTree = SOURCE_ROOT;
		};
		246B30B81F5300A0009ED3AD /* RiotTodayWidget */ = {
			isa = PBXGroup;
			children = (
				246B30C81F530C84009ED3AD /* RiotTodayWidget.entitlements */,
				246B30BF1F5300A0009ED3AD /* Info.plist */,
				246B30B91F5300A0009ED3AD /* TodayViewController.h */,
				246B30BA1F5300A0009ED3AD /* TodayViewController.m */,
				246B30C61F5300F2009ED3AD /* TodayViewController.xib */,
			);
			path = RiotTodayWidget;
			sourceTree = "<group>";
		};
		24CBEC4F1F0EAD310093EABB /* RiotShareExtension */ = {
			isa = PBXGroup;
			children = (
				2466B7551F2F80B800AE27B0 /* Info.plist */,
				2466B7561F2F80B800AE27B0 /* RiotShareExtension.entitlements */,
				24D6B3441F3C8F8A00FC7A71 /* ViewController */,
				2439DD5F1F6BBE390090F42D /* Views */,
				24D6B3551F3C8FCC00FC7A71 /* Model */,
			);
			name = RiotShareExtension;
			path = "Riot Share Extension";
			sourceTree = "<group>";
		};
		24D6B3441F3C8F8A00FC7A71 /* ViewController */ = {
			isa = PBXGroup;
			children = (
				24D6B34A1F3C8F8A00FC7A71 /* SharePresentingViewController.h */,
				24D6B34B1F3C8F8A00FC7A71 /* SharePresentingViewController.m */,
				24D6B34C1F3C8F8A00FC7A71 /* ShareViewController.h */,
				24D6B34D1F3C8F8A00FC7A71 /* ShareViewController.m */,
				24D6B34E1F3C8F8A00FC7A71 /* ShareViewController.xib */,
				24D6B3481F3C8F8A00FC7A71 /* RoomsListViewController.h */,
				24D6B3491F3C8F8A00FC7A71 /* RoomsListViewController.m */,
				F0B7A8AF1F4756A5006E27D2 /* RoomsListViewController.xib */,
				24D6B3451F3C8F8A00FC7A71 /* FallbackViewController.h */,
				24D6B3461F3C8F8A00FC7A71 /* FallbackViewController.m */,
				24D6B3471F3C8F8A00FC7A71 /* FallbackViewController.xib */,
			);
			name = ViewController;
			path = RiotShareExtension/ViewController;
			sourceTree = SOURCE_ROOT;
		};
		24D6B3551F3C8FCC00FC7A71 /* Model */ = {
			isa = PBXGroup;
			children = (
				245FC3EA1F3CAF9800603C6A /* ShareExtensionManager.h */,
				245FC3EB1F3CAF9800603C6A /* ShareExtensionManager.m */,
				24D6B3561F3C90D300FC7A71 /* ShareDataSource.h */,
				24D6B3571F3C90D300FC7A71 /* ShareDataSource.m */,
			);
			name = Model;
			path = RiotShareExtension/Model;
			sourceTree = SOURCE_ROOT;
		};
		3205ED801E97725E003D65FA /* Directory */ = {
			isa = PBXGroup;
			children = (
				32D392151EB9B7AB009A2BAF /* DirectoryServerDetailTableViewCell.h */,
				32D392161EB9B7AB009A2BAF /* DirectoryServerDetailTableViewCell.m */,
				32D392171EB9B7AB009A2BAF /* DirectoryServerDetailTableViewCell.xib */,
				3205ED811E97725E003D65FA /* DirectoryServerTableViewCell.h */,
				3205ED821E97725E003D65FA /* DirectoryServerTableViewCell.m */,
				3205ED831E97725E003D65FA /* DirectoryServerTableViewCell.xib */,
			);
			path = Directory;
			sourceTree = "<group>";
		};
		3233F7291F31F3B4006ACA81 /* libs */ = {
			isa = PBXGroup;
			children = (
				3233F7431F3497DA006ACA81 /* jitsi-meet */,
			);
			path = libs;
			sourceTree = "<group>";
		};
		3233F72D1F31F47E006ACA81 /* Widgets */ = {
			isa = PBXGroup;
			children = (
				32935CAF1F6056FD006888C8 /* IntegrationManagerViewController.h */,
				32935CB01F6056FD006888C8 /* IntegrationManagerViewController.m */,
				3233F72E1F31F4BF006ACA81 /* JitsiViewController.h */,
				3233F72F1F31F4BF006ACA81 /* JitsiViewController.m */,
				3233F7301F31F4BF006ACA81 /* JitsiViewController.xib */,
			);
			path = Widgets;
			sourceTree = "<group>";
		};
		3233F7391F33065F006ACA81 /* Widgets */ = {
			isa = PBXGroup;
			children = (
				3233F73A1F3306A6006ACA81 /* WidgetManager.h */,
				3233F73B1F3306A7006ACA81 /* WidgetManager.m */,
				3233F73D1F331F05006ACA81 /* Widget.h */,
				3233F73E1F331F05006ACA81 /* Widget.m */,
			);
			path = Widgets;
			sourceTree = "<group>";
		};
		3233F7431F3497DA006ACA81 /* jitsi-meet */ = {
			isa = PBXGroup;
			children = (
				3233F7441F3497DA006ACA81 /* JitsiMeet.framework */,
			);
			path = "jitsi-meet";
			sourceTree = "<group>";
		};
		327382A71F276AD200356143 /* de.lproj */ = {
			isa = PBXGroup;
			children = (
				327382A81F276AD200356143 /* InfoPlist.strings */,
				327382AA1F276AD200356143 /* Localizable.strings */,
				327382AC1F276AD200356143 /* Vector.strings */,
			);
			path = de.lproj;
			sourceTree = "<group>";
		};
		327382AE1F276AD200356143 /* fr.lproj */ = {
			isa = PBXGroup;
			children = (
				327382AF1F276AD200356143 /* InfoPlist.strings */,
				327382B11F276AD200356143 /* Localizable.strings */,
				327382B31F276AD200356143 /* Vector.strings */,
			);
			path = fr.lproj;
			sourceTree = "<group>";
		};
		327382BB1F276AED00356143 /* en.lproj */ = {
			isa = PBXGroup;
			children = (
				327382BC1F276AED00356143 /* InfoPlist.strings */,
				327382BE1F276AED00356143 /* Localizable.strings */,
				327382C01F276AED00356143 /* Vector.strings */,
			);
			path = en.lproj;
			sourceTree = "<group>";
		};
		32918EA41F473BDB0076CA16 /* ru.lproj */ = {
			isa = PBXGroup;
			children = (
				32918EA51F473BDB0076CA16 /* Localizable.strings */,
				32918EA71F473BDB0076CA16 /* Vector.strings */,
			);
			path = ru.lproj;
			sourceTree = "<group>";
		};
		32935CB21F628B98006888C8 /* js */ = {
			isa = PBXGroup;
			children = (
				32935CB31F628BCE006888C8 /* IntegrationManager.js */,
			);
			path = js;
			sourceTree = "<group>";
		};
		32AE61EB1F0D2183007255F4 /* nl.lproj */ = {
			isa = PBXGroup;
			children = (
				32AE61EC1F0D2183007255F4 /* InfoPlist.strings */,
				32AE61EE1F0D2183007255F4 /* Localizable.strings */,
				32AE61F01F0D2183007255F4 /* Vector.strings */,
			);
			path = nl.lproj;
			sourceTree = "<group>";
		};
		5FC42FA41F5186AFFB6A2404 /* Frameworks */ = {
			isa = PBXGroup;
			children = (
				FD9D0BDE9232898950554DD5 /* libPods-Riot.a */,
				7246451C668D6782166E22EC /* libPods-RiotShareExtension.a */,
			);
			name = Frameworks;
			sourceTree = "<group>";
		};
		7471DF3720D498384A068DA7 /* Pods */ = {
			isa = PBXGroup;
			children = (
				839BB91240D350D5607D55BA /* Pods-Riot.debug.xcconfig */,
				C195C53961EA28E6900AEB68 /* Pods-Riot.release.xcconfig */,
				12AA0005C8B3D8D8162584C5 /* Pods-RiotShareExtension.debug.xcconfig */,
				765F5104DB3EC39713DEB3A4 /* Pods-RiotShareExtension.release.xcconfig */,
			);
			name = Pods;
			sourceTree = "<group>";
		};
		92324BE01F4F668F009DE194 /* Calls */ = {
			isa = PBXGroup;
			children = (
				92324BE11F4F66D3009DE194 /* IncomingCallView.h */,
				92324BE21F4F66D3009DE194 /* IncomingCallView.m */,
				92324BE41F4F6A60009DE194 /* CircleButton.h */,
				92324BE51F4F6A60009DE194 /* CircleButton.m */,
			);
			path = Calls;
			sourceTree = "<group>";
		};
		F083BB021E7005FD00A9B29C /* RiotTests */ = {
			isa = PBXGroup;
			children = (
				F083BB041E7005FD00A9B29C /* RiotTests.m */,
				F083BB071E70067700A9B29C /* Supporting Files */,
			);
			path = RiotTests;
			sourceTree = "<group>";
		};
		F083BB071E70067700A9B29C /* Supporting Files */ = {
			isa = PBXGroup;
			children = (
				F083BB031E7005FD00A9B29C /* Info.plist */,
			);
			name = "Supporting Files";
			sourceTree = "<group>";
		};
		F083BB081E7009EC00A9B29C /* Riot */ = {
			isa = PBXGroup;
			children = (
				F083BB091E7009EC00A9B29C /* API */,
				F083BB0E1E7009EC00A9B29C /* Assets */,
				F083BBE41E7009EC00A9B29C /* Categories */,
				F083BBF21E7009EC00A9B29C /* Model */,
				F083BC0F1E7009EC00A9B29C /* Utils */,
				F083BC191E7009EC00A9B29C /* ViewController */,
				F083BC571E7009EC00A9B29C /* Views */,
				3233F7291F31F3B4006ACA81 /* libs */,
				F083BB0C1E7009EC00A9B29C /* AppDelegate.h */,
				F083BB0D1E7009EC00A9B29C /* AppDelegate.m */,
				F083BBE21E7009EC00A9B29C /* Main.storyboard */,
				325E1C131E8D03950018D91E /* LaunchScreen.storyboard */,
				F083BBEF1E7009EC00A9B29C /* Images.xcassets */,
				F083BC0D1E7009EC00A9B29C /* Riot.entitlements */,
				F083BEA41E700B2800A9B29C /* Supporting Files */,
			);
			path = Riot;
			sourceTree = "<group>";
		};
		F083BB091E7009EC00A9B29C /* API */ = {
			isa = PBXGroup;
			children = (
				F083BB0A1E7009EC00A9B29C /* RageShakeManager.h */,
				F083BB0B1E7009EC00A9B29C /* RageShakeManager.m */,
			);
			path = API;
			sourceTree = "<group>";
		};
		F083BB0E1E7009EC00A9B29C /* Assets */ = {
			isa = PBXGroup;
			children = (
				32918EA41F473BDB0076CA16 /* ru.lproj */,
				327382A71F276AD200356143 /* de.lproj */,
				327382BB1F276AED00356143 /* en.lproj */,
				327382AE1F276AD200356143 /* fr.lproj */,
				32AE61EB1F0D2183007255F4 /* nl.lproj */,
				F083BBDA1E7009EC00A9B29C /* Sounds */,
				F083BB151E7009EC00A9B29C /* Images */,
				32935CB21F628B98006888C8 /* js */,
			);
			path = Assets;
			sourceTree = "<group>";
		};
		F083BB151E7009EC00A9B29C /* Images */ = {
			isa = PBXGroup;
			children = (
				32E84F9E1F6BD32700CA0B89 /* apps-icon.png */,
				32E84F9F1F6BD32700CA0B89 /* apps-icon@2x.png */,
				32E84FA01F6BD32700CA0B89 /* apps-icon@3x.png */,
				F0A4A1641EF7CB66003630DB /* members_list_icon.png */,
				F0A4A1651EF7CB66003630DB /* members_list_icon@2x.png */,
				F0A4A1661EF7CB66003630DB /* members_list_icon@3x.png */,
				F0614A101EDEE65000F5DC9A /* cancel.png */,
				F0614A111EDEE65000F5DC9A /* cancel@2x.png */,
				F0614A121EDEE65000F5DC9A /* cancel@3x.png */,
				F0614A0A1EDDCCE700F5DC9A /* jump_to_unread.png */,
				F0614A0B1EDDCCE700F5DC9A /* jump_to_unread@2x.png */,
				F0614A0C1EDDCCE700F5DC9A /* jump_to_unread@3x.png */,
				F0D869E81EC455A100BB0A2B /* create_direct_chat.png */,
				F0D869E91EC455A100BB0A2B /* create_direct_chat@2x.png */,
				F0D869EA1EC455A100BB0A2B /* create_direct_chat@3x.png */,
				F0E05A181EA0F9EB004B83FB /* tab_favourites_selected.png */,
				F0E05A191EA0F9EB004B83FB /* tab_favourites_selected@2x.png */,
				F0E05A1A1EA0F9EB004B83FB /* tab_favourites_selected@3x.png */,
				F0E05A1B1EA0F9EB004B83FB /* tab_favourites.png */,
				F0E05A1C1EA0F9EB004B83FB /* tab_favourites@2x.png */,
				F0E05A1D1EA0F9EB004B83FB /* tab_favourites@3x.png */,
				F0E05A1E1EA0F9EB004B83FB /* tab_home_selected.png */,
				F0E05A1F1EA0F9EB004B83FB /* tab_home_selected@2x.png */,
				F0E05A201EA0F9EB004B83FB /* tab_home_selected@3x.png */,
				F0E05A211EA0F9EB004B83FB /* tab_home.png */,
				F0E05A221EA0F9EB004B83FB /* tab_home@2x.png */,
				F0E05A231EA0F9EB004B83FB /* tab_home@3x.png */,
				F0E05A241EA0F9EB004B83FB /* tab_people_selected.png */,
				F0E05A251EA0F9EB004B83FB /* tab_people_selected@2x.png */,
				F0E05A261EA0F9EB004B83FB /* tab_people_selected@3x.png */,
				F0E05A271EA0F9EB004B83FB /* tab_people.png */,
				F0E05A281EA0F9EB004B83FB /* tab_people@2x.png */,
				F0E05A291EA0F9EB004B83FB /* tab_people@3x.png */,
				F0E05A2A1EA0F9EB004B83FB /* tab_rooms_selected.png */,
				F0E05A2B1EA0F9EB004B83FB /* tab_rooms_selected@2x.png */,
				F0E05A2C1EA0F9EB004B83FB /* tab_rooms_selected@3x.png */,
				F0E05A2D1EA0F9EB004B83FB /* tab_rooms.png */,
				F0E05A2E1EA0F9EB004B83FB /* tab_rooms@2x.png */,
				F0E05A2F1EA0F9EB004B83FB /* tab_rooms@3x.png */,
				F083BB161E7009EC00A9B29C /* add_participant.png */,
				F083BB171E7009EC00A9B29C /* add_participant@2x.png */,
				F083BB181E7009EC00A9B29C /* add_participant@3x.png */,
				F083BB191E7009EC00A9B29C /* admin_icon.png */,
				F083BB1A1E7009EC00A9B29C /* admin_icon@2x.png */,
				F083BB1B1E7009EC00A9B29C /* admin_icon@3x.png */,
				F083BB1C1E7009EC00A9B29C /* animatedLogo-0.png */,
				F083BB1D1E7009EC00A9B29C /* animatedLogo-1.png */,
				F083BB1E1E7009EC00A9B29C /* animatedLogo-2.png */,
				F083BB1F1E7009EC00A9B29C /* animatedLogo-3.png */,
				F083BB201E7009EC00A9B29C /* animatedLogo-4.png */,
				F083BB211E7009EC00A9B29C /* back_icon.png */,
				F083BB221E7009EC00A9B29C /* back_icon@2x.png */,
				F083BB231E7009EC00A9B29C /* back_icon@3x.png */,
				F083BB241E7009EC00A9B29C /* bubbles_bg_landscape.png */,
				F083BB251E7009EC00A9B29C /* bubbles_bg_landscape@2x.png */,
				F083BB261E7009EC00A9B29C /* bubbles_bg_landscape@3x.png */,
				F083BB271E7009EC00A9B29C /* call_audio_mute_off_icon.png */,
				F083BB281E7009EC00A9B29C /* call_audio_mute_off_icon@2x.png */,
				F083BB291E7009EC00A9B29C /* call_audio_mute_off_icon@3x.png */,
				F083BB2A1E7009EC00A9B29C /* call_audio_mute_on_icon.png */,
				F083BB2B1E7009EC00A9B29C /* call_audio_mute_on_icon@2x.png */,
				F083BB2C1E7009EC00A9B29C /* call_audio_mute_on_icon@3x.png */,
				F083BB2D1E7009EC00A9B29C /* call_chat_icon.png */,
				F083BB2E1E7009EC00A9B29C /* call_chat_icon@2x.png */,
				F083BB2F1E7009EC00A9B29C /* call_chat_icon@3x.png */,
				F083BB301E7009EC00A9B29C /* call_hangup_icon.png */,
				F083BB311E7009EC00A9B29C /* call_hangup_icon@2x.png */,
				F083BB321E7009EC00A9B29C /* call_hangup_icon@3x.png */,
				F083BB331E7009EC00A9B29C /* call_speaker_off_icon.png */,
				F083BB341E7009EC00A9B29C /* call_speaker_off_icon@2x.png */,
				F083BB351E7009EC00A9B29C /* call_speaker_off_icon@3x.png */,
				F083BB361E7009EC00A9B29C /* call_speaker_on_icon.png */,
				F083BB371E7009EC00A9B29C /* call_speaker_on_icon@2x.png */,
				F083BB381E7009EC00A9B29C /* call_speaker_on_icon@3x.png */,
				F083BB391E7009EC00A9B29C /* call_video_mute_off_icon.png */,
				F083BB3A1E7009EC00A9B29C /* call_video_mute_off_icon@2x.png */,
				F083BB3B1E7009EC00A9B29C /* call_video_mute_off_icon@3x.png */,
				F083BB3C1E7009EC00A9B29C /* call_video_mute_on_icon.png */,
				F083BB3D1E7009EC00A9B29C /* call_video_mute_on_icon@2x.png */,
				F083BB3E1E7009EC00A9B29C /* call_video_mute_on_icon@3x.png */,
				F083BB3F1E7009EC00A9B29C /* camera_capture.png */,
				F083BB401E7009EC00A9B29C /* camera_capture@2x.png */,
				F083BB411E7009EC00A9B29C /* camera_capture@3x.png */,
				F083BB421E7009EC00A9B29C /* camera_play.png */,
				F083BB431E7009EC00A9B29C /* camera_play@2x.png */,
				F083BB441E7009EC00A9B29C /* camera_record.png */,
				F083BB451E7009EC00A9B29C /* camera_stop.png */,
				F083BB461E7009EC00A9B29C /* camera_stop@2x.png */,
				F083BB471E7009EC00A9B29C /* camera_switch.png */,
				F083BB481E7009EC00A9B29C /* camera_switch@2x.png */,
				F083BB491E7009EC00A9B29C /* camera_switch@3x.png */,
				F083BB4A1E7009EC00A9B29C /* camera_video_capture.png */,
				F083BB4B1E7009EC00A9B29C /* camera_video_capture@2x.png */,
				F083BB4C1E7009EC00A9B29C /* camera_video_capture@3x.png */,
				F083BB4D1E7009EC00A9B29C /* chevron.png */,
				F083BB4E1E7009EC00A9B29C /* chevron@2x.png */,
				F083BB4F1E7009EC00A9B29C /* chevron@3x.png */,
				F083BB501E7009EC00A9B29C /* create_room.png */,
				F083BB511E7009EC00A9B29C /* create_room@2x.png */,
				F083BB521E7009EC00A9B29C /* create_room@3x.png */,
				F083BB531E7009EC00A9B29C /* details_icon.png */,
				F083BB541E7009EC00A9B29C /* details_icon@2x.png */,
				F083BB551E7009EC00A9B29C /* details_icon@3x.png */,
				F083BB561E7009EC00A9B29C /* direct_icon.png */,
				F083BB571E7009EC00A9B29C /* direct_icon@2x.png */,
				F083BB581E7009EC00A9B29C /* direct_icon@3x.png */,
				F083BB591E7009EC00A9B29C /* directChatOff.png */,
				F083BB5A1E7009EC00A9B29C /* directChatOff@2x.png */,
				F083BB5B1E7009EC00A9B29C /* directChatOff@3x.png */,
				F083BB5C1E7009EC00A9B29C /* directChatOn.png */,
				F083BB5D1E7009EC00A9B29C /* directChatOn@2x.png */,
				F083BB5E1E7009EC00A9B29C /* directChatOn@3x.png */,
				F083BB5F1E7009EC00A9B29C /* disclosure_icon.png */,
				F083BB601E7009EC00A9B29C /* disclosure_icon@2x.png */,
				F083BB611E7009EC00A9B29C /* disclosure_icon@3x.png */,
				F083BB621E7009EC00A9B29C /* e2e_blocked.png */,
				F083BB631E7009EC00A9B29C /* e2e_blocked@2x.png */,
				F083BB641E7009EC00A9B29C /* e2e_blocked@3x.png */,
				F083BB651E7009EC00A9B29C /* e2e_unencrypted.png */,
				F083BB661E7009EC00A9B29C /* e2e_unencrypted@2x.png */,
				F083BB671E7009EC00A9B29C /* e2e_unencrypted@3x.png */,
				F083BB681E7009EC00A9B29C /* e2e_verified.png */,
				F083BB691E7009EC00A9B29C /* e2e_verified@2x.png */,
				F083BB6A1E7009EC00A9B29C /* e2e_verified@3x.png */,
				F083BB6B1E7009EC00A9B29C /* e2e_warning.png */,
				F083BB6C1E7009EC00A9B29C /* e2e_warning@2x.png */,
				F083BB6D1E7009EC00A9B29C /* e2e_warning@3x.png */,
				F083BB6E1E7009EC00A9B29C /* edit_icon.png */,
				F083BB6F1E7009EC00A9B29C /* edit_icon@2x.png */,
				F083BB701E7009EC00A9B29C /* edit_icon@3x.png */,
				F083BB711E7009EC00A9B29C /* error.png */,
				F083BB721E7009EC00A9B29C /* error@2x.png */,
				F083BB731E7009EC00A9B29C /* error@3x.png */,
				F083BB741E7009EC00A9B29C /* favourite.png */,
				F083BB751E7009EC00A9B29C /* favourite@2x.png */,
				F083BB761E7009EC00A9B29C /* favourite@3x.png */,
				F083BB771E7009EC00A9B29C /* favouriteOff.png */,
				F083BB781E7009EC00A9B29C /* favouriteOff@2x.png */,
				F083BB791E7009EC00A9B29C /* favouriteOff@3x.png */,
				F083BB7A1E7009EC00A9B29C /* file_doc_icon.png */,
				F083BB7B1E7009EC00A9B29C /* file_doc_icon@2x.png */,
				F083BB7C1E7009EC00A9B29C /* file_doc_icon@3x.png */,
				F083BB7D1E7009EC00A9B29C /* file_music_icon.png */,
				F083BB7E1E7009EC00A9B29C /* file_music_icon@2x.png */,
				F083BB7F1E7009EC00A9B29C /* file_music_icon@3x.png */,
				F083BB801E7009EC00A9B29C /* file_photo_icon.png */,
				F083BB811E7009EC00A9B29C /* file_photo_icon@2x.png */,
				F083BB821E7009EC00A9B29C /* file_photo_icon@3x.png */,
				F083BB831E7009EC00A9B29C /* file_video_icon.png */,
				F083BB841E7009EC00A9B29C /* file_video_icon@2x.png */,
				F083BB851E7009EC00A9B29C /* file_video_icon@3x.png */,
				F083BB861E7009EC00A9B29C /* group.png */,
				F083BB871E7009EC00A9B29C /* group@2x.png */,
				F083BB881E7009EC00A9B29C /* group@3x.png */,
				F083BB891E7009EC00A9B29C /* leave.png */,
				F083BB8A1E7009EC00A9B29C /* leave@2x.png */,
				F083BB8B1E7009EC00A9B29C /* leave@3x.png */,
				F083BB8C1E7009EC00A9B29C /* logo.png */,
				F083BB8D1E7009EC00A9B29C /* logo@2x.png */,
				F083BB8E1E7009EC00A9B29C /* logo@3x.png */,
				F083BB8F1E7009EC00A9B29C /* main_alias_icon.png */,
				F083BB901E7009EC00A9B29C /* main_alias_icon@2x.png */,
				F083BB911E7009EC00A9B29C /* main_alias_icon@3x.png */,
				F083BB921E7009EC00A9B29C /* mod_icon.png */,
				F083BB931E7009EC00A9B29C /* mod_icon@2x.png */,
				F083BB941E7009EC00A9B29C /* mod_icon@3x.png */,
				F083BB951E7009EC00A9B29C /* newmessages.png */,
				F083BB961E7009EC00A9B29C /* newmessages@2x.png */,
				F083BB971E7009EC00A9B29C /* newmessages@3x.png */,
				F083BB981E7009EC00A9B29C /* notifications.png */,
				F083BB991E7009EC00A9B29C /* notifications@2x.png */,
				F083BB9A1E7009EC00A9B29C /* notifications@3x.png */,
				F083BB9B1E7009EC00A9B29C /* notificationsOff.png */,
				F083BB9C1E7009EC00A9B29C /* notificationsOff@2x.png */,
				F083BB9D1E7009EC00A9B29C /* notificationsOff@3x.png */,
				F083BB9E1E7009EC00A9B29C /* placeholder.png */,
				F083BB9F1E7009EC00A9B29C /* placeholder@2x.png */,
				F083BBA01E7009EC00A9B29C /* placeholder@3x.png */,
				F083BBA11E7009EC00A9B29C /* plus_icon.png */,
				F083BBA21E7009EC00A9B29C /* plus_icon@2x.png */,
				F083BBA31E7009EC00A9B29C /* plus_icon@3x.png */,
				F083BBA41E7009EC00A9B29C /* priorityHigh.png */,
				F083BBA51E7009EC00A9B29C /* priorityHigh@2x.png */,
				F083BBA61E7009EC00A9B29C /* priorityHigh@3x.png */,
				F083BBA71E7009EC00A9B29C /* priorityLow.png */,
				F083BBA81E7009EC00A9B29C /* priorityLow@2x.png */,
				F083BBA91E7009EC00A9B29C /* priorityLow@3x.png */,
				F083BBAA1E7009EC00A9B29C /* remove_icon.png */,
				F083BBAB1E7009EC00A9B29C /* remove_icon@2x.png */,
				F083BBAC1E7009EC00A9B29C /* remove_icon@3x.png */,
				F083BBAD1E7009EC00A9B29C /* remove_icon_pink.png */,
				F083BBAE1E7009EC00A9B29C /* remove_icon_pink@2x.png */,
				F083BBAF1E7009EC00A9B29C /* remove_icon_pink@3x.png */,
				F083BBB01E7009EC00A9B29C /* riot_icon.png */,
				F083BBB11E7009EC00A9B29C /* riot_icon@2x.png */,
				F083BBB21E7009EC00A9B29C /* riot_icon@3x.png */,
				F083BBB31E7009EC00A9B29C /* scrolldown.png */,
				F083BBB41E7009EC00A9B29C /* scrolldown@2x.png */,
				F083BBB51E7009EC00A9B29C /* scrolldown@3x.png */,
				F083BBB61E7009EC00A9B29C /* scrollup.png */,
				F083BBB71E7009EC00A9B29C /* scrollup@2x.png */,
				F083BBB81E7009EC00A9B29C /* scrollup@3x.png */,
				F083BBB91E7009EC00A9B29C /* search_bg.png */,
				F083BBBA1E7009EC00A9B29C /* search_bg@2x.png */,
				F083BBBB1E7009EC00A9B29C /* search_bg@3x.png */,
				F083BBBC1E7009EC00A9B29C /* search_icon.png */,
				F083BBBD1E7009EC00A9B29C /* search_icon@2x.png */,
				F083BBBE1E7009EC00A9B29C /* search_icon@3x.png */,
				F083BBBF1E7009EC00A9B29C /* selection_tick.png */,
				F083BBC01E7009EC00A9B29C /* selection_tick@2x.png */,
				F083BBC11E7009EC00A9B29C /* selection_tick@3x.png */,
				F083BBC21E7009EC00A9B29C /* selection_untick.png */,
				F083BBC31E7009EC00A9B29C /* selection_untick@2x.png */,
				F083BBC41E7009EC00A9B29C /* selection_untick@3x.png */,
				F083BBC51E7009EC00A9B29C /* settings_icon.png */,
				F083BBC61E7009EC00A9B29C /* settings_icon@2x.png */,
				F083BBC71E7009EC00A9B29C /* settings_icon@3x.png */,
				F083BBC81E7009EC00A9B29C /* shrink_icon.png */,
				F083BBC91E7009EC00A9B29C /* shrink_icon@2x.png */,
				F083BBCA1E7009EC00A9B29C /* shrink_icon@3x.png */,
				F083BBCB1E7009EC00A9B29C /* start_chat.png */,
				F083BBCC1E7009EC00A9B29C /* start_chat@2x.png */,
				F083BBCD1E7009EC00A9B29C /* start_chat@3x.png */,
				F083BBCE1E7009EC00A9B29C /* typing.png */,
				F083BBCF1E7009EC00A9B29C /* typing@2x.png */,
				F083BBD01E7009EC00A9B29C /* typing@3x.png */,
				F083BBD11E7009EC00A9B29C /* upload_icon.png */,
				F083BBD21E7009EC00A9B29C /* upload_icon@2x.png */,
				F083BBD31E7009EC00A9B29C /* upload_icon@3x.png */,
				F083BBD41E7009EC00A9B29C /* video_icon.png */,
				F083BBD51E7009EC00A9B29C /* video_icon@2x.png */,
				F083BBD61E7009EC00A9B29C /* video_icon@3x.png */,
				F083BBD71E7009EC00A9B29C /* voice_call_icon.png */,
				F083BBD81E7009EC00A9B29C /* voice_call_icon@2x.png */,
				F083BBD91E7009EC00A9B29C /* voice_call_icon@3x.png */,
			);
			path = Images;
			sourceTree = "<group>";
		};
		F083BBDA1E7009EC00A9B29C /* Sounds */ = {
			isa = PBXGroup;
			children = (
				F083BBDB1E7009EC00A9B29C /* busy.mp3 */,
				F083BBDC1E7009EC00A9B29C /* callend.mp3 */,
				F083BBDD1E7009EC00A9B29C /* message.mp3 */,
				F083BBDE1E7009EC00A9B29C /* ring.mp3 */,
				F083BBDF1E7009EC00A9B29C /* ringback.mp3 */,
			);
			path = Sounds;
			sourceTree = "<group>";
		};
		F083BBE41E7009EC00A9B29C /* Categories */ = {
			isa = PBXGroup;
			children = (
				F083BBE51E7009EC00A9B29C /* MXKRoomBubbleTableViewCell+Riot.h */,
				F083BBE61E7009EC00A9B29C /* MXKRoomBubbleTableViewCell+Riot.m */,
				F083BBE71E7009EC00A9B29C /* MXRoom+Riot.h */,
				F083BBE81E7009EC00A9B29C /* MXRoom+Riot.m */,
				F0D2AD9F1F6AA5FD00A7097D /* MXRoomSummary+Riot.h */,
				F0D2ADA01F6AA5FD00A7097D /* MXRoomSummary+Riot.m */,
				F083BBE91E7009EC00A9B29C /* UINavigationController+Riot.h */,
				F083BBEA1E7009EC00A9B29C /* UINavigationController+Riot.m */,
				F083BBEB1E7009EC00A9B29C /* UIViewController+RiotSearch.h */,
				F083BBEC1E7009EC00A9B29C /* UIViewController+RiotSearch.m */,
			);
			path = Categories;
			sourceTree = "<group>";
		};
		F083BBF21E7009EC00A9B29C /* Model */ = {
			isa = PBXGroup;
			children = (
				F083BBF31E7009EC00A9B29C /* Contact */,
				F083BBF61E7009EC00A9B29C /* Room */,
				F083BC011E7009EC00A9B29C /* RoomList */,
				F083BC0A1E7009EC00A9B29C /* Search */,
			);
			path = Model;
			sourceTree = "<group>";
		};
		F083BBF31E7009EC00A9B29C /* Contact */ = {
			isa = PBXGroup;
			children = (
				F0E05A041E9682E9004B83FB /* ContactsDataSource.h */,
				F0E05A051E9682E9004B83FB /* ContactsDataSource.m */,
				F083BBF41E7009EC00A9B29C /* Contact.h */,
				F083BBF51E7009EC00A9B29C /* Contact.m */,
			);
			path = Contact;
			sourceTree = "<group>";
		};
		F083BBF61E7009EC00A9B29C /* Room */ = {
			isa = PBXGroup;
			children = (
				F083BBF71E7009EC00A9B29C /* RoomBubbleCellData.h */,
				F083BBF81E7009EC00A9B29C /* RoomBubbleCellData.m */,
				F083BBF91E7009EC00A9B29C /* RoomDataSource.h */,
				F083BBFA1E7009EC00A9B29C /* RoomDataSource.m */,
				F083BBFB1E7009EC00A9B29C /* RoomEmailInvitation.h */,
				F083BBFC1E7009EC00A9B29C /* RoomEmailInvitation.m */,
				F083BBFD1E7009EC00A9B29C /* RoomPreviewData.h */,
				F083BBFE1E7009EC00A9B29C /* RoomPreviewData.m */,
				F083BBFF1E7009EC00A9B29C /* RoomSearchDataSource.h */,
				F083BC001E7009EC00A9B29C /* RoomSearchDataSource.m */,
			);
			path = Room;
			sourceTree = "<group>";
		};
		F083BC011E7009EC00A9B29C /* RoomList */ = {
			isa = PBXGroup;
			children = (
				F083BC021E7009EC00A9B29C /* HomeMessagesSearchDataSource.h */,
				F083BC031E7009EC00A9B29C /* HomeMessagesSearchDataSource.m */,
				F083BC041E7009EC00A9B29C /* PublicRoomsDirectoryDataSource.h */,
				F083BC051E7009EC00A9B29C /* PublicRoomsDirectoryDataSource.m */,
				F083BC061E7009EC00A9B29C /* RecentCellData.h */,
				F083BC071E7009EC00A9B29C /* RecentCellData.m */,
				F083BC081E7009EC00A9B29C /* RecentsDataSource.h */,
				F083BC091E7009EC00A9B29C /* RecentsDataSource.m */,
				F0E059FB1E9545BB004B83FB /* UnifiedSearchRecentsDataSource.h */,
				F0E059FC1E9545BB004B83FB /* UnifiedSearchRecentsDataSource.m */,
			);
			path = RoomList;
			sourceTree = "<group>";
		};
		F083BC0A1E7009EC00A9B29C /* Search */ = {
			isa = PBXGroup;
			children = (
				F083BC0B1E7009EC00A9B29C /* FilesSearchCellData.h */,
				F083BC0C1E7009EC00A9B29C /* FilesSearchCellData.m */,
			);
			path = Search;
			sourceTree = "<group>";
		};
		F083BC0F1E7009EC00A9B29C /* Utils */ = {
			isa = PBXGroup;
			children = (
				3233F7391F33065F006ACA81 /* Widgets */,
				F083BC101E7009EC00A9B29C /* AvatarGenerator.h */,
				F083BC111E7009EC00A9B29C /* AvatarGenerator.m */,
				F083BC121E7009EC00A9B29C /* EventFormatter.h */,
				F083BC131E7009EC00A9B29C /* EventFormatter.m */,
				F083BC141E7009EC00A9B29C /* Tools.h */,
				F083BC151E7009EC00A9B29C /* Tools.m */,
				F083BC161E7009EC00A9B29C /* RiotDesignValues.h */,
				F083BC171E7009EC00A9B29C /* RiotDesignValues.m */,
			);
			path = Utils;
			sourceTree = "<group>";
		};
		F083BC191E7009EC00A9B29C /* ViewController */ = {
			isa = PBXGroup;
			children = (
				3233F72D1F31F47E006ACA81 /* Widgets */,
				F0B4CBA81F41E71A008E99C5 /* RiotNavigationController.h */,
				F0B4CBA91F41E71A008E99C5 /* RiotNavigationController.m */,
				F0131DE31F2200D600CBF707 /* RiotSplitViewController.h */,
				F0131DE41F2200D600CBF707 /* RiotSplitViewController.m */,
				F0E059FE1E963103004B83FB /* FavouritesViewController.h */,
				F0E059FF1E963103004B83FB /* FavouritesViewController.m */,
				F0E05A001E963103004B83FB /* RoomsViewController.h */,
				F0E05A011E963103004B83FB /* RoomsViewController.m */,
				F02C1A831E8EB04C0045A404 /* PeopleViewController.h */,
				F02C1A841E8EB04C0045A404 /* PeopleViewController.m */,
				F05BD79F1E7C0E4500C69941 /* MasterTabBarController.h */,
				F05BD7A01E7C0E4500C69941 /* MasterTabBarController.m */,
				F05BD79C1E7AEBF800C69941 /* UnifiedSearchViewController.h */,
				F05BD79D1E7AEBF800C69941 /* UnifiedSearchViewController.m */,
				F083BC1A1E7009EC00A9B29C /* AttachmentsViewController.h */,
				F083BC1B1E7009EC00A9B29C /* AttachmentsViewController.m */,
				F083BC1C1E7009EC00A9B29C /* AuthenticationViewController.h */,
				F083BC1D1E7009EC00A9B29C /* AuthenticationViewController.m */,
				F083BC1E1E7009EC00A9B29C /* AuthenticationViewController.xib */,
				32FD0A3A1EB0CD9B0072B066 /* BugReportViewController.h */,
				32FD0A3B1EB0CD9B0072B066 /* BugReportViewController.m */,
				32FD0A3C1EB0CD9B0072B066 /* BugReportViewController.xib */,
				F083BC1F1E7009EC00A9B29C /* CallViewController.h */,
				F083BC201E7009EC00A9B29C /* CallViewController.m */,
				F083BC211E7009EC00A9B29C /* CallViewController.xib */,
				F083BC221E7009EC00A9B29C /* ContactDetailsViewController.h */,
				F083BC231E7009EC00A9B29C /* ContactDetailsViewController.m */,
				F083BC241E7009EC00A9B29C /* ContactDetailsViewController.xib */,
				F083BC251E7009EC00A9B29C /* ContactsTableViewController.h */,
				F083BC261E7009EC00A9B29C /* ContactsTableViewController.m */,
				F083BC271E7009EC00A9B29C /* ContactsTableViewController.xib */,
				F083BC281E7009EC00A9B29C /* CountryPickerViewController.h */,
				F083BC291E7009EC00A9B29C /* CountryPickerViewController.m */,
				F083BC2A1E7009EC00A9B29C /* DirectoryViewController.h */,
				F083BC2B1E7009EC00A9B29C /* DirectoryViewController.m */,
				3205ED7B1E976C8A003D65FA /* DirectoryServerPickerViewController.h */,
				3205ED7C1E976C8A003D65FA /* DirectoryServerPickerViewController.m */,
				F083BC2C1E7009EC00A9B29C /* HomeFilesSearchViewController.h */,
				F083BC2D1E7009EC00A9B29C /* HomeFilesSearchViewController.m */,
				F083BC2E1E7009EC00A9B29C /* HomeMessagesSearchViewController.h */,
				F083BC2F1E7009EC00A9B29C /* HomeMessagesSearchViewController.m */,
				F083BC301E7009EC00A9B29C /* HomeViewController.h */,
				F083BC311E7009EC00A9B29C /* HomeViewController.m */,
				32185B2F1F20FA2B00752141 /* LanguagePickerViewController.h */,
				32185B301F20FA2B00752141 /* LanguagePickerViewController.m */,
				F083BC321E7009EC00A9B29C /* MediaAlbumContentViewController.h */,
				F083BC331E7009EC00A9B29C /* MediaAlbumContentViewController.m */,
				F083BC341E7009EC00A9B29C /* MediaAlbumContentViewController.xib */,
				F083BC351E7009EC00A9B29C /* MediaPickerViewController.h */,
				F083BC361E7009EC00A9B29C /* MediaPickerViewController.m */,
				F083BC371E7009EC00A9B29C /* MediaPickerViewController.xib */,
				F083BC381E7009EC00A9B29C /* RecentsViewController.h */,
				F083BC391E7009EC00A9B29C /* RecentsViewController.m */,
				F0E05A0A1E9CCEBF004B83FB /* RecentsViewController.xib */,
				F083BC3A1E7009EC00A9B29C /* RoomFilesSearchViewController.h */,
				F083BC3B1E7009EC00A9B29C /* RoomFilesSearchViewController.m */,
				F083BC3C1E7009EC00A9B29C /* RoomFilesViewController.h */,
				F083BC3D1E7009EC00A9B29C /* RoomFilesViewController.m */,
				F083BC3E1E7009EC00A9B29C /* RoomMemberDetailsViewController.h */,
				F083BC3F1E7009EC00A9B29C /* RoomMemberDetailsViewController.m */,
				F083BC401E7009EC00A9B29C /* RoomMemberDetailsViewController.xib */,
				F083BC411E7009EC00A9B29C /* RoomMessagesSearchViewController.h */,
				F083BC421E7009EC00A9B29C /* RoomMessagesSearchViewController.m */,
				F083BC431E7009EC00A9B29C /* RoomParticipantsViewController.h */,
				F083BC441E7009EC00A9B29C /* RoomParticipantsViewController.m */,
				F083BC451E7009EC00A9B29C /* RoomParticipantsViewController.xib */,
				F083BC461E7009EC00A9B29C /* RoomSearchViewController.h */,
				F083BC471E7009EC00A9B29C /* RoomSearchViewController.m */,
				F083BC481E7009EC00A9B29C /* RoomSettingsViewController.h */,
				F083BC491E7009EC00A9B29C /* RoomSettingsViewController.m */,
				F083BC4A1E7009EC00A9B29C /* RoomViewController.h */,
				F083BC4B1E7009EC00A9B29C /* RoomViewController.m */,
				F083BC4C1E7009EC00A9B29C /* RoomViewController.xib */,
				F083BC4D1E7009EC00A9B29C /* SegmentedViewController.h */,
				F083BC4E1E7009EC00A9B29C /* SegmentedViewController.m */,
				F083BC4F1E7009EC00A9B29C /* SegmentedViewController.xib */,
				F083BC501E7009EC00A9B29C /* SettingsViewController.h */,
				F083BC511E7009EC00A9B29C /* SettingsViewController.m */,
				F083BC521E7009EC00A9B29C /* StartChatViewController.h */,
				F083BC531E7009EC00A9B29C /* StartChatViewController.m */,
				F083BC541E7009EC00A9B29C /* StartChatViewController.xib */,
				F083BC551E7009EC00A9B29C /* UsersDevicesViewController.h */,
				F083BC561E7009EC00A9B29C /* UsersDevicesViewController.m */,
				24B5103C1EFA7083004C6AD2 /* ReadReceiptsViewController.h */,
				24B5103D1EFA7083004C6AD2 /* ReadReceiptsViewController.m */,
				24B5103F1EFA88CC004C6AD2 /* ReadReceiptsViewController.xib */,
				F0B4CBA31F418D0B008E99C5 /* WebViewViewController.h */,
				F0B4CBA41F418D0B008E99C5 /* WebViewViewController.m */,
			);
			path = ViewController;
			sourceTree = "<group>";
		};
		F083BC571E7009EC00A9B29C /* Views */ = {
			isa = PBXGroup;
			children = (
				92324BE01F4F668F009DE194 /* Calls */,
				F0B4CBAD1F4215E3008E99C5 /* Event */,
				F083BC581E7009EC00A9B29C /* Authentication */,
				F083BC5F1E7009EC00A9B29C /* Contact */,
				F083BC631E7009EC00A9B29C /* Device */,
				3205ED801E97725E003D65FA /* Directory */,
				F083BC691E7009EC00A9B29C /* EncryptionInfoView */,
				F083BC6C1E7009EC00A9B29C /* MediaAlbum */,
				F083BC701E7009EC00A9B29C /* RoomActivitiesView */,
				F083BC741E7009EC00A9B29C /* RoomBubbleList */,
				F083BCD81E7009EC00A9B29C /* RoomInputToolbar */,
				F083BCDC1E7009EC00A9B29C /* RoomList */,
				F083BCEF1E7009ED00A9B29C /* RoomMember */,
				F083BCF31E7009ED00A9B29C /* RoomTitle */,
				F083BD031E7009ED00A9B29C /* Search */,
				F083BD0D1E7009ED00A9B29C /* TableViewCell */,
			);
			path = Views;
			sourceTree = "<group>";
		};
		F083BC581E7009EC00A9B29C /* Authentication */ = {
			isa = PBXGroup;
			children = (
				F083BC591E7009EC00A9B29C /* AuthInputsView.h */,
				F083BC5A1E7009EC00A9B29C /* AuthInputsView.m */,
				F083BC5B1E7009EC00A9B29C /* AuthInputsView.xib */,
				F083BC5C1E7009EC00A9B29C /* ForgotPasswordInputsView.h */,
				F083BC5D1E7009EC00A9B29C /* ForgotPasswordInputsView.m */,
				F083BC5E1E7009EC00A9B29C /* ForgotPasswordInputsView.xib */,
			);
			path = Authentication;
			sourceTree = "<group>";
		};
		F083BC5F1E7009EC00A9B29C /* Contact */ = {
			isa = PBXGroup;
			children = (
				F083BC601E7009EC00A9B29C /* ContactTableViewCell.h */,
				F083BC611E7009EC00A9B29C /* ContactTableViewCell.m */,
				F083BC621E7009EC00A9B29C /* ContactTableViewCell.xib */,
			);
			path = Contact;
			sourceTree = "<group>";
		};
		F083BC631E7009EC00A9B29C /* Device */ = {
			isa = PBXGroup;
			children = (
				F083BC641E7009EC00A9B29C /* DeviceTableViewCell.h */,
				F083BC651E7009EC00A9B29C /* DeviceTableViewCell.m */,
				F083BC661E7009EC00A9B29C /* DeviceTableViewCell.xib */,
				F083BC671E7009EC00A9B29C /* DeviceView.h */,
				F083BC681E7009EC00A9B29C /* DeviceView.m */,
				F0B4CBA61F41CA44008E99C5 /* DeviceView.xib */,
			);
			path = Device;
			sourceTree = "<group>";
		};
		F083BC691E7009EC00A9B29C /* EncryptionInfoView */ = {
			isa = PBXGroup;
			children = (
				F083BC6A1E7009EC00A9B29C /* EncryptionInfoView.h */,
				F083BC6B1E7009EC00A9B29C /* EncryptionInfoView.m */,
				F0B4CBAB1F41F090008E99C5 /* EncryptionInfoView.xib */,
			);
			path = EncryptionInfoView;
			sourceTree = "<group>";
		};
		F083BC6C1E7009EC00A9B29C /* MediaAlbum */ = {
			isa = PBXGroup;
			children = (
				F083BC6D1E7009EC00A9B29C /* MediaAlbumTableCell.h */,
				F083BC6E1E7009EC00A9B29C /* MediaAlbumTableCell.m */,
				F083BC6F1E7009EC00A9B29C /* MediaAlbumTableCell.xib */,
			);
			path = MediaAlbum;
			sourceTree = "<group>";
		};
		F083BC701E7009EC00A9B29C /* RoomActivitiesView */ = {
			isa = PBXGroup;
			children = (
				F083BC711E7009EC00A9B29C /* RoomActivitiesView.h */,
				F083BC721E7009EC00A9B29C /* RoomActivitiesView.m */,
				F083BC731E7009EC00A9B29C /* RoomActivitiesView.xib */,
			);
			path = RoomActivitiesView;
			sourceTree = "<group>";
		};
		F083BC741E7009EC00A9B29C /* RoomBubbleList */ = {
			isa = PBXGroup;
			children = (
				F083BC751E7009EC00A9B29C /* Encryption */,
				F06CDD661EF01E3900870B75 /* RoomEmptyBubbleCell.h */,
				F06CDD671EF01E3900870B75 /* RoomEmptyBubbleCell.m */,
				F06CDD681EF01E3900870B75 /* RoomEmptyBubbleCell.xib */,
				32AE61E11F0A971B007255F4 /* RoomMembershipBubbleCell.h */,
				32AE61E21F0A971B007255F4 /* RoomMembershipBubbleCell.m */,
				32AE61E31F0A971B007255F4 /* RoomMembershipBubbleCell.xib */,
				32AE61E61F0CE099007255F4 /* RoomMembershipWithPaginationTitleBubbleCell.h */,
				32AE61E71F0CE099007255F4 /* RoomMembershipWithPaginationTitleBubbleCell.m */,
				32AE61E81F0CE099007255F4 /* RoomMembershipWithPaginationTitleBubbleCell.xib */,
				321082AF1F0E9F40002E0091 /* RoomMembershipCollapsedBubbleCell.h */,
				321082B01F0E9F40002E0091 /* RoomMembershipCollapsedBubbleCell.m */,
				321082B11F0E9F40002E0091 /* RoomMembershipCollapsedBubbleCell.xib */,
				32471CD91F1373A100BDF50A /* RoomMembershipCollapsedWithPaginationTitleBubbleCell.h */,
				32471CDA1F1373A100BDF50A /* RoomMembershipCollapsedWithPaginationTitleBubbleCell.m */,
				32471CDB1F1373A100BDF50A /* RoomMembershipCollapsedWithPaginationTitleBubbleCell.xib */,
				3228069D1F0F64C4008C53D7 /* RoomMembershipExpandedBubbleCell.h */,
				3228069E1F0F64C4008C53D7 /* RoomMembershipExpandedBubbleCell.m */,
				3228069F1F0F64C4008C53D7 /* RoomMembershipExpandedBubbleCell.xib */,
				32471CDE1F13AC1500BDF50A /* RoomMembershipExpandedWithPaginationTitleBubbleCell.h */,
				32471CDF1F13AC1500BDF50A /* RoomMembershipExpandedWithPaginationTitleBubbleCell.m */,
				32471CE01F13AC1500BDF50A /* RoomMembershipExpandedWithPaginationTitleBubbleCell.xib */,
				F083BCA81E7009EC00A9B29C /* RoomIncomingAttachmentBubbleCell.h */,
				F083BCA91E7009EC00A9B29C /* RoomIncomingAttachmentBubbleCell.m */,
				F083BCAA1E7009EC00A9B29C /* RoomIncomingAttachmentBubbleCell.xib */,
				F083BCAB1E7009EC00A9B29C /* RoomIncomingAttachmentWithoutSenderInfoBubbleCell.h */,
				F083BCAC1E7009EC00A9B29C /* RoomIncomingAttachmentWithoutSenderInfoBubbleCell.m */,
				F083BCAD1E7009EC00A9B29C /* RoomIncomingAttachmentWithoutSenderInfoBubbleCell.xib */,
				F083BCAE1E7009EC00A9B29C /* RoomIncomingAttachmentWithPaginationTitleBubbleCell.h */,
				F083BCAF1E7009EC00A9B29C /* RoomIncomingAttachmentWithPaginationTitleBubbleCell.m */,
				F083BCB01E7009EC00A9B29C /* RoomIncomingAttachmentWithPaginationTitleBubbleCell.xib */,
				F083BCB11E7009EC00A9B29C /* RoomIncomingTextMsgBubbleCell.h */,
				F083BCB21E7009EC00A9B29C /* RoomIncomingTextMsgBubbleCell.m */,
				F083BCB31E7009EC00A9B29C /* RoomIncomingTextMsgBubbleCell.xib */,
				F083BCB41E7009EC00A9B29C /* RoomIncomingTextMsgWithoutSenderInfoBubbleCell.h */,
				F083BCB51E7009EC00A9B29C /* RoomIncomingTextMsgWithoutSenderInfoBubbleCell.m */,
				F083BCB61E7009EC00A9B29C /* RoomIncomingTextMsgWithoutSenderInfoBubbleCell.xib */,
				F083BCB71E7009EC00A9B29C /* RoomIncomingTextMsgWithoutSenderNameBubbleCell.h */,
				F083BCB81E7009EC00A9B29C /* RoomIncomingTextMsgWithoutSenderNameBubbleCell.m */,
				F083BCB91E7009EC00A9B29C /* RoomIncomingTextMsgWithoutSenderNameBubbleCell.xib */,
				F083BCBA1E7009EC00A9B29C /* RoomIncomingTextMsgWithPaginationTitleBubbleCell.h */,
				F083BCBB1E7009EC00A9B29C /* RoomIncomingTextMsgWithPaginationTitleBubbleCell.m */,
				F083BCBC1E7009EC00A9B29C /* RoomIncomingTextMsgWithPaginationTitleBubbleCell.xib */,
				F083BCBD1E7009EC00A9B29C /* RoomIncomingTextMsgWithPaginationTitleWithoutSenderNameBubbleCell.h */,
				F083BCBE1E7009EC00A9B29C /* RoomIncomingTextMsgWithPaginationTitleWithoutSenderNameBubbleCell.m */,
				F083BCBF1E7009EC00A9B29C /* RoomIncomingTextMsgWithPaginationTitleWithoutSenderNameBubbleCell.xib */,
				F083BCC01E7009EC00A9B29C /* RoomOutgoingAttachmentBubbleCell.h */,
				F083BCC11E7009EC00A9B29C /* RoomOutgoingAttachmentBubbleCell.m */,
				F083BCC21E7009EC00A9B29C /* RoomOutgoingAttachmentBubbleCell.xib */,
				F083BCC31E7009EC00A9B29C /* RoomOutgoingAttachmentWithoutSenderInfoBubbleCell.h */,
				F083BCC41E7009EC00A9B29C /* RoomOutgoingAttachmentWithoutSenderInfoBubbleCell.m */,
				F083BCC51E7009EC00A9B29C /* RoomOutgoingAttachmentWithoutSenderInfoBubbleCell.xib */,
				F083BCC61E7009EC00A9B29C /* RoomOutgoingAttachmentWithPaginationTitleBubbleCell.h */,
				F083BCC71E7009EC00A9B29C /* RoomOutgoingAttachmentWithPaginationTitleBubbleCell.m */,
				F083BCC81E7009EC00A9B29C /* RoomOutgoingAttachmentWithPaginationTitleBubbleCell.xib */,
				F083BCC91E7009EC00A9B29C /* RoomOutgoingTextMsgBubbleCell.h */,
				F083BCCA1E7009EC00A9B29C /* RoomOutgoingTextMsgBubbleCell.m */,
				F083BCCB1E7009EC00A9B29C /* RoomOutgoingTextMsgBubbleCell.xib */,
				F083BCCC1E7009EC00A9B29C /* RoomOutgoingTextMsgWithoutSenderInfoBubbleCell.h */,
				F083BCCD1E7009EC00A9B29C /* RoomOutgoingTextMsgWithoutSenderInfoBubbleCell.m */,
				F083BCCE1E7009EC00A9B29C /* RoomOutgoingTextMsgWithoutSenderInfoBubbleCell.xib */,
				F083BCCF1E7009EC00A9B29C /* RoomOutgoingTextMsgWithoutSenderNameBubbleCell.h */,
				F083BCD01E7009EC00A9B29C /* RoomOutgoingTextMsgWithoutSenderNameBubbleCell.m */,
				F083BCD11E7009EC00A9B29C /* RoomOutgoingTextMsgWithoutSenderNameBubbleCell.xib */,
				F083BCD21E7009EC00A9B29C /* RoomOutgoingTextMsgWithPaginationTitleBubbleCell.h */,
				F083BCD31E7009EC00A9B29C /* RoomOutgoingTextMsgWithPaginationTitleBubbleCell.m */,
				F083BCD41E7009EC00A9B29C /* RoomOutgoingTextMsgWithPaginationTitleBubbleCell.xib */,
				F083BCD51E7009EC00A9B29C /* RoomOutgoingTextMsgWithPaginationTitleWithoutSenderNameBubbleCell.h */,
				F083BCD61E7009EC00A9B29C /* RoomOutgoingTextMsgWithPaginationTitleWithoutSenderNameBubbleCell.m */,
				F083BCD71E7009EC00A9B29C /* RoomOutgoingTextMsgWithPaginationTitleWithoutSenderNameBubbleCell.xib */,
			);
			path = RoomBubbleList;
			sourceTree = "<group>";
		};
		F083BC751E7009EC00A9B29C /* Encryption */ = {
			isa = PBXGroup;
			children = (
				F083BC761E7009EC00A9B29C /* RoomEncryptedDataBubbleCell.h */,
				F083BC771E7009EC00A9B29C /* RoomEncryptedDataBubbleCell.m */,
				F083BC781E7009EC00A9B29C /* RoomIncomingEncryptedAttachmentBubbleCell.h */,
				F083BC791E7009EC00A9B29C /* RoomIncomingEncryptedAttachmentBubbleCell.m */,
				F083BC7A1E7009EC00A9B29C /* RoomIncomingEncryptedAttachmentBubbleCell.xib */,
				F083BC7B1E7009EC00A9B29C /* RoomIncomingEncryptedAttachmentWithoutSenderInfoBubbleCell.h */,
				F083BC7C1E7009EC00A9B29C /* RoomIncomingEncryptedAttachmentWithoutSenderInfoBubbleCell.m */,
				F083BC7D1E7009EC00A9B29C /* RoomIncomingEncryptedAttachmentWithoutSenderInfoBubbleCell.xib */,
				F083BC7E1E7009EC00A9B29C /* RoomIncomingEncryptedAttachmentWithPaginationTitleBubbleCell.h */,
				F083BC7F1E7009EC00A9B29C /* RoomIncomingEncryptedAttachmentWithPaginationTitleBubbleCell.m */,
				F083BC801E7009EC00A9B29C /* RoomIncomingEncryptedAttachmentWithPaginationTitleBubbleCell.xib */,
				F083BC811E7009EC00A9B29C /* RoomIncomingEncryptedTextMsgBubbleCell.h */,
				F083BC821E7009EC00A9B29C /* RoomIncomingEncryptedTextMsgBubbleCell.m */,
				F083BC831E7009EC00A9B29C /* RoomIncomingEncryptedTextMsgBubbleCell.xib */,
				F083BC841E7009EC00A9B29C /* RoomIncomingEncryptedTextMsgWithoutSenderInfoBubbleCell.h */,
				F083BC851E7009EC00A9B29C /* RoomIncomingEncryptedTextMsgWithoutSenderInfoBubbleCell.m */,
				F083BC861E7009EC00A9B29C /* RoomIncomingEncryptedTextMsgWithoutSenderInfoBubbleCell.xib */,
				F083BC871E7009EC00A9B29C /* RoomIncomingEncryptedTextMsgWithoutSenderNameBubbleCell.h */,
				F083BC881E7009EC00A9B29C /* RoomIncomingEncryptedTextMsgWithoutSenderNameBubbleCell.m */,
				F083BC891E7009EC00A9B29C /* RoomIncomingEncryptedTextMsgWithoutSenderNameBubbleCell.xib */,
				F083BC8A1E7009EC00A9B29C /* RoomIncomingEncryptedTextMsgWithPaginationTitleBubbleCell.h */,
				F083BC8B1E7009EC00A9B29C /* RoomIncomingEncryptedTextMsgWithPaginationTitleBubbleCell.m */,
				F083BC8C1E7009EC00A9B29C /* RoomIncomingEncryptedTextMsgWithPaginationTitleBubbleCell.xib */,
				F083BC8D1E7009EC00A9B29C /* RoomIncomingEncryptedTextMsgWithPaginationTitleWithoutSenderNameBubbleCell.h */,
				F083BC8E1E7009EC00A9B29C /* RoomIncomingEncryptedTextMsgWithPaginationTitleWithoutSenderNameBubbleCell.m */,
				F083BC8F1E7009EC00A9B29C /* RoomIncomingEncryptedTextMsgWithPaginationTitleWithoutSenderNameBubbleCell.xib */,
				F083BC901E7009EC00A9B29C /* RoomOutgoingEncryptedAttachmentBubbleCell.h */,
				F083BC911E7009EC00A9B29C /* RoomOutgoingEncryptedAttachmentBubbleCell.m */,
				F083BC921E7009EC00A9B29C /* RoomOutgoingEncryptedAttachmentBubbleCell.xib */,
				F083BC931E7009EC00A9B29C /* RoomOutgoingEncryptedAttachmentWithoutSenderInfoBubbleCell.h */,
				F083BC941E7009EC00A9B29C /* RoomOutgoingEncryptedAttachmentWithoutSenderInfoBubbleCell.m */,
				F083BC951E7009EC00A9B29C /* RoomOutgoingEncryptedAttachmentWithoutSenderInfoBubbleCell.xib */,
				F083BC961E7009EC00A9B29C /* RoomOutgoingEncryptedAttachmentWithPaginationTitleBubbleCell.h */,
				F083BC971E7009EC00A9B29C /* RoomOutgoingEncryptedAttachmentWithPaginationTitleBubbleCell.m */,
				F083BC981E7009EC00A9B29C /* RoomOutgoingEncryptedAttachmentWithPaginationTitleBubbleCell.xib */,
				F083BC991E7009EC00A9B29C /* RoomOutgoingEncryptedTextMsgBubbleCell.h */,
				F083BC9A1E7009EC00A9B29C /* RoomOutgoingEncryptedTextMsgBubbleCell.m */,
				F083BC9B1E7009EC00A9B29C /* RoomOutgoingEncryptedTextMsgBubbleCell.xib */,
				F083BC9C1E7009EC00A9B29C /* RoomOutgoingEncryptedTextMsgWithoutSenderInfoBubbleCell.h */,
				F083BC9D1E7009EC00A9B29C /* RoomOutgoingEncryptedTextMsgWithoutSenderInfoBubbleCell.m */,
				F083BC9E1E7009EC00A9B29C /* RoomOutgoingEncryptedTextMsgWithoutSenderInfoBubbleCell.xib */,
				F083BC9F1E7009EC00A9B29C /* RoomOutgoingEncryptedTextMsgWithoutSenderNameBubbleCell.h */,
				F083BCA01E7009EC00A9B29C /* RoomOutgoingEncryptedTextMsgWithoutSenderNameBubbleCell.m */,
				F083BCA11E7009EC00A9B29C /* RoomOutgoingEncryptedTextMsgWithoutSenderNameBubbleCell.xib */,
				F083BCA21E7009EC00A9B29C /* RoomOutgoingEncryptedTextMsgWithPaginationTitleBubbleCell.h */,
				F083BCA31E7009EC00A9B29C /* RoomOutgoingEncryptedTextMsgWithPaginationTitleBubbleCell.m */,
				F083BCA41E7009EC00A9B29C /* RoomOutgoingEncryptedTextMsgWithPaginationTitleBubbleCell.xib */,
				F083BCA51E7009EC00A9B29C /* RoomOutgoingEncryptedTextMsgWithPaginationTitleWithoutSenderNameBubbleCell.h */,
				F083BCA61E7009EC00A9B29C /* RoomOutgoingEncryptedTextMsgWithPaginationTitleWithoutSenderNameBubbleCell.m */,
				F083BCA71E7009EC00A9B29C /* RoomOutgoingEncryptedTextMsgWithPaginationTitleWithoutSenderNameBubbleCell.xib */,
			);
			path = Encryption;
			sourceTree = "<group>";
		};
		F083BCD81E7009EC00A9B29C /* RoomInputToolbar */ = {
			isa = PBXGroup;
			children = (
				F083BCD91E7009EC00A9B29C /* RoomInputToolbarView.h */,
				F083BCDA1E7009EC00A9B29C /* RoomInputToolbarView.m */,
				F083BCDB1E7009EC00A9B29C /* RoomInputToolbarView.xib */,
			);
			path = RoomInputToolbar;
			sourceTree = "<group>";
		};
		F083BCDC1E7009EC00A9B29C /* RoomList */ = {
			isa = PBXGroup;
			children = (
				F075BED31EBB169C00A7B68A /* RoomCollectionViewCell.h */,
				F075BED41EBB169C00A7B68A /* RoomCollectionViewCell.m */,
				F075BED51EBB169C00A7B68A /* RoomCollectionViewCell.xib */,
				F083BCDD1E7009EC00A9B29C /* DirectoryRecentTableViewCell.h */,
				F083BCDE1E7009EC00A9B29C /* DirectoryRecentTableViewCell.m */,
				F083BCDF1E7009EC00A9B29C /* DirectoryRecentTableViewCell.xib */,
				F083BCE01E7009EC00A9B29C /* InviteRecentTableViewCell.h */,
				F083BCE11E7009EC00A9B29C /* InviteRecentTableViewCell.m */,
				F083BCE21E7009EC00A9B29C /* InviteRecentTableViewCell.xib */,
				F083BCE31E7009EC00A9B29C /* PublicRoomTableViewCell.h */,
				F083BCE41E7009EC00A9B29C /* PublicRoomTableViewCell.m */,
				F083BCE51E7009EC00A9B29C /* PublicRoomTableViewCell.xib */,
				F083BCE61E7009EC00A9B29C /* RecentTableViewCell.h */,
				F083BCE71E7009EC00A9B29C /* RecentTableViewCell.m */,
				F083BCE81E7009EC00A9B29C /* RecentTableViewCell.xib */,
				F083BCE91E7009EC00A9B29C /* RoomIdOrAliasTableViewCell.h */,
				F083BCEA1E7009EC00A9B29C /* RoomIdOrAliasTableViewCell.m */,
				F083BCEB1E7009EC00A9B29C /* RoomIdOrAliasTableViewCell.xib */,
				F083BCEC1E7009EC00A9B29C /* RoomTableViewCell.h */,
				F083BCED1E7009EC00A9B29C /* RoomTableViewCell.m */,
				F083BCEE1E7009ED00A9B29C /* RoomTableViewCell.xib */,
			);
			path = RoomList;
			sourceTree = "<group>";
		};
		F083BCEF1E7009ED00A9B29C /* RoomMember */ = {
			isa = PBXGroup;
			children = (
				F083BCF01E7009ED00A9B29C /* RoomMemberTitleView.h */,
				F083BCF11E7009ED00A9B29C /* RoomMemberTitleView.m */,
				F083BCF21E7009ED00A9B29C /* RoomMemberTitleView.xib */,
			);
			path = RoomMember;
			sourceTree = "<group>";
		};
		F083BCF31E7009ED00A9B29C /* RoomTitle */ = {
			isa = PBXGroup;
			children = (
				F083BCF41E7009ED00A9B29C /* ExpandedRoomTitleView.h */,
				F083BCF51E7009ED00A9B29C /* ExpandedRoomTitleView.m */,
				F083BCF61E7009ED00A9B29C /* ExpandedRoomTitleView.xib */,
				F083BCF71E7009ED00A9B29C /* PreviewRoomTitleView.h */,
				F083BCF81E7009ED00A9B29C /* PreviewRoomTitleView.m */,
				F083BCF91E7009ED00A9B29C /* PreviewRoomTitleView.xib */,
				F083BCFA1E7009ED00A9B29C /* RoomAvatarTitleView.h */,
				F083BCFB1E7009ED00A9B29C /* RoomAvatarTitleView.m */,
				F083BCFC1E7009ED00A9B29C /* RoomAvatarTitleView.xib */,
				F083BCFD1E7009ED00A9B29C /* RoomTitleView.h */,
				F083BCFE1E7009ED00A9B29C /* RoomTitleView.m */,
				F083BCFF1E7009ED00A9B29C /* RoomTitleView.xib */,
				F083BD001E7009ED00A9B29C /* SimpleRoomTitleView.h */,
				F083BD011E7009ED00A9B29C /* SimpleRoomTitleView.m */,
				F083BD021E7009ED00A9B29C /* SimpleRoomTitleView.xib */,
			);
			path = RoomTitle;
			sourceTree = "<group>";
		};
		F083BD031E7009ED00A9B29C /* Search */ = {
			isa = PBXGroup;
			children = (
				F083BD041E7009ED00A9B29C /* FilesSearchTableViewCell.h */,
				F083BD051E7009ED00A9B29C /* FilesSearchTableViewCell.m */,
				F083BD061E7009ED00A9B29C /* FilesSearchTableViewCell.xib */,
				F083BD071E7009ED00A9B29C /* MessagesSearchResultAttachmentBubbleCell.h */,
				F083BD081E7009ED00A9B29C /* MessagesSearchResultAttachmentBubbleCell.m */,
				F083BD091E7009ED00A9B29C /* MessagesSearchResultAttachmentBubbleCell.xib */,
				F083BD0A1E7009ED00A9B29C /* MessagesSearchResultTextMsgBubbleCell.h */,
				F083BD0B1E7009ED00A9B29C /* MessagesSearchResultTextMsgBubbleCell.m */,
				F083BD0C1E7009ED00A9B29C /* MessagesSearchResultTextMsgBubbleCell.xib */,
			);
			path = Search;
			sourceTree = "<group>";
		};
		F083BD0D1E7009ED00A9B29C /* TableViewCell */ = {
			isa = PBXGroup;
			children = (
				F075BED81EBB26F100A7B68A /* TableViewCellWithCollectionView.h */,
				F075BED91EBB26F100A7B68A /* TableViewCellWithCollectionView.m */,
				F075BEDA1EBB26F100A7B68A /* TableViewCellWithCollectionView.xib */,
				F083BD0E1E7009ED00A9B29C /* TableViewCellWithButton.h */,
				F083BD0F1E7009ED00A9B29C /* TableViewCellWithButton.m */,
				F083BD101E7009ED00A9B29C /* TableViewCellWithButton.xib */,
				F083BD111E7009ED00A9B29C /* TableViewCellWithCheckBoxAndLabel.h */,
				F083BD121E7009ED00A9B29C /* TableViewCellWithCheckBoxAndLabel.m */,
				F083BD131E7009ED00A9B29C /* TableViewCellWithCheckBoxAndLabel.xib */,
				F083BD141E7009ED00A9B29C /* TableViewCellWithCheckBoxes.h */,
				F083BD151E7009ED00A9B29C /* TableViewCellWithCheckBoxes.m */,
				F083BD161E7009ED00A9B29C /* TableViewCellWithCheckBoxes.xib */,
				F083BD171E7009ED00A9B29C /* TableViewCellWithLabelAndLargeTextView.h */,
				F083BD181E7009ED00A9B29C /* TableViewCellWithLabelAndLargeTextView.m */,
				F083BD191E7009ED00A9B29C /* TableViewCellWithLabelAndLargeTextView.xib */,
				F083BD1A1E7009ED00A9B29C /* TableViewCellWithPhoneNumberTextField.h */,
				F083BD1B1E7009ED00A9B29C /* TableViewCellWithPhoneNumberTextField.m */,
				F083BD1C1E7009ED00A9B29C /* TableViewCellWithPhoneNumberTextField.xib */,
			);
			path = TableViewCell;
			sourceTree = "<group>";
		};
		F083BEA41E700B2800A9B29C /* Supporting Files */ = {
			isa = PBXGroup;
			children = (
				F0DD05CF1F615ECF00CB5292 /* LaunchScreenRiot.png */,
				F083BBED1E7009EC00A9B29C /* empty.mm */,
				F083BBEE1E7009EC00A9B29C /* GoogleService-Info.plist */,
				F083BBF01E7009EC00A9B29C /* Info.plist */,
				F083BBF11E7009EC00A9B29C /* main.m */,
				F083BC0E1E7009EC00A9B29C /* third_party_licenses.html */,
				F083BC181E7009EC00A9B29C /* Riot-Defaults.plist */,
			);
			name = "Supporting Files";
			sourceTree = "<group>";
		};
		F094A9991B78D8F000B1FBBF = {
			isa = PBXGroup;
			children = (
				F083BB081E7009EC00A9B29C /* Riot */,
				F083BB021E7005FD00A9B29C /* RiotTests */,
				24CBEC4F1F0EAD310093EABB /* RiotShareExtension */,
				F094A9A31B78D8F000B1FBBF /* Products */,
				7471DF3720D498384A068DA7 /* Pods */,
				5FC42FA41F5186AFFB6A2404 /* Frameworks */,
			);
			sourceTree = "<group>";
		};
		F094A9A31B78D8F000B1FBBF /* Products */ = {
			isa = PBXGroup;
			children = (
				F094A9A21B78D8F000B1FBBF /* Riot.app */,
				F094A9BE1B78D8F000B1FBBF /* RiotTests.xctest */,
				24CBEC4E1F0EAD310093EABB /* RiotShareExtension.appex */,
			);
			name = Products;
			sourceTree = "<group>";
		};
		F0B4CBAD1F4215E3008E99C5 /* Event */ = {
			isa = PBXGroup;
			children = (
				F0B4CBAE1F4215E3008E99C5 /* EventDetailsView.h */,
				F0B4CBAF1F4215E3008E99C5 /* EventDetailsView.m */,
				F0B4CBB01F4215E3008E99C5 /* EventDetailsView.xib */,
			);
			path = Event;
			sourceTree = "<group>";
		};
/* End PBXGroup section */

/* Begin PBXNativeTarget section */
		24CBEC4D1F0EAD310093EABB /* RiotShareExtension */ = {
			isa = PBXNativeTarget;
			buildConfigurationList = 24CBEC5C1F0EAD310093EABB /* Build configuration list for PBXNativeTarget "RiotShareExtension" */;
			buildPhases = (
				3051A9ED306E05F8AE91C906 /* [CP] Check Pods Manifest.lock */,
				24CBEC4A1F0EAD310093EABB /* Sources */,
				24CBEC4B1F0EAD310093EABB /* Frameworks */,
				24CBEC4C1F0EAD310093EABB /* Resources */,
				8EA19F5011654D3BD5EDAC33 /* [CP] Copy Pods Resources */,
			);
			buildRules = (
			);
			dependencies = (
			);
			name = RiotShareExtension;
			productName = "Riot Share Extension";
			productReference = 24CBEC4E1F0EAD310093EABB /* RiotShareExtension.appex */;
			productType = "com.apple.product-type.app-extension";
		};
		F094A9A11B78D8F000B1FBBF /* Riot */ = {
			isa = PBXNativeTarget;
			buildConfigurationList = F094A9C81B78D8F000B1FBBF /* Build configuration list for PBXNativeTarget "Riot" */;
			buildPhases = (
				2372F8E1A49557FE0072BC56 /* [CP] Check Pods Manifest.lock */,
				F094A99E1B78D8F000B1FBBF /* Sources */,
				F094A99F1B78D8F000B1FBBF /* Frameworks */,
				F094A9A01B78D8F000B1FBBF /* Resources */,
				24CBEC5D1F0EAD310093EABB /* Embed App Extensions */,
				7FFD40AA75DB32D83350D225 /* [CP] Embed Pods Frameworks */,
				68D6013FA64A4507DC9DB95B /* [CP] Copy Pods Resources */,
				3233F7481F3497E2006ACA81 /* Embed Frameworks */,
			);
			buildRules = (
			);
			dependencies = (
				242661F61F12B1BA00D3FC08 /* PBXTargetDependency */,
			);
			name = Riot;
			productName = Vector;
			productReference = F094A9A21B78D8F000B1FBBF /* Riot.app */;
			productType = "com.apple.product-type.application";
		};
		F094A9BD1B78D8F000B1FBBF /* RiotTests */ = {
			isa = PBXNativeTarget;
			buildConfigurationList = F094A9CB1B78D8F000B1FBBF /* Build configuration list for PBXNativeTarget "RiotTests" */;
			buildPhases = (
				F094A9BA1B78D8F000B1FBBF /* Sources */,
				F094A9BB1B78D8F000B1FBBF /* Frameworks */,
				F094A9BC1B78D8F000B1FBBF /* Resources */,
			);
			buildRules = (
			);
			dependencies = (
				F094A9C01B78D8F000B1FBBF /* PBXTargetDependency */,
			);
			name = RiotTests;
			productName = VectorTests;
			productReference = F094A9BE1B78D8F000B1FBBF /* RiotTests.xctest */;
			productType = "com.apple.product-type.bundle.unit-test";
		};
/* End PBXNativeTarget section */

/* Begin PBXProject section */
		F094A99A1B78D8F000B1FBBF /* Project object */ = {
			isa = PBXProject;
			attributes = {
				LastUpgradeCheck = 0800;
				ORGANIZATIONNAME = matrix.org;
				TargetAttributes = {
					24CBEC4D1F0EAD310093EABB = {
						CreatedOnToolsVersion = 8.3.2;
						DevelopmentTeam = 7J4U792NQT;
						ProvisioningStyle = Automatic;
						SystemCapabilities = {
							com.apple.ApplicationGroups.iOS = {
								enabled = 1;
							};
						};
					};
					F094A9A11B78D8F000B1FBBF = {
						CreatedOnToolsVersion = 6.2;
						DevelopmentTeam = 7J4U792NQT;
						ProvisioningStyle = Automatic;
						SystemCapabilities = {
							com.apple.ApplicationGroups.iOS = {
								enabled = 1;
							};
							com.apple.Push = {
								enabled = 1;
							};
						};
					};
					F094A9BD1B78D8F000B1FBBF = {
						CreatedOnToolsVersion = 6.2;
						DevelopmentTeam = 7J4U792NQT;
						TestTargetID = F094A9A11B78D8F000B1FBBF;
					};
				};
			};
			buildConfigurationList = F094A99D1B78D8F000B1FBBF /* Build configuration list for PBXProject "Riot" */;
			compatibilityVersion = "Xcode 3.2";
			developmentRegion = English;
			hasScannedForEncodings = 0;
			knownRegions = (
				en,
				Base,
				nl,
				de,
				fr,
				ru,
			);
			mainGroup = F094A9991B78D8F000B1FBBF;
			productRefGroup = F094A9A31B78D8F000B1FBBF /* Products */;
			projectDirPath = "";
			projectRoot = "";
			targets = (
				F094A9A11B78D8F000B1FBBF /* Riot */,
				F094A9BD1B78D8F000B1FBBF /* RiotTests */,
				24CBEC4D1F0EAD310093EABB /* RiotShareExtension */,
			);
		};
/* End PBXProject section */

/* Begin PBXResourcesBuildPhase section */
		24CBEC4C1F0EAD310093EABB /* Resources */ = {
			isa = PBXResourcesBuildPhase;
			buildActionMask = 2147483647;
			files = (
				24D6B35B1F3CA03300FC7A71 /* ShareViewController.xib in Resources */,
				24EEE5B51F2607C500B3C705 /* SegmentedViewController.xib in Resources */,
				24EEE5A91F25529900B3C705 /* cancel@2x.png in Resources */,
				F0B7A8B11F475783006E27D2 /* RoomsListViewController.xib in Resources */,
				2435179C1F375B9400D0683E /* Info.plist in Resources */,
				24EEE5A81F25529600B3C705 /* cancel@3x.png in Resources */,
				2466B73E1F2DFAC100AE27B0 /* animatedLogo-4.png in Resources */,
				2435179F1F375C0F00D0683E /* Vector.strings in Resources */,
				24EEE5AF1F25F0F500B3C705 /* Images.xcassets in Resources */,
				24EEE5AA1F25529C00B3C705 /* cancel.png in Resources */,
				24D6B35E1F3CA03E00FC7A71 /* FallbackViewController.xib in Resources */,
<<<<<<< HEAD
				24EEE5A41F24C06E00B3C705 /* BuildFile in Resources */,
				2439DD641F6BBEA50090F42D /* RecentRoomTableViewCell.xib in Resources */,
=======
>>>>>>> dea81dad
				24EEE5A41F24C06E00B3C705 /* (null) in Resources */,
			);
			runOnlyForDeploymentPostprocessing = 0;
		};
		F094A9A01B78D8F000B1FBBF /* Resources */ = {
			isa = PBXResourcesBuildPhase;
			buildActionMask = 2147483647;
			files = (
				F083BDAA1E7009ED00A9B29C /* placeholder.png in Resources */,
				F083BD781E7009ED00A9B29C /* e2e_warning@2x.png in Resources */,
				F083BD431E7009ED00A9B29C /* call_speaker_on_icon@2x.png in Resources */,
				F083BE1D1E7009ED00A9B29C /* RoomMemberDetailsViewController.xib in Resources */,
				F083BD5B1E7009ED00A9B29C /* chevron@3x.png in Resources */,
				F083BD8A1E7009ED00A9B29C /* file_music_icon@2x.png in Resources */,
				32E84FA31F6BD32700CA0B89 /* apps-icon@3x.png in Resources */,
				F083BE451E7009ED00A9B29C /* RoomIncomingEncryptedTextMsgWithoutSenderNameBubbleCell.xib in Resources */,
				F083BD611E7009ED00A9B29C /* details_icon@3x.png in Resources */,
				F083BD9D1E7009ED00A9B29C /* main_alias_icon@3x.png in Resources */,
				F083BDA21E7009ED00A9B29C /* newmessages@2x.png in Resources */,
				F083BEA11E7009ED00A9B29C /* TableViewCellWithLabelAndLargeTextView.xib in Resources */,
				F083BD881E7009ED00A9B29C /* file_doc_icon@3x.png in Resources */,
				F083BDAB1E7009ED00A9B29C /* placeholder@2x.png in Resources */,
				F083BE4D1E7009ED00A9B29C /* RoomOutgoingEncryptedAttachmentWithoutSenderInfoBubbleCell.xib in Resources */,
				24B510401EFA88CC004C6AD2 /* ReadReceiptsViewController.xib in Resources */,
				F083BDC81E7009ED00A9B29C /* search_icon.png in Resources */,
				F083BDE91E7009ED00A9B29C /* ring.mp3 in Resources */,
				F083BE431E7009ED00A9B29C /* RoomIncomingEncryptedTextMsgWithoutSenderInfoBubbleCell.xib in Resources */,
				F083BDD81E7009ED00A9B29C /* start_chat@2x.png in Resources */,
				F083BD641E7009ED00A9B29C /* direct_icon@3x.png in Resources */,
				F083BE261E7009ED00A9B29C /* SegmentedViewController.xib in Resources */,
				F083BE161E7009ED00A9B29C /* MediaAlbumContentViewController.xib in Resources */,
				F083BD441E7009ED00A9B29C /* call_speaker_on_icon@3x.png in Resources */,
				F0614A0F1EDDCCE700F5DC9A /* jump_to_unread@3x.png in Resources */,
				F083BE511E7009ED00A9B29C /* RoomOutgoingEncryptedTextMsgBubbleCell.xib in Resources */,
				32918EA91F473BDB0076CA16 /* Localizable.strings in Resources */,
				F083BDAE1E7009ED00A9B29C /* plus_icon@2x.png in Resources */,
				F0E05A401EA0F9EB004B83FB /* tab_people@2x.png in Resources */,
				F083BD5A1E7009ED00A9B29C /* chevron@2x.png in Resources */,
				F083BDB81E7009ED00A9B29C /* remove_icon@3x.png in Resources */,
				F083BDA91E7009ED00A9B29C /* notificationsOff@3x.png in Resources */,
				F083BD731E7009ED00A9B29C /* e2e_unencrypted@3x.png in Resources */,
				F083BD3F1E7009ED00A9B29C /* call_speaker_off_icon.png in Resources */,
				F083BD3D1E7009ED00A9B29C /* call_hangup_icon@2x.png in Resources */,
				F083BE551E7009ED00A9B29C /* RoomOutgoingEncryptedTextMsgWithoutSenderNameBubbleCell.xib in Resources */,
				32471CDD1F1373A100BDF50A /* RoomMembershipCollapsedWithPaginationTitleBubbleCell.xib in Resources */,
				3233F7321F31F4BF006ACA81 /* JitsiViewController.xib in Resources */,
				F083BD301E7009ED00A9B29C /* bubbles_bg_landscape.png in Resources */,
				F083BDA41E7009ED00A9B29C /* notifications.png in Resources */,
				F083BE0F1E7009ED00A9B29C /* ContactsTableViewController.xib in Resources */,
				F083BD9B1E7009ED00A9B29C /* main_alias_icon.png in Resources */,
				F083BD391E7009ED00A9B29C /* call_chat_icon.png in Resources */,
				F083BD681E7009ED00A9B29C /* directChatOn.png in Resources */,
				F083BDA61E7009ED00A9B29C /* notifications@3x.png in Resources */,
				F083BD771E7009ED00A9B29C /* e2e_warning.png in Resources */,
				F083BDDB1E7009ED00A9B29C /* typing@2x.png in Resources */,
				F075BEDC1EBB26F100A7B68A /* TableViewCellWithCollectionView.xib in Resources */,
				F083BDE71E7009ED00A9B29C /* callend.mp3 in Resources */,
				F083BD231E7009ED00A9B29C /* add_participant@2x.png in Resources */,
				F083BDA51E7009ED00A9B29C /* notifications@2x.png in Resources */,
				F0E05A3F1EA0F9EB004B83FB /* tab_people.png in Resources */,
				F0E05A351EA0F9EB004B83FB /* tab_favourites@3x.png in Resources */,
				F0DD05D01F615ECF00CB5292 /* LaunchScreenRiot.png in Resources */,
				F083BE611E7009ED00A9B29C /* RoomIncomingTextMsgBubbleCell.xib in Resources */,
				F083BE9D1E7009ED00A9B29C /* TableViewCellWithCheckBoxAndLabel.xib in Resources */,
				F083BDC41E7009ED00A9B29C /* scrollup@3x.png in Resources */,
				F083BD291E7009ED00A9B29C /* animatedLogo-1.png in Resources */,
				F083BD4F1E7009ED00A9B29C /* camera_play@2x.png in Resources */,
				321082B31F0E9F41002E0091 /* RoomMembershipCollapsedBubbleCell.xib in Resources */,
				F083BD981E7009ED00A9B29C /* logo.png in Resources */,
				F083BD911E7009ED00A9B29C /* file_video_icon@3x.png in Resources */,
				F083BD991E7009ED00A9B29C /* logo@2x.png in Resources */,
				F083BD331E7009ED00A9B29C /* call_audio_mute_off_icon.png in Resources */,
				F083BD691E7009ED00A9B29C /* directChatOn@2x.png in Resources */,
				F083BD3E1E7009ED00A9B29C /* call_hangup_icon@3x.png in Resources */,
				32AE61F21F0D2183007255F4 /* InfoPlist.strings in Resources */,
				F083BDB91E7009ED00A9B29C /* remove_icon_pink.png in Resources */,
				F083BE531E7009ED00A9B29C /* RoomOutgoingEncryptedTextMsgWithoutSenderInfoBubbleCell.xib in Resources */,
				F083BD7F1E7009ED00A9B29C /* error@3x.png in Resources */,
				F083BE5B1E7009ED00A9B29C /* RoomIncomingAttachmentBubbleCell.xib in Resources */,
				F083BD401E7009ED00A9B29C /* call_speaker_off_icon@2x.png in Resources */,
				F083BD701E7009ED00A9B29C /* e2e_blocked@3x.png in Resources */,
				F083BE9B1E7009ED00A9B29C /* TableViewCellWithButton.xib in Resources */,
				F083BDAC1E7009ED00A9B29C /* placeholder@3x.png in Resources */,
				F083BD8D1E7009ED00A9B29C /* file_photo_icon@2x.png in Resources */,
				F083BD831E7009ED00A9B29C /* favouriteOff.png in Resources */,
				F083BD411E7009ED00A9B29C /* call_speaker_off_icon@3x.png in Resources */,
				F083BDE21E7009ED00A9B29C /* video_icon@3x.png in Resources */,
				F083BDA31E7009ED00A9B29C /* newmessages@3x.png in Resources */,
				F083BE591E7009ED00A9B29C /* RoomOutgoingEncryptedTextMsgWithPaginationTitleWithoutSenderNameBubbleCell.xib in Resources */,
				F083BD821E7009ED00A9B29C /* favourite@3x.png in Resources */,
				327382B51F276AD200356143 /* InfoPlist.strings in Resources */,
				F083BD551E7009ED00A9B29C /* camera_switch@3x.png in Resources */,
				F083BE361E7009ED00A9B29C /* MediaAlbumTableCell.xib in Resources */,
				F083BD7B1E7009ED00A9B29C /* edit_icon@2x.png in Resources */,
				F083BDAF1E7009ED00A9B29C /* plus_icon@3x.png in Resources */,
				F083BDD91E7009ED00A9B29C /* start_chat@3x.png in Resources */,
				F0614A141EDEE65000F5DC9A /* cancel@2x.png in Resources */,
				F083BE411E7009ED00A9B29C /* RoomIncomingEncryptedTextMsgBubbleCell.xib in Resources */,
				F0E05A0B1E9CCEBF004B83FB /* RecentsViewController.xib in Resources */,
				F083BD5F1E7009ED00A9B29C /* details_icon.png in Resources */,
				F083BE241E7009ED00A9B29C /* RoomViewController.xib in Resources */,
				F083BE7B1E7009ED00A9B29C /* RoomInputToolbarView.xib in Resources */,
				F0E05A3D1EA0F9EB004B83FB /* tab_people_selected@2x.png in Resources */,
				F0E05A451EA0F9EB004B83FB /* tab_rooms.png in Resources */,
				F083BE751E7009ED00A9B29C /* RoomOutgoingTextMsgWithoutSenderNameBubbleCell.xib in Resources */,
				F083BD261E7009ED00A9B29C /* admin_icon@2x.png in Resources */,
				3205ED851E97725E003D65FA /* DirectoryServerTableViewCell.xib in Resources */,
				F083BD761E7009ED00A9B29C /* e2e_verified@3x.png in Resources */,
				F083BE181E7009ED00A9B29C /* MediaPickerViewController.xib in Resources */,
				F083BDCE1E7009ED00A9B29C /* selection_untick.png in Resources */,
				F083BE971E7009ED00A9B29C /* MessagesSearchResultAttachmentBubbleCell.xib in Resources */,
				F083BD9C1E7009ED00A9B29C /* main_alias_icon@2x.png in Resources */,
				F083BDEA1E7009ED00A9B29C /* ringback.mp3 in Resources */,
				F083BD2D1E7009ED00A9B29C /* back_icon.png in Resources */,
				F083BD971E7009ED00A9B29C /* leave@3x.png in Resources */,
				F083BE7D1E7009ED00A9B29C /* DirectoryRecentTableViewCell.xib in Resources */,
				F083BDAD1E7009ED00A9B29C /* plus_icon.png in Resources */,
				F083BDC01E7009ED00A9B29C /* scrolldown@2x.png in Resources */,
				F083BDF21E7009ED00A9B29C /* GoogleService-Info.plist in Resources */,
				F083BD3C1E7009ED00A9B29C /* call_hangup_icon.png in Resources */,
				F083BE6D1E7009ED00A9B29C /* RoomOutgoingAttachmentWithoutSenderInfoBubbleCell.xib in Resources */,
				F083BE9F1E7009ED00A9B29C /* TableViewCellWithCheckBoxes.xib in Resources */,
				F0E05A421EA0F9EB004B83FB /* tab_rooms_selected.png in Resources */,
				F0B4CBB21F4215E3008E99C5 /* EventDetailsView.xib in Resources */,
				F083BE4F1E7009ED00A9B29C /* RoomOutgoingEncryptedAttachmentWithPaginationTitleBubbleCell.xib in Resources */,
				F0B4CBAC1F41F090008E99C5 /* EncryptionInfoView.xib in Resources */,
				F083BD241E7009ED00A9B29C /* add_participant@3x.png in Resources */,
				F083BD891E7009ED00A9B29C /* file_music_icon.png in Resources */,
				F083BDD11E7009ED00A9B29C /* settings_icon.png in Resources */,
				F083BD811E7009ED00A9B29C /* favourite@2x.png in Resources */,
				F0A4A1681EF7CB66003630DB /* members_list_icon@2x.png in Resources */,
				F083BD9F1E7009ED00A9B29C /* mod_icon@2x.png in Resources */,
				32918EAA1F473BDB0076CA16 /* Vector.strings in Resources */,
				F083BD801E7009ED00A9B29C /* favourite.png in Resources */,
				F083BD4B1E7009ED00A9B29C /* camera_capture.png in Resources */,
				F083BD841E7009ED00A9B29C /* favouriteOff@2x.png in Resources */,
				F083BE671E7009ED00A9B29C /* RoomIncomingTextMsgWithPaginationTitleBubbleCell.xib in Resources */,
				327382B91F276AD200356143 /* Localizable.strings in Resources */,
				327382C31F276AED00356143 /* Localizable.strings in Resources */,
				F083BDB21E7009ED00A9B29C /* priorityHigh@3x.png in Resources */,
				F083BDD71E7009ED00A9B29C /* start_chat.png in Resources */,
				F083BDE81E7009ED00A9B29C /* message.mp3 in Resources */,
				32471CE21F13AC1500BDF50A /* RoomMembershipExpandedWithPaginationTitleBubbleCell.xib in Resources */,
				F083BD901E7009ED00A9B29C /* file_video_icon@2x.png in Resources */,
				F083BE0B1E7009ED00A9B29C /* CallViewController.xib in Resources */,
				F083BD661E7009ED00A9B29C /* directChatOff@2x.png in Resources */,
				F083BE011E7009ED00A9B29C /* third_party_licenses.html in Resources */,
				F083BD751E7009ED00A9B29C /* e2e_verified@2x.png in Resources */,
				F083BDCD1E7009ED00A9B29C /* selection_tick@3x.png in Resources */,
				F0E05A311EA0F9EB004B83FB /* tab_favourites_selected@2x.png in Resources */,
				F083BD741E7009ED00A9B29C /* e2e_verified.png in Resources */,
				F083BD2A1E7009ED00A9B29C /* animatedLogo-2.png in Resources */,
				327382B71F276AD200356143 /* Vector.strings in Resources */,
				F0E05A471EA0F9EB004B83FB /* tab_rooms@3x.png in Resources */,
				F083BD8E1E7009ED00A9B29C /* file_photo_icon@3x.png in Resources */,
				F0E05A361EA0F9EB004B83FB /* tab_home_selected.png in Resources */,
				F083BDE41E7009ED00A9B29C /* voice_call_icon@2x.png in Resources */,
				F0E05A411EA0F9EB004B83FB /* tab_people@3x.png in Resources */,
				F083BD8C1E7009ED00A9B29C /* file_photo_icon.png in Resources */,
				F083BE911E7009ED00A9B29C /* RoomTitleView.xib in Resources */,
				F083BE4B1E7009ED00A9B29C /* RoomOutgoingEncryptedAttachmentBubbleCell.xib in Resources */,
				F083BDB01E7009ED00A9B29C /* priorityHigh.png in Resources */,
				F083BD271E7009ED00A9B29C /* admin_icon@3x.png in Resources */,
				F083BDDC1E7009ED00A9B29C /* typing@3x.png in Resources */,
				F083BDC31E7009ED00A9B29C /* scrollup@2x.png in Resources */,
				F083BD451E7009ED00A9B29C /* call_video_mute_off_icon.png in Resources */,
				F083BD2F1E7009ED00A9B29C /* back_icon@3x.png in Resources */,
				F083BDD01E7009ED00A9B29C /* selection_untick@3x.png in Resources */,
				F083BD621E7009ED00A9B29C /* direct_icon.png in Resources */,
				F083BE951E7009ED00A9B29C /* FilesSearchTableViewCell.xib in Resources */,
				F083BD871E7009ED00A9B29C /* file_doc_icon@2x.png in Resources */,
				F083BDCF1E7009ED00A9B29C /* selection_untick@2x.png in Resources */,
				F083BDDF1E7009ED00A9B29C /* upload_icon@3x.png in Resources */,
				327382B61F276AD200356143 /* Localizable.strings in Resources */,
				F083BD6D1E7009ED00A9B29C /* disclosure_icon@3x.png in Resources */,
				32AE61F31F0D2183007255F4 /* Localizable.strings in Resources */,
				F083BDE61E7009ED00A9B29C /* busy.mp3 in Resources */,
				F083BDD51E7009ED00A9B29C /* shrink_icon@2x.png in Resources */,
				F083BD5D1E7009ED00A9B29C /* create_room@2x.png in Resources */,
				F083BD921E7009ED00A9B29C /* group.png in Resources */,
				F083BD4E1E7009ED00A9B29C /* camera_play.png in Resources */,
				F0E05A3B1EA0F9EB004B83FB /* tab_home@3x.png in Resources */,
				F083BDB61E7009ED00A9B29C /* remove_icon.png in Resources */,
				F0614A131EDEE65000F5DC9A /* cancel.png in Resources */,
				F083BD281E7009ED00A9B29C /* animatedLogo-0.png in Resources */,
				F083BDB31E7009ED00A9B29C /* priorityLow.png in Resources */,
				F083BDA81E7009ED00A9B29C /* notificationsOff@2x.png in Resources */,
				F083BD7A1E7009ED00A9B29C /* edit_icon.png in Resources */,
				F0E05A391EA0F9EB004B83FB /* tab_home.png in Resources */,
				F083BD361E7009ED00A9B29C /* call_audio_mute_on_icon.png in Resources */,
				F083BDCA1E7009ED00A9B29C /* search_icon@3x.png in Resources */,
				F083BDB41E7009ED00A9B29C /* priorityLow@2x.png in Resources */,
				F083BD671E7009ED00A9B29C /* directChatOff@3x.png in Resources */,
				F083BE791E7009ED00A9B29C /* RoomOutgoingTextMsgWithPaginationTitleWithoutSenderNameBubbleCell.xib in Resources */,
				F0E05A321EA0F9EB004B83FB /* tab_favourites_selected@3x.png in Resources */,
				F083BD4D1E7009ED00A9B29C /* camera_capture@3x.png in Resources */,
				F083BDB11E7009ED00A9B29C /* priorityHigh@2x.png in Resources */,
				F0614A0E1EDDCCE700F5DC9A /* jump_to_unread@2x.png in Resources */,
				F083BDC21E7009ED00A9B29C /* scrollup.png in Resources */,
				F083BD521E7009ED00A9B29C /* camera_stop@2x.png in Resources */,
				327382C21F276AED00356143 /* InfoPlist.strings in Resources */,
				327382B81F276AD200356143 /* InfoPlist.strings in Resources */,
				F0E05A381EA0F9EB004B83FB /* tab_home_selected@3x.png in Resources */,
				F083BDDA1E7009ED00A9B29C /* typing.png in Resources */,
				F083BE831E7009ED00A9B29C /* RecentTableViewCell.xib in Resources */,
				F083BDB71E7009ED00A9B29C /* remove_icon@2x.png in Resources */,
				F083BDD31E7009ED00A9B29C /* settings_icon@3x.png in Resources */,
				F083BDBA1E7009ED00A9B29C /* remove_icon_pink@2x.png in Resources */,
				F083BDC91E7009ED00A9B29C /* search_icon@2x.png in Resources */,
				F083BE381E7009ED00A9B29C /* RoomActivitiesView.xib in Resources */,
				F083BDC51E7009ED00A9B29C /* search_bg.png in Resources */,
				F083BDDD1E7009ED00A9B29C /* upload_icon.png in Resources */,
				F083BD3B1E7009ED00A9B29C /* call_chat_icon@3x.png in Resources */,
				F083BD351E7009ED00A9B29C /* call_audio_mute_off_icon@3x.png in Resources */,
				F083BE061E7009ED00A9B29C /* Riot-Defaults.plist in Resources */,
				F0E05A441EA0F9EB004B83FB /* tab_rooms_selected@3x.png in Resources */,
				F083BD2C1E7009ED00A9B29C /* animatedLogo-4.png in Resources */,
				F083BD7E1E7009ED00A9B29C /* error@2x.png in Resources */,
				F083BE931E7009ED00A9B29C /* SimpleRoomTitleView.xib in Resources */,
				32AE61EA1F0CE099007255F4 /* RoomMembershipWithPaginationTitleBubbleCell.xib in Resources */,
				F083BD951E7009ED00A9B29C /* leave.png in Resources */,
				F083BE2C1E7009ED00A9B29C /* AuthInputsView.xib in Resources */,
				F083BD6B1E7009ED00A9B29C /* disclosure_icon.png in Resources */,
				F083BE3F1E7009ED00A9B29C /* RoomIncomingEncryptedAttachmentWithPaginationTitleBubbleCell.xib in Resources */,
				F083BD7D1E7009ED00A9B29C /* error.png in Resources */,
				F083BD2E1E7009ED00A9B29C /* back_icon@2x.png in Resources */,
				F083BD501E7009ED00A9B29C /* camera_record.png in Resources */,
				F0D869EB1EC455A100BB0A2B /* create_direct_chat.png in Resources */,
				F083BDBB1E7009ED00A9B29C /* remove_icon_pink@3x.png in Resources */,
				F0E05A301EA0F9EB004B83FB /* tab_favourites_selected.png in Resources */,
				F083BD5C1E7009ED00A9B29C /* create_room.png in Resources */,
				F083BE871E7009ED00A9B29C /* RoomTableViewCell.xib in Resources */,
				F083BD471E7009ED00A9B29C /* call_video_mute_off_icon@3x.png in Resources */,
				F075BED71EBB169C00A7B68A /* RoomCollectionViewCell.xib in Resources */,
				F083BD941E7009ED00A9B29C /* group@3x.png in Resources */,
				F083BD591E7009ED00A9B29C /* chevron.png in Resources */,
				F0D869EC1EC455A100BB0A2B /* create_direct_chat@2x.png in Resources */,
				F083BDE11E7009ED00A9B29C /* video_icon@2x.png in Resources */,
				32E84FA21F6BD32700CA0B89 /* apps-icon@2x.png in Resources */,
				F083BDB51E7009ED00A9B29C /* priorityLow@3x.png in Resources */,
				32E84FA11F6BD32700CA0B89 /* apps-icon.png in Resources */,
				F083BE891E7009ED00A9B29C /* RoomMemberTitleView.xib in Resources */,
				F083BE3D1E7009ED00A9B29C /* RoomIncomingEncryptedAttachmentWithoutSenderInfoBubbleCell.xib in Resources */,
				F0E05A431EA0F9EB004B83FB /* tab_rooms_selected@2x.png in Resources */,
				F083BE291E7009ED00A9B29C /* StartChatViewController.xib in Resources */,
				F083BE6F1E7009ED00A9B29C /* RoomOutgoingAttachmentWithPaginationTitleBubbleCell.xib in Resources */,
				F083BEA31E7009ED00A9B29C /* TableViewCellWithPhoneNumberTextField.xib in Resources */,
				32FD0A3E1EB0CD9B0072B066 /* BugReportViewController.xib in Resources */,
				32D392191EB9B7AB009A2BAF /* DirectoryServerDetailTableViewCell.xib in Resources */,
				F0614A151EDEE65000F5DC9A /* cancel@3x.png in Resources */,
				F0E05A3E1EA0F9EB004B83FB /* tab_people_selected@3x.png in Resources */,
				F083BE5D1E7009ED00A9B29C /* RoomIncomingAttachmentWithoutSenderInfoBubbleCell.xib in Resources */,
				F083BD2B1E7009ED00A9B29C /* animatedLogo-3.png in Resources */,
				F0E05A331EA0F9EB004B83FB /* tab_favourites.png in Resources */,
				F083BD791E7009ED00A9B29C /* e2e_warning@3x.png in Resources */,
				F083BD481E7009ED00A9B29C /* call_video_mute_on_icon.png in Resources */,
				F083BDD41E7009ED00A9B29C /* shrink_icon.png in Resources */,
				F083BE0D1E7009ED00A9B29C /* ContactDetailsViewController.xib in Resources */,
				F083BDCB1E7009ED00A9B29C /* selection_tick.png in Resources */,
				F083BD6C1E7009ED00A9B29C /* disclosure_icon@2x.png in Resources */,
				F083BD4A1E7009ED00A9B29C /* call_video_mute_on_icon@3x.png in Resources */,
				F083BE8F1E7009ED00A9B29C /* RoomAvatarTitleView.xib in Resources */,
				F083BD9E1E7009ED00A9B29C /* mod_icon.png in Resources */,
				F083BD371E7009ED00A9B29C /* call_audio_mute_on_icon@2x.png in Resources */,
				F0E05A341EA0F9EB004B83FB /* tab_favourites@2x.png in Resources */,
				F083BD571E7009ED00A9B29C /* camera_video_capture@2x.png in Resources */,
				F083BD581E7009ED00A9B29C /* camera_video_capture@3x.png in Resources */,
				F083BE321E7009ED00A9B29C /* DeviceTableViewCell.xib in Resources */,
				F083BDF31E7009ED00A9B29C /* Images.xcassets in Resources */,
				F083BDD21E7009ED00A9B29C /* settings_icon@2x.png in Resources */,
				F083BD491E7009ED00A9B29C /* call_video_mute_on_icon@2x.png in Resources */,
				F083BDD61E7009ED00A9B29C /* shrink_icon@3x.png in Resources */,
				F083BD8B1E7009ED00A9B29C /* file_music_icon@3x.png in Resources */,
				F083BD511E7009ED00A9B29C /* camera_stop.png in Resources */,
				F083BDEC1E7009ED00A9B29C /* Main.storyboard in Resources */,
				F083BD861E7009ED00A9B29C /* file_doc_icon.png in Resources */,
				F083BD631E7009ED00A9B29C /* direct_icon@2x.png in Resources */,
				F083BE991E7009ED00A9B29C /* MessagesSearchResultTextMsgBubbleCell.xib in Resources */,
				F083BD711E7009ED00A9B29C /* e2e_unencrypted.png in Resources */,
				F0A4A1671EF7CB66003630DB /* members_list_icon.png in Resources */,
				F083BE731E7009ED00A9B29C /* RoomOutgoingTextMsgWithoutSenderInfoBubbleCell.xib in Resources */,
				F083BD251E7009ED00A9B29C /* admin_icon.png in Resources */,
				F083BDBE1E7009ED00A9B29C /* riot_icon@3x.png in Resources */,
				F083BD931E7009ED00A9B29C /* group@2x.png in Resources */,
				F0614A0D1EDDCCE700F5DC9A /* jump_to_unread.png in Resources */,
				F083BDC11E7009ED00A9B29C /* scrolldown@3x.png in Resources */,
				F083BD321E7009ED00A9B29C /* bubbles_bg_landscape@3x.png in Resources */,
				F083BE7F1E7009ED00A9B29C /* InviteRecentTableViewCell.xib in Resources */,
				F083BDA11E7009ED00A9B29C /* newmessages.png in Resources */,
				F083BD3A1E7009ED00A9B29C /* call_chat_icon@2x.png in Resources */,
				F083BE711E7009ED00A9B29C /* RoomOutgoingTextMsgBubbleCell.xib in Resources */,
				F083BD5E1E7009ED00A9B29C /* create_room@3x.png in Resources */,
				F083BE6B1E7009ED00A9B29C /* RoomOutgoingAttachmentBubbleCell.xib in Resources */,
				F083BD4C1E7009ED00A9B29C /* camera_capture@2x.png in Resources */,
				F083BD8F1E7009ED00A9B29C /* file_video_icon.png in Resources */,
				F083BE631E7009ED00A9B29C /* RoomIncomingTextMsgWithoutSenderInfoBubbleCell.xib in Resources */,
				F083BE301E7009ED00A9B29C /* ContactTableViewCell.xib in Resources */,
				F083BE571E7009ED00A9B29C /* RoomOutgoingEncryptedTextMsgWithPaginationTitleBubbleCell.xib in Resources */,
				F083BE771E7009ED00A9B29C /* RoomOutgoingTextMsgWithPaginationTitleBubbleCell.xib in Resources */,
				F083BDA71E7009ED00A9B29C /* notificationsOff.png in Resources */,
				F06CDD6A1EF01E3900870B75 /* RoomEmptyBubbleCell.xib in Resources */,
				F083BDBD1E7009ED00A9B29C /* riot_icon@2x.png in Resources */,
				F083BDDE1E7009ED00A9B29C /* upload_icon@2x.png in Resources */,
				F083BE8B1E7009ED00A9B29C /* ExpandedRoomTitleView.xib in Resources */,
				F083BE691E7009ED00A9B29C /* RoomIncomingTextMsgWithPaginationTitleWithoutSenderNameBubbleCell.xib in Resources */,
				F083BDBC1E7009ED00A9B29C /* riot_icon.png in Resources */,
				F083BE2E1E7009ED00A9B29C /* ForgotPasswordInputsView.xib in Resources */,
				F083BDC71E7009ED00A9B29C /* search_bg@3x.png in Resources */,
				F083BDBF1E7009ED00A9B29C /* scrolldown.png in Resources */,
				F083BDE31E7009ED00A9B29C /* voice_call_icon.png in Resources */,
				F083BDCC1E7009ED00A9B29C /* selection_tick@2x.png in Resources */,
				F0B4CBA71F41CA44008E99C5 /* DeviceView.xib in Resources */,
				F083BD961E7009ED00A9B29C /* leave@2x.png in Resources */,
				F0E05A461EA0F9EB004B83FB /* tab_rooms@2x.png in Resources */,
				32AE61F41F0D2183007255F4 /* Vector.strings in Resources */,
				32935CB41F628BCE006888C8 /* IntegrationManager.js in Resources */,
				F083BD851E7009ED00A9B29C /* favouriteOff@3x.png in Resources */,
				F083BD541E7009ED00A9B29C /* camera_switch@2x.png in Resources */,
				F083BD6A1E7009ED00A9B29C /* directChatOn@3x.png in Resources */,
				F083BE3B1E7009ED00A9B29C /* RoomIncomingEncryptedAttachmentBubbleCell.xib in Resources */,
				F083BD341E7009ED00A9B29C /* call_audio_mute_off_icon@2x.png in Resources */,
				F083BD6E1E7009ED00A9B29C /* e2e_blocked.png in Resources */,
				F0E05A3A1EA0F9EB004B83FB /* tab_home@2x.png in Resources */,
				F083BE091E7009ED00A9B29C /* AuthenticationViewController.xib in Resources */,
				F083BD381E7009ED00A9B29C /* call_audio_mute_on_icon@3x.png in Resources */,
				F0E05A3C1EA0F9EB004B83FB /* tab_people_selected.png in Resources */,
				F083BD221E7009ED00A9B29C /* add_participant.png in Resources */,
				F083BDC61E7009ED00A9B29C /* search_bg@2x.png in Resources */,
				F083BD421E7009ED00A9B29C /* call_speaker_on_icon.png in Resources */,
				F083BD9A1E7009ED00A9B29C /* logo@3x.png in Resources */,
				327382BA1F276AD200356143 /* Vector.strings in Resources */,
				327382C41F276AED00356143 /* Vector.strings in Resources */,
				F083BDE51E7009ED00A9B29C /* voice_call_icon@3x.png in Resources */,
				322806A11F0F64C4008C53D7 /* RoomMembershipExpandedBubbleCell.xib in Resources */,
				F083BE201E7009ED00A9B29C /* RoomParticipantsViewController.xib in Resources */,
				F083BE471E7009ED00A9B29C /* RoomIncomingEncryptedTextMsgWithPaginationTitleBubbleCell.xib in Resources */,
				32AE61E51F0A971B007255F4 /* RoomMembershipBubbleCell.xib in Resources */,
				F083BDA01E7009ED00A9B29C /* mod_icon@3x.png in Resources */,
				F083BE491E7009ED00A9B29C /* RoomIncomingEncryptedTextMsgWithPaginationTitleWithoutSenderNameBubbleCell.xib in Resources */,
				325E1C151E8D03950018D91E /* LaunchScreen.storyboard in Resources */,
				F083BD721E7009ED00A9B29C /* e2e_unencrypted@2x.png in Resources */,
				F0D869ED1EC455A100BB0A2B /* create_direct_chat@3x.png in Resources */,
				F083BD531E7009ED00A9B29C /* camera_switch.png in Resources */,
				F083BD7C1E7009ED00A9B29C /* edit_icon@3x.png in Resources */,
				F083BDE01E7009ED00A9B29C /* video_icon.png in Resources */,
				F083BD601E7009ED00A9B29C /* details_icon@2x.png in Resources */,
				F083BE5F1E7009ED00A9B29C /* RoomIncomingAttachmentWithPaginationTitleBubbleCell.xib in Resources */,
				F0A4A1691EF7CB66003630DB /* members_list_icon@3x.png in Resources */,
				F083BE8D1E7009ED00A9B29C /* PreviewRoomTitleView.xib in Resources */,
				F083BD561E7009ED00A9B29C /* camera_video_capture.png in Resources */,
				F083BD651E7009ED00A9B29C /* directChatOff.png in Resources */,
				F083BE811E7009ED00A9B29C /* PublicRoomTableViewCell.xib in Resources */,
				F083BE851E7009ED00A9B29C /* RoomIdOrAliasTableViewCell.xib in Resources */,
				F083BD461E7009ED00A9B29C /* call_video_mute_off_icon@2x.png in Resources */,
				F083BD311E7009ED00A9B29C /* bubbles_bg_landscape@2x.png in Resources */,
				F0E05A371EA0F9EB004B83FB /* tab_home_selected@2x.png in Resources */,
				F083BE651E7009ED00A9B29C /* RoomIncomingTextMsgWithoutSenderNameBubbleCell.xib in Resources */,
				F083BD6F1E7009ED00A9B29C /* e2e_blocked@2x.png in Resources */,
			);
			runOnlyForDeploymentPostprocessing = 0;
		};
		F094A9BC1B78D8F000B1FBBF /* Resources */ = {
			isa = PBXResourcesBuildPhase;
			buildActionMask = 2147483647;
			files = (
			);
			runOnlyForDeploymentPostprocessing = 0;
		};
/* End PBXResourcesBuildPhase section */

/* Begin PBXShellScriptBuildPhase section */
		2372F8E1A49557FE0072BC56 /* [CP] Check Pods Manifest.lock */ = {
			isa = PBXShellScriptBuildPhase;
			buildActionMask = 2147483647;
			files = (
			);
			inputPaths = (
				"${PODS_PODFILE_DIR_PATH}/Podfile.lock",
				"${PODS_ROOT}/Manifest.lock",
			);
			name = "[CP] Check Pods Manifest.lock";
			outputPaths = (
				"$(DERIVED_FILE_DIR)/Pods-Riot-checkManifestLockResult.txt",
			);
			runOnlyForDeploymentPostprocessing = 0;
			shellPath = /bin/sh;
			shellScript = "diff \"${PODS_PODFILE_DIR_PATH}/Podfile.lock\" \"${PODS_ROOT}/Manifest.lock\" > /dev/null\nif [ $? != 0 ] ; then\n    # print error to STDERR\n    echo \"error: The sandbox is not in sync with the Podfile.lock. Run 'pod install' or update your CocoaPods installation.\" >&2\n    exit 1\nfi\n# This output is used by Xcode 'outputs' to avoid re-running this script phase.\necho \"SUCCESS\" > \"${SCRIPT_OUTPUT_FILE_0}\"\n";
			showEnvVarsInLog = 0;
		};
		3051A9ED306E05F8AE91C906 /* [CP] Check Pods Manifest.lock */ = {
			isa = PBXShellScriptBuildPhase;
			buildActionMask = 2147483647;
			files = (
			);
			inputPaths = (
				"${PODS_PODFILE_DIR_PATH}/Podfile.lock",
				"${PODS_ROOT}/Manifest.lock",
			);
			name = "[CP] Check Pods Manifest.lock";
			outputPaths = (
				"$(DERIVED_FILE_DIR)/Pods-RiotShareExtension-checkManifestLockResult.txt",
			);
			runOnlyForDeploymentPostprocessing = 0;
			shellPath = /bin/sh;
			shellScript = "diff \"${PODS_PODFILE_DIR_PATH}/Podfile.lock\" \"${PODS_ROOT}/Manifest.lock\" > /dev/null\nif [ $? != 0 ] ; then\n    # print error to STDERR\n    echo \"error: The sandbox is not in sync with the Podfile.lock. Run 'pod install' or update your CocoaPods installation.\" >&2\n    exit 1\nfi\n# This output is used by Xcode 'outputs' to avoid re-running this script phase.\necho \"SUCCESS\" > \"${SCRIPT_OUTPUT_FILE_0}\"\n";
			showEnvVarsInLog = 0;
		};
		68D6013FA64A4507DC9DB95B /* [CP] Copy Pods Resources */ = {
			isa = PBXShellScriptBuildPhase;
			buildActionMask = 2147483647;
			files = (
			);
			inputPaths = (
				"${SRCROOT}/Pods/Target Support Files/Pods-Riot/Pods-Riot-resources.sh",
				"${PODS_ROOT}/../../matrix-ios-kit/MatrixKit/Controllers/MXKAccountDetailsViewController.xib",
				"${PODS_ROOT}/../../matrix-ios-kit/MatrixKit/Controllers/MXKAttachmentsViewController.xib",
				"${PODS_ROOT}/../../matrix-ios-kit/MatrixKit/Controllers/MXKAuthenticationViewController.xib",
				"${PODS_ROOT}/../../matrix-ios-kit/MatrixKit/Controllers/MXKCallViewController.xib",
				"${PODS_ROOT}/../../matrix-ios-kit/MatrixKit/Controllers/MXKContactDetailsViewController.xib",
				"${PODS_ROOT}/../../matrix-ios-kit/MatrixKit/Controllers/MXKContactListViewController.xib",
				"${PODS_ROOT}/../../matrix-ios-kit/MatrixKit/Controllers/MXKCountryPickerViewController.xib",
				"${PODS_ROOT}/../../matrix-ios-kit/MatrixKit/Controllers/MXKLanguagePickerViewController.xib",
				"${PODS_ROOT}/../../matrix-ios-kit/MatrixKit/Controllers/MXKRecentListViewController.xib",
				"${PODS_ROOT}/../../matrix-ios-kit/MatrixKit/Controllers/MXKRoomMemberDetailsViewController.xib",
				"${PODS_ROOT}/../../matrix-ios-kit/MatrixKit/Controllers/MXKRoomMemberListViewController.xib",
				"${PODS_ROOT}/../../matrix-ios-kit/MatrixKit/Controllers/MXKRoomSettingsViewController.xib",
				"${PODS_ROOT}/../../matrix-ios-kit/MatrixKit/Controllers/MXKRoomViewController.xib",
				"${PODS_ROOT}/../../matrix-ios-kit/MatrixKit/Controllers/MXKSearchViewController.xib",
				"${PODS_ROOT}/../../matrix-ios-kit/MatrixKit/Views/Account/MXKAccountTableViewCell.xib",
				"${PODS_ROOT}/../../matrix-ios-kit/MatrixKit/Views/Authentication/MXKAuthInputsEmailCodeBasedView.xib",
				"${PODS_ROOT}/../../matrix-ios-kit/MatrixKit/Views/Authentication/MXKAuthInputsPasswordBasedView.xib",
				"${PODS_ROOT}/../../matrix-ios-kit/MatrixKit/Views/Contact/MXKContactTableCell.xib",
				"${PODS_ROOT}/../../matrix-ios-kit/MatrixKit/Views/DeviceView/MXKDeviceView.xib",
				"${PODS_ROOT}/../../matrix-ios-kit/MatrixKit/Views/EncryptionInfoView/MXKEncryptionInfoView.xib",
				"${PODS_ROOT}/../../matrix-ios-kit/MatrixKit/Views/MXKCollectionViewCell/MXKMediaCollectionViewCell.xib",
				"${PODS_ROOT}/../../matrix-ios-kit/MatrixKit/Views/MXKEventDetailsView.xib",
				"${PODS_ROOT}/../../matrix-ios-kit/MatrixKit/Views/MXKPieChartHUD.xib",
				"${PODS_ROOT}/../../matrix-ios-kit/MatrixKit/Views/MXKRoomCreationView.xib",
				"${PODS_ROOT}/../../matrix-ios-kit/MatrixKit/Views/MXKTableViewCell/MXKTableViewCellWithButton.xib",
				"${PODS_ROOT}/../../matrix-ios-kit/MatrixKit/Views/MXKTableViewCell/MXKTableViewCellWithLabelAndButton.xib",
				"${PODS_ROOT}/../../matrix-ios-kit/MatrixKit/Views/MXKTableViewCell/MXKTableViewCellWithLabelAndImageView.xib",
				"${PODS_ROOT}/../../matrix-ios-kit/MatrixKit/Views/MXKTableViewCell/MXKTableViewCellWithLabelAndMXKImageView.xib",
				"${PODS_ROOT}/../../matrix-ios-kit/MatrixKit/Views/MXKTableViewCell/MXKTableViewCellWithLabelAndSlider.xib",
				"${PODS_ROOT}/../../matrix-ios-kit/MatrixKit/Views/MXKTableViewCell/MXKTableViewCellWithLabelAndSubLabel.xib",
				"${PODS_ROOT}/../../matrix-ios-kit/MatrixKit/Views/MXKTableViewCell/MXKTableViewCellWithLabelAndSwitch.xib",
				"${PODS_ROOT}/../../matrix-ios-kit/MatrixKit/Views/MXKTableViewCell/MXKTableViewCellWithLabelAndTextField.xib",
				"${PODS_ROOT}/../../matrix-ios-kit/MatrixKit/Views/MXKTableViewCell/MXKTableViewCellWithLabelTextFieldAndButton.xib",
				"${PODS_ROOT}/../../matrix-ios-kit/MatrixKit/Views/MXKTableViewCell/MXKTableViewCellWithPicker.xib",
				"${PODS_ROOT}/../../matrix-ios-kit/MatrixKit/Views/MXKTableViewCell/MXKTableViewCellWithSearchBar.xib",
				"${PODS_ROOT}/../../matrix-ios-kit/MatrixKit/Views/MXKTableViewCell/MXKTableViewCellWithTextFieldAndButton.xib",
				"${PODS_ROOT}/../../matrix-ios-kit/MatrixKit/Views/MXKTableViewCell/MXKTableViewCellWithTextView.xib",
				"${PODS_ROOT}/../../matrix-ios-kit/MatrixKit/Views/PushRule/MXKPushRuleCreationTableViewCell.xib",
				"${PODS_ROOT}/../../matrix-ios-kit/MatrixKit/Views/PushRule/MXKPushRuleTableViewCell.xib",
				"${PODS_ROOT}/../../matrix-ios-kit/MatrixKit/Views/ReadReceipts/MXKReadReceiptTableViewCell.xib",
				"${PODS_ROOT}/../../matrix-ios-kit/MatrixKit/Views/RoomBubbleList/MXKRoomEmptyBubbleTableViewCell.xib",
				"${PODS_ROOT}/../../matrix-ios-kit/MatrixKit/Views/RoomBubbleList/MXKRoomIncomingAttachmentBubbleCell.xib",
				"${PODS_ROOT}/../../matrix-ios-kit/MatrixKit/Views/RoomBubbleList/MXKRoomIncomingAttachmentWithoutSenderInfoBubbleCell.xib",
				"${PODS_ROOT}/../../matrix-ios-kit/MatrixKit/Views/RoomBubbleList/MXKRoomIncomingTextMsgBubbleCell.xib",
				"${PODS_ROOT}/../../matrix-ios-kit/MatrixKit/Views/RoomBubbleList/MXKRoomIncomingTextMsgWithoutSenderInfoBubbleCell.xib",
				"${PODS_ROOT}/../../matrix-ios-kit/MatrixKit/Views/RoomBubbleList/MXKRoomIOSOutgoingBubbleTableViewCell.xib",
				"${PODS_ROOT}/../../matrix-ios-kit/MatrixKit/Views/RoomBubbleList/MXKRoomOutgoingAttachmentBubbleCell.xib",
				"${PODS_ROOT}/../../matrix-ios-kit/MatrixKit/Views/RoomBubbleList/MXKRoomOutgoingAttachmentWithoutSenderInfoBubbleCell.xib",
				"${PODS_ROOT}/../../matrix-ios-kit/MatrixKit/Views/RoomBubbleList/MXKRoomOutgoingTextMsgBubbleCell.xib",
				"${PODS_ROOT}/../../matrix-ios-kit/MatrixKit/Views/RoomBubbleList/MXKRoomOutgoingTextMsgWithoutSenderInfoBubbleCell.xib",
				"${PODS_ROOT}/../../matrix-ios-kit/MatrixKit/Views/RoomInputToolbar/MXKRoomInputToolbarView.xib",
				"${PODS_ROOT}/../../matrix-ios-kit/MatrixKit/Views/RoomInputToolbar/MXKRoomInputToolbarViewWithHPGrowingText.xib",
				"${PODS_ROOT}/../../matrix-ios-kit/MatrixKit/Views/RoomInputToolbar/MXKRoomInputToolbarViewWithSimpleTextView.xib",
				"${PODS_ROOT}/../../matrix-ios-kit/MatrixKit/Views/RoomList/MXKInterleavedRecentTableViewCell.xib",
				"${PODS_ROOT}/../../matrix-ios-kit/MatrixKit/Views/RoomList/MXKPublicRoomTableViewCell.xib",
				"${PODS_ROOT}/../../matrix-ios-kit/MatrixKit/Views/RoomList/MXKRecentTableViewCell.xib",
				"${PODS_ROOT}/../../matrix-ios-kit/MatrixKit/Views/RoomMemberList/MXKRoomMemberTableViewCell.xib",
				"${PODS_ROOT}/../../matrix-ios-kit/MatrixKit/Views/RoomTitle/MXKRoomTitleView.xib",
				"${PODS_ROOT}/../../matrix-ios-kit/MatrixKit/Views/RoomTitle/MXKRoomTitleViewWithTopic.xib",
				"${PODS_ROOT}/../../matrix-ios-kit/MatrixKit/Views/Search/MXKSearchTableViewCell.xib",
				"$PODS_CONFIGURATION_BUILD_DIR/MatrixKit/MatrixKit.bundle",
				"${PODS_ROOT}/../../matrix-ios-sdk/MatrixSDK/Data/Store/MXCoreDataStore/MXCoreDataStore.xcdatamodeld",
			);
			name = "[CP] Copy Pods Resources";
			outputPaths = (
				"${TARGET_BUILD_DIR}/${UNLOCALIZED_RESOURCES_FOLDER_PATH}",
			);
			runOnlyForDeploymentPostprocessing = 0;
			shellPath = /bin/sh;
			shellScript = "\"${SRCROOT}/Pods/Target Support Files/Pods-Riot/Pods-Riot-resources.sh\"\n";
			showEnvVarsInLog = 0;
		};
		7FFD40AA75DB32D83350D225 /* [CP] Embed Pods Frameworks */ = {
			isa = PBXShellScriptBuildPhase;
			buildActionMask = 2147483647;
			files = (
			);
			inputPaths = (
				"${SRCROOT}/Pods/Target Support Files/Pods-Riot/Pods-Riot-frameworks.sh",
				"${PODS_ROOT}/WebRTC/WebRTC.framework",
			);
			name = "[CP] Embed Pods Frameworks";
			outputPaths = (
				"${TARGET_BUILD_DIR}/${FRAMEWORKS_FOLDER_PATH}/WebRTC.framework",
			);
			runOnlyForDeploymentPostprocessing = 0;
			shellPath = /bin/sh;
			shellScript = "\"${SRCROOT}/Pods/Target Support Files/Pods-Riot/Pods-Riot-frameworks.sh\"\n";
			showEnvVarsInLog = 0;
		};
		8EA19F5011654D3BD5EDAC33 /* [CP] Copy Pods Resources */ = {
			isa = PBXShellScriptBuildPhase;
			buildActionMask = 2147483647;
			files = (
			);
			inputPaths = (
				"${SRCROOT}/Pods/Target Support Files/Pods-RiotShareExtension/Pods-RiotShareExtension-resources.sh",
				"${PODS_ROOT}/../../matrix-ios-sdk/MatrixSDK/Data/Store/MXCoreDataStore/MXCoreDataStore.xcdatamodeld",
			);
			name = "[CP] Copy Pods Resources";
			outputPaths = (
				"${TARGET_BUILD_DIR}/${UNLOCALIZED_RESOURCES_FOLDER_PATH}",
			);
			runOnlyForDeploymentPostprocessing = 0;
			shellPath = /bin/sh;
			shellScript = "\"${SRCROOT}/Pods/Target Support Files/Pods-RiotShareExtension/Pods-RiotShareExtension-resources.sh\"\n";
			showEnvVarsInLog = 0;
		};
/* End PBXShellScriptBuildPhase section */

/* Begin PBXSourcesBuildPhase section */
		24CBEC4A1F0EAD310093EABB /* Sources */ = {
			isa = PBXSourcesBuildPhase;
			buildActionMask = 2147483647;
			files = (
				24EEE5A01F23A08900B3C705 /* RoomTableViewCell.m in Sources */,
				24D6B3581F3C90D300FC7A71 /* ShareDataSource.m in Sources */,
				245FC3EF1F3DD30800603C6A /* RecentCellData.m in Sources */,
				24D6B35C1F3CA03600FC7A71 /* RoomsListViewController.m in Sources */,
				24D6B35A1F3CA02C00FC7A71 /* ShareViewController.m in Sources */,
				24D6B3591F3CA02900FC7A71 /* SharePresentingViewController.m in Sources */,
				24EEE5A31F23A8C300B3C705 /* AvatarGenerator.m in Sources */,
				24D6B35D1F3CA03A00FC7A71 /* FallbackViewController.m in Sources */,
				24EEE5A11F23A09A00B3C705 /* RiotDesignValues.m in Sources */,
				24EEE5A21F23A8B400B3C705 /* MXRoom+Riot.m in Sources */,
				2439DD621F6BBE760090F42D /* RecentRoomTableViewCell.m in Sources */,
				245FC3ED1F3D079A00603C6A /* ShareExtensionManager.m in Sources */,
				24EEE5B41F2607C000B3C705 /* SegmentedViewController.m in Sources */,
			);
			runOnlyForDeploymentPostprocessing = 0;
		};
		F094A99E1B78D8F000B1FBBF /* Sources */ = {
			isa = PBXSourcesBuildPhase;
			buildActionMask = 2147483647;
			files = (
				F083BE221E7009ED00A9B29C /* RoomSettingsViewController.m in Sources */,
				F083BE171E7009ED00A9B29C /* MediaPickerViewController.m in Sources */,
				F083BE421E7009ED00A9B29C /* RoomIncomingEncryptedTextMsgWithoutSenderInfoBubbleCell.m in Sources */,
				F083BDF71E7009ED00A9B29C /* RoomBubbleCellData.m in Sources */,
				F083BE021E7009ED00A9B29C /* AvatarGenerator.m in Sources */,
				F083BEA01E7009ED00A9B29C /* TableViewCellWithLabelAndLargeTextView.m in Sources */,
				F083BE1A1E7009ED00A9B29C /* RoomFilesSearchViewController.m in Sources */,
				32D392181EB9B7AB009A2BAF /* DirectoryServerDetailTableViewCell.m in Sources */,
				F083BE9C1E7009ED00A9B29C /* TableViewCellWithCheckBoxAndLabel.m in Sources */,
				32471CE11F13AC1500BDF50A /* RoomMembershipExpandedWithPaginationTitleBubbleCell.m in Sources */,
				F083BDFE1E7009ED00A9B29C /* RecentCellData.m in Sources */,
				92324BE61F4F6A60009DE194 /* CircleButton.m in Sources */,
				F083BE3A1E7009ED00A9B29C /* RoomIncomingEncryptedAttachmentBubbleCell.m in Sources */,
				3205ED841E97725E003D65FA /* DirectoryServerTableViewCell.m in Sources */,
				F083BEA21E7009ED00A9B29C /* TableViewCellWithPhoneNumberTextField.m in Sources */,
				F083BE0A1E7009ED00A9B29C /* CallViewController.m in Sources */,
				F083BE111E7009ED00A9B29C /* DirectoryViewController.m in Sources */,
				F0B4CBB11F4215E3008E99C5 /* EventDetailsView.m in Sources */,
				F083BE1E1E7009ED00A9B29C /* RoomMessagesSearchViewController.m in Sources */,
				F083BE231E7009ED00A9B29C /* RoomViewController.m in Sources */,
				F083BE9E1E7009ED00A9B29C /* TableViewCellWithCheckBoxes.m in Sources */,
				32AE61E41F0A971B007255F4 /* RoomMembershipBubbleCell.m in Sources */,
				F083BDFC1E7009ED00A9B29C /* HomeMessagesSearchDataSource.m in Sources */,
				F083BE0E1E7009ED00A9B29C /* ContactsTableViewController.m in Sources */,
				F083BE861E7009ED00A9B29C /* RoomTableViewCell.m in Sources */,
				F083BDF51E7009ED00A9B29C /* main.m in Sources */,
				F083BDEE1E7009ED00A9B29C /* MXRoom+Riot.m in Sources */,
				F0131DE51F2200D600CBF707 /* RiotSplitViewController.m in Sources */,
				F083BE331E7009ED00A9B29C /* DeviceView.m in Sources */,
				32471CDC1F1373A100BDF50A /* RoomMembershipCollapsedWithPaginationTitleBubbleCell.m in Sources */,
				F083BE2B1E7009ED00A9B29C /* AuthInputsView.m in Sources */,
				321082B21F0E9F40002E0091 /* RoomMembershipCollapsedBubbleCell.m in Sources */,
				F083BE661E7009ED00A9B29C /* RoomIncomingTextMsgWithPaginationTitleBubbleCell.m in Sources */,
				F083BE141E7009ED00A9B29C /* HomeViewController.m in Sources */,
				F083BDFB1E7009ED00A9B29C /* RoomSearchDataSource.m in Sources */,
				3233F73C1F3306A7006ACA81 /* WidgetManager.m in Sources */,
				F083BE281E7009ED00A9B29C /* StartChatViewController.m in Sources */,
				F083BE841E7009ED00A9B29C /* RoomIdOrAliasTableViewCell.m in Sources */,
				F083BD1D1E7009ED00A9B29C /* RageShakeManager.m in Sources */,
				F083BE1F1E7009ED00A9B29C /* RoomParticipantsViewController.m in Sources */,
				F083BE741E7009ED00A9B29C /* RoomOutgoingTextMsgWithoutSenderNameBubbleCell.m in Sources */,
				F083BE1C1E7009ED00A9B29C /* RoomMemberDetailsViewController.m in Sources */,
				F083BE481E7009ED00A9B29C /* RoomIncomingEncryptedTextMsgWithPaginationTitleWithoutSenderNameBubbleCell.m in Sources */,
				F06CDD691EF01E3900870B75 /* RoomEmptyBubbleCell.m in Sources */,
				F083BE041E7009ED00A9B29C /* Tools.m in Sources */,
				92324BE31F4F66D3009DE194 /* IncomingCallView.m in Sources */,
				F083BE6A1E7009ED00A9B29C /* RoomOutgoingAttachmentBubbleCell.m in Sources */,
				F083BDEF1E7009ED00A9B29C /* UINavigationController+Riot.m in Sources */,
				F083BE761E7009ED00A9B29C /* RoomOutgoingTextMsgWithPaginationTitleBubbleCell.m in Sources */,
				F083BE5A1E7009ED00A9B29C /* RoomIncomingAttachmentBubbleCell.m in Sources */,
				F083BE541E7009ED00A9B29C /* RoomOutgoingEncryptedTextMsgWithoutSenderNameBubbleCell.m in Sources */,
				24B5103E1EFA7083004C6AD2 /* ReadReceiptsViewController.m in Sources */,
				F083BE621E7009ED00A9B29C /* RoomIncomingTextMsgWithoutSenderInfoBubbleCell.m in Sources */,
				F083BE881E7009ED00A9B29C /* RoomMemberTitleView.m in Sources */,
				F083BE701E7009ED00A9B29C /* RoomOutgoingTextMsgBubbleCell.m in Sources */,
				3205ED7D1E976C8A003D65FA /* DirectoryServerPickerViewController.m in Sources */,
				F083BE7C1E7009ED00A9B29C /* DirectoryRecentTableViewCell.m in Sources */,
				F0E05A031E963103004B83FB /* RoomsViewController.m in Sources */,
				F083BE801E7009ED00A9B29C /* PublicRoomTableViewCell.m in Sources */,
				322806A01F0F64C4008C53D7 /* RoomMembershipExpandedBubbleCell.m in Sources */,
				F083BE031E7009ED00A9B29C /* EventFormatter.m in Sources */,
				F083BE4A1E7009ED00A9B29C /* RoomOutgoingEncryptedAttachmentBubbleCell.m in Sources */,
				F083BE601E7009ED00A9B29C /* RoomIncomingTextMsgBubbleCell.m in Sources */,
				F083BE2F1E7009ED00A9B29C /* ContactTableViewCell.m in Sources */,
				F083BE901E7009ED00A9B29C /* RoomTitleView.m in Sources */,
				F083BE6E1E7009ED00A9B29C /* RoomOutgoingAttachmentWithPaginationTitleBubbleCell.m in Sources */,
				3233F7311F31F4BF006ACA81 /* JitsiViewController.m in Sources */,
				F083BE2A1E7009ED00A9B29C /* UsersDevicesViewController.m in Sources */,
				F0D2ADA11F6AA5FD00A7097D /* MXRoomSummary+Riot.m in Sources */,
				F083BE2D1E7009ED00A9B29C /* ForgotPasswordInputsView.m in Sources */,
				F083BE7E1E7009ED00A9B29C /* InviteRecentTableViewCell.m in Sources */,
				F083BE3C1E7009ED00A9B29C /* RoomIncomingEncryptedAttachmentWithoutSenderInfoBubbleCell.m in Sources */,
				F083BE211E7009ED00A9B29C /* RoomSearchViewController.m in Sources */,
				32185B311F20FA2B00752141 /* LanguagePickerViewController.m in Sources */,
				F083BE3E1E7009ED00A9B29C /* RoomIncomingEncryptedAttachmentWithPaginationTitleBubbleCell.m in Sources */,
				F083BE071E7009ED00A9B29C /* AttachmentsViewController.m in Sources */,
				F083BE051E7009ED00A9B29C /* RiotDesignValues.m in Sources */,
				32FD0A3D1EB0CD9B0072B066 /* BugReportViewController.m in Sources */,
				F083BE311E7009ED00A9B29C /* DeviceTableViewCell.m in Sources */,
				F083BE501E7009ED00A9B29C /* RoomOutgoingEncryptedTextMsgBubbleCell.m in Sources */,
				F083BDED1E7009ED00A9B29C /* MXKRoomBubbleTableViewCell+Riot.m in Sources */,
				F05BD79E1E7AEBF800C69941 /* UnifiedSearchViewController.m in Sources */,
				F083BE561E7009ED00A9B29C /* RoomOutgoingEncryptedTextMsgWithPaginationTitleBubbleCell.m in Sources */,
				F02C1A861E8EB04C0045A404 /* PeopleViewController.m in Sources */,
				F083BDFA1E7009ED00A9B29C /* RoomPreviewData.m in Sources */,
				F083BE151E7009ED00A9B29C /* MediaAlbumContentViewController.m in Sources */,
				F083BE5C1E7009ED00A9B29C /* RoomIncomingAttachmentWithoutSenderInfoBubbleCell.m in Sources */,
				F0E05A061E9682E9004B83FB /* ContactsDataSource.m in Sources */,
				F083BE401E7009ED00A9B29C /* RoomIncomingEncryptedTextMsgBubbleCell.m in Sources */,
				32AE61E91F0CE099007255F4 /* RoomMembershipWithPaginationTitleBubbleCell.m in Sources */,
				F083BDFD1E7009ED00A9B29C /* PublicRoomsDirectoryDataSource.m in Sources */,
				3233F73F1F331F05006ACA81 /* Widget.m in Sources */,
				F083BE191E7009ED00A9B29C /* RecentsViewController.m in Sources */,
				F0B4CBA51F418D0B008E99C5 /* WebViewViewController.m in Sources */,
				F083BE351E7009ED00A9B29C /* MediaAlbumTableCell.m in Sources */,
				F083BE4C1E7009ED00A9B29C /* RoomOutgoingEncryptedAttachmentWithoutSenderInfoBubbleCell.m in Sources */,
				F075BEDB1EBB26F100A7B68A /* TableViewCellWithCollectionView.m in Sources */,
				F083BE001E7009ED00A9B29C /* FilesSearchCellData.m in Sources */,
				F083BE7A1E7009ED00A9B29C /* RoomInputToolbarView.m in Sources */,
				F083BDFF1E7009ED00A9B29C /* RecentsDataSource.m in Sources */,
				F0B4CBAA1F41E71A008E99C5 /* RiotNavigationController.m in Sources */,
				F083BE461E7009ED00A9B29C /* RoomIncomingEncryptedTextMsgWithPaginationTitleBubbleCell.m in Sources */,
				F083BE251E7009ED00A9B29C /* SegmentedViewController.m in Sources */,
				F083BE1B1E7009ED00A9B29C /* RoomFilesViewController.m in Sources */,
				F083BDF11E7009ED00A9B29C /* empty.mm in Sources */,
				F083BE441E7009ED00A9B29C /* RoomIncomingEncryptedTextMsgWithoutSenderNameBubbleCell.m in Sources */,
				F083BE521E7009ED00A9B29C /* RoomOutgoingEncryptedTextMsgWithoutSenderInfoBubbleCell.m in Sources */,
				F083BE781E7009ED00A9B29C /* RoomOutgoingTextMsgWithPaginationTitleWithoutSenderNameBubbleCell.m in Sources */,
				F083BE5E1E7009ED00A9B29C /* RoomIncomingAttachmentWithPaginationTitleBubbleCell.m in Sources */,
				F083BD1E1E7009ED00A9B29C /* AppDelegate.m in Sources */,
				F083BE8A1E7009ED00A9B29C /* ExpandedRoomTitleView.m in Sources */,
				F083BE0C1E7009ED00A9B29C /* ContactDetailsViewController.m in Sources */,
				F083BE821E7009ED00A9B29C /* RecentTableViewCell.m in Sources */,
				F083BE121E7009ED00A9B29C /* HomeFilesSearchViewController.m in Sources */,
				F083BE081E7009ED00A9B29C /* AuthenticationViewController.m in Sources */,
				F083BDF81E7009ED00A9B29C /* RoomDataSource.m in Sources */,
				F083BE371E7009ED00A9B29C /* RoomActivitiesView.m in Sources */,
				F083BE131E7009ED00A9B29C /* HomeMessagesSearchViewController.m in Sources */,
				F083BE8C1E7009ED00A9B29C /* PreviewRoomTitleView.m in Sources */,
				F083BE271E7009ED00A9B29C /* SettingsViewController.m in Sources */,
				F083BE9A1E7009ED00A9B29C /* TableViewCellWithButton.m in Sources */,
				F083BE8E1E7009ED00A9B29C /* RoomAvatarTitleView.m in Sources */,
				F05BD7A11E7C0E4500C69941 /* MasterTabBarController.m in Sources */,
				F0E059FD1E9545BB004B83FB /* UnifiedSearchRecentsDataSource.m in Sources */,
				F083BE4E1E7009ED00A9B29C /* RoomOutgoingEncryptedAttachmentWithPaginationTitleBubbleCell.m in Sources */,
				F083BE6C1E7009ED00A9B29C /* RoomOutgoingAttachmentWithoutSenderInfoBubbleCell.m in Sources */,
				F083BE681E7009ED00A9B29C /* RoomIncomingTextMsgWithPaginationTitleWithoutSenderNameBubbleCell.m in Sources */,
				F083BE721E7009ED00A9B29C /* RoomOutgoingTextMsgWithoutSenderInfoBubbleCell.m in Sources */,
				F083BE101E7009ED00A9B29C /* CountryPickerViewController.m in Sources */,
				F083BE581E7009ED00A9B29C /* RoomOutgoingEncryptedTextMsgWithPaginationTitleWithoutSenderNameBubbleCell.m in Sources */,
				F083BDF61E7009ED00A9B29C /* Contact.m in Sources */,
				F083BE961E7009ED00A9B29C /* MessagesSearchResultAttachmentBubbleCell.m in Sources */,
				F083BE391E7009ED00A9B29C /* RoomEncryptedDataBubbleCell.m in Sources */,
				F083BDF01E7009ED00A9B29C /* UIViewController+RiotSearch.m in Sources */,
				F083BDF91E7009ED00A9B29C /* RoomEmailInvitation.m in Sources */,
				32935CB11F6056FD006888C8 /* IntegrationManagerViewController.m in Sources */,
				F083BE341E7009ED00A9B29C /* EncryptionInfoView.m in Sources */,
				F083BE641E7009ED00A9B29C /* RoomIncomingTextMsgWithoutSenderNameBubbleCell.m in Sources */,
				F075BED61EBB169C00A7B68A /* RoomCollectionViewCell.m in Sources */,
				F0E05A021E963103004B83FB /* FavouritesViewController.m in Sources */,
				F083BE941E7009ED00A9B29C /* FilesSearchTableViewCell.m in Sources */,
				F083BE921E7009ED00A9B29C /* SimpleRoomTitleView.m in Sources */,
				F083BE981E7009ED00A9B29C /* MessagesSearchResultTextMsgBubbleCell.m in Sources */,
			);
			runOnlyForDeploymentPostprocessing = 0;
		};
		F094A9BA1B78D8F000B1FBBF /* Sources */ = {
			isa = PBXSourcesBuildPhase;
			buildActionMask = 2147483647;
			files = (
				F083BEA51E70356E00A9B29C /* RiotTests.m in Sources */,
			);
			runOnlyForDeploymentPostprocessing = 0;
		};
/* End PBXSourcesBuildPhase section */

/* Begin PBXTargetDependency section */
		242661F61F12B1BA00D3FC08 /* PBXTargetDependency */ = {
			isa = PBXTargetDependency;
			target = 24CBEC4D1F0EAD310093EABB /* RiotShareExtension */;
			targetProxy = 242661F51F12B1BA00D3FC08 /* PBXContainerItemProxy */;
		};
		F094A9C01B78D8F000B1FBBF /* PBXTargetDependency */ = {
			isa = PBXTargetDependency;
			target = F094A9A11B78D8F000B1FBBF /* Riot */;
			targetProxy = F094A9BF1B78D8F000B1FBBF /* PBXContainerItemProxy */;
		};
/* End PBXTargetDependency section */

/* Begin PBXVariantGroup section */
		325E1C131E8D03950018D91E /* LaunchScreen.storyboard */ = {
			isa = PBXVariantGroup;
			children = (
				325E1C141E8D03950018D91E /* Base */,
			);
			name = LaunchScreen.storyboard;
			sourceTree = "<group>";
		};
		327382A81F276AD200356143 /* InfoPlist.strings */ = {
			isa = PBXVariantGroup;
			children = (
				327382A91F276AD200356143 /* de */,
			);
			name = InfoPlist.strings;
			sourceTree = "<group>";
		};
		327382AA1F276AD200356143 /* Localizable.strings */ = {
			isa = PBXVariantGroup;
			children = (
				327382AB1F276AD200356143 /* de */,
			);
			name = Localizable.strings;
			sourceTree = "<group>";
		};
		327382AC1F276AD200356143 /* Vector.strings */ = {
			isa = PBXVariantGroup;
			children = (
				327382AD1F276AD200356143 /* de */,
			);
			name = Vector.strings;
			sourceTree = "<group>";
		};
		327382AF1F276AD200356143 /* InfoPlist.strings */ = {
			isa = PBXVariantGroup;
			children = (
				327382B01F276AD200356143 /* fr */,
			);
			name = InfoPlist.strings;
			sourceTree = "<group>";
		};
		327382B11F276AD200356143 /* Localizable.strings */ = {
			isa = PBXVariantGroup;
			children = (
				327382B21F276AD200356143 /* fr */,
			);
			name = Localizable.strings;
			sourceTree = "<group>";
		};
		327382B31F276AD200356143 /* Vector.strings */ = {
			isa = PBXVariantGroup;
			children = (
				327382B41F276AD200356143 /* fr */,
			);
			name = Vector.strings;
			sourceTree = "<group>";
		};
		327382BC1F276AED00356143 /* InfoPlist.strings */ = {
			isa = PBXVariantGroup;
			children = (
				327382BD1F276AED00356143 /* en */,
			);
			name = InfoPlist.strings;
			sourceTree = "<group>";
		};
		327382BE1F276AED00356143 /* Localizable.strings */ = {
			isa = PBXVariantGroup;
			children = (
				327382BF1F276AED00356143 /* en */,
			);
			name = Localizable.strings;
			sourceTree = "<group>";
		};
		327382C01F276AED00356143 /* Vector.strings */ = {
			isa = PBXVariantGroup;
			children = (
				327382C11F276AED00356143 /* en */,
			);
			name = Vector.strings;
			sourceTree = "<group>";
		};
		32918EA51F473BDB0076CA16 /* Localizable.strings */ = {
			isa = PBXVariantGroup;
			children = (
				32918EA61F473BDB0076CA16 /* ru */,
			);
			name = Localizable.strings;
			sourceTree = "<group>";
		};
		32918EA71F473BDB0076CA16 /* Vector.strings */ = {
			isa = PBXVariantGroup;
			children = (
				32918EA81F473BDB0076CA16 /* ru */,
			);
			name = Vector.strings;
			sourceTree = "<group>";
		};
		32AE61EC1F0D2183007255F4 /* InfoPlist.strings */ = {
			isa = PBXVariantGroup;
			children = (
				32AE61ED1F0D2183007255F4 /* nl */,
			);
			name = InfoPlist.strings;
			sourceTree = "<group>";
		};
		32AE61EE1F0D2183007255F4 /* Localizable.strings */ = {
			isa = PBXVariantGroup;
			children = (
				32AE61EF1F0D2183007255F4 /* nl */,
			);
			name = Localizable.strings;
			sourceTree = "<group>";
		};
		32AE61F01F0D2183007255F4 /* Vector.strings */ = {
			isa = PBXVariantGroup;
			children = (
				32AE61F11F0D2183007255F4 /* nl */,
			);
			name = Vector.strings;
			sourceTree = "<group>";
		};
		F083BBE21E7009EC00A9B29C /* Main.storyboard */ = {
			isa = PBXVariantGroup;
			children = (
				F083BBE31E7009EC00A9B29C /* Base */,
			);
			name = Main.storyboard;
			sourceTree = "<group>";
		};
/* End PBXVariantGroup section */

/* Begin XCBuildConfiguration section */
		24CBEC5A1F0EAD310093EABB /* Debug */ = {
			isa = XCBuildConfiguration;
			baseConfigurationReference = 12AA0005C8B3D8D8162584C5 /* Pods-RiotShareExtension.debug.xcconfig */;
			buildSettings = {
				APPLICATION_EXTENSION_API_ONLY = YES;
				ASSETCATALOG_COMPILER_APPICON_NAME = AppIcon;
				CLANG_ANALYZER_NONNULL = YES;
				CLANG_ANALYZER_NUMBER_OBJECT_CONVERSION = YES_AGGRESSIVE;
				CLANG_WARN_DOCUMENTATION_COMMENTS = YES;
				CODE_SIGN_ENTITLEMENTS = RiotShareExtension/RiotShareExtension.entitlements;
				DEBUG_INFORMATION_FORMAT = dwarf;
				DEVELOPMENT_TEAM = 7J4U792NQT;
				ENABLE_BITCODE = NO;
				INFOPLIST_FILE = RiotShareExtension/Info.plist;
				IPHONEOS_DEPLOYMENT_TARGET = 8.0;
				LD_RUNPATH_SEARCH_PATHS = "$(inherited) @executable_path/Frameworks @executable_path/../../Frameworks";
				PRODUCT_BUNDLE_IDENTIFIER = im.vector.app.shareExtension;
				PRODUCT_NAME = "$(TARGET_NAME)";
				SKIP_INSTALL = YES;
			};
			name = Debug;
		};
		24CBEC5B1F0EAD310093EABB /* Release */ = {
			isa = XCBuildConfiguration;
			baseConfigurationReference = 765F5104DB3EC39713DEB3A4 /* Pods-RiotShareExtension.release.xcconfig */;
			buildSettings = {
				APPLICATION_EXTENSION_API_ONLY = YES;
				ASSETCATALOG_COMPILER_APPICON_NAME = AppIcon;
				CLANG_ANALYZER_NONNULL = YES;
				CLANG_ANALYZER_NUMBER_OBJECT_CONVERSION = YES_AGGRESSIVE;
				CLANG_WARN_DOCUMENTATION_COMMENTS = YES;
				CODE_SIGN_ENTITLEMENTS = RiotShareExtension/RiotShareExtension.entitlements;
				COPY_PHASE_STRIP = NO;
				DEBUG_INFORMATION_FORMAT = "dwarf-with-dsym";
				DEVELOPMENT_TEAM = 7J4U792NQT;
				ENABLE_BITCODE = NO;
				INFOPLIST_FILE = RiotShareExtension/Info.plist;
				IPHONEOS_DEPLOYMENT_TARGET = 8.0;
				LD_RUNPATH_SEARCH_PATHS = "$(inherited) @executable_path/Frameworks @executable_path/../../Frameworks";
				PRODUCT_BUNDLE_IDENTIFIER = im.vector.app.shareExtension;
				PRODUCT_NAME = "$(TARGET_NAME)";
				SKIP_INSTALL = YES;
			};
			name = Release;
		};
		F094A9C61B78D8F000B1FBBF /* Debug */ = {
			isa = XCBuildConfiguration;
			buildSettings = {
				ALWAYS_SEARCH_USER_PATHS = NO;
				CLANG_CXX_LANGUAGE_STANDARD = "gnu++0x";
				CLANG_CXX_LIBRARY = "libc++";
				CLANG_ENABLE_MODULES = YES;
				CLANG_ENABLE_OBJC_ARC = YES;
				CLANG_WARN_BOOL_CONVERSION = YES;
				CLANG_WARN_CONSTANT_CONVERSION = YES;
				CLANG_WARN_DIRECT_OBJC_ISA_USAGE = YES_ERROR;
				CLANG_WARN_EMPTY_BODY = YES;
				CLANG_WARN_ENUM_CONVERSION = YES;
				CLANG_WARN_INFINITE_RECURSION = YES;
				CLANG_WARN_INT_CONVERSION = YES;
				CLANG_WARN_OBJC_ROOT_CLASS = YES_ERROR;
				CLANG_WARN_SUSPICIOUS_MOVE = YES;
				CLANG_WARN_UNREACHABLE_CODE = YES;
				CLANG_WARN__DUPLICATE_METHOD_MATCH = YES;
				"CODE_SIGN_IDENTITY[sdk=iphoneos*]" = "iPhone Developer";
				COPY_PHASE_STRIP = NO;
				ENABLE_STRICT_OBJC_MSGSEND = YES;
				ENABLE_TESTABILITY = YES;
				GCC_C_LANGUAGE_STANDARD = gnu99;
				GCC_DYNAMIC_NO_PIC = NO;
				GCC_NO_COMMON_BLOCKS = YES;
				GCC_OPTIMIZATION_LEVEL = 0;
				GCC_PREPROCESSOR_DEFINITIONS = (
					"DEBUG=1",
					"$(inherited)",
				);
				GCC_SYMBOLS_PRIVATE_EXTERN = NO;
				GCC_WARN_64_TO_32_BIT_CONVERSION = YES;
				GCC_WARN_ABOUT_RETURN_TYPE = YES_ERROR;
				GCC_WARN_UNDECLARED_SELECTOR = YES;
				GCC_WARN_UNINITIALIZED_AUTOS = YES_AGGRESSIVE;
				GCC_WARN_UNUSED_FUNCTION = YES;
				GCC_WARN_UNUSED_VARIABLE = YES;
				IPHONEOS_DEPLOYMENT_TARGET = 8.0;
				MTL_ENABLE_DEBUG_INFO = YES;
				ONLY_ACTIVE_ARCH = YES;
				SDKROOT = iphoneos;
				TARGETED_DEVICE_FAMILY = "1,2";
			};
			name = Debug;
		};
		F094A9C71B78D8F000B1FBBF /* Release */ = {
			isa = XCBuildConfiguration;
			buildSettings = {
				ALWAYS_SEARCH_USER_PATHS = NO;
				CLANG_CXX_LANGUAGE_STANDARD = "gnu++0x";
				CLANG_CXX_LIBRARY = "libc++";
				CLANG_ENABLE_MODULES = YES;
				CLANG_ENABLE_OBJC_ARC = YES;
				CLANG_WARN_BOOL_CONVERSION = YES;
				CLANG_WARN_CONSTANT_CONVERSION = YES;
				CLANG_WARN_DIRECT_OBJC_ISA_USAGE = YES_ERROR;
				CLANG_WARN_EMPTY_BODY = YES;
				CLANG_WARN_ENUM_CONVERSION = YES;
				CLANG_WARN_INFINITE_RECURSION = YES;
				CLANG_WARN_INT_CONVERSION = YES;
				CLANG_WARN_OBJC_ROOT_CLASS = YES_ERROR;
				CLANG_WARN_SUSPICIOUS_MOVE = YES;
				CLANG_WARN_UNREACHABLE_CODE = YES;
				CLANG_WARN__DUPLICATE_METHOD_MATCH = YES;
				"CODE_SIGN_IDENTITY[sdk=iphoneos*]" = "iPhone Developer";
				COPY_PHASE_STRIP = YES;
				ENABLE_NS_ASSERTIONS = NO;
				ENABLE_STRICT_OBJC_MSGSEND = YES;
				GCC_C_LANGUAGE_STANDARD = gnu99;
				GCC_NO_COMMON_BLOCKS = YES;
				GCC_WARN_64_TO_32_BIT_CONVERSION = YES;
				GCC_WARN_ABOUT_RETURN_TYPE = YES_ERROR;
				GCC_WARN_UNDECLARED_SELECTOR = YES;
				GCC_WARN_UNINITIALIZED_AUTOS = YES_AGGRESSIVE;
				GCC_WARN_UNUSED_FUNCTION = YES;
				GCC_WARN_UNUSED_VARIABLE = YES;
				IPHONEOS_DEPLOYMENT_TARGET = 8.0;
				MTL_ENABLE_DEBUG_INFO = NO;
				SDKROOT = iphoneos;
				TARGETED_DEVICE_FAMILY = "1,2";
				VALIDATE_PRODUCT = YES;
			};
			name = Release;
		};
		F094A9C91B78D8F000B1FBBF /* Debug */ = {
			isa = XCBuildConfiguration;
			baseConfigurationReference = 839BB91240D350D5607D55BA /* Pods-Riot.debug.xcconfig */;
			buildSettings = {
				ASSETCATALOG_COMPILER_APPICON_NAME = AppIcon;
				CODE_SIGN_ENTITLEMENTS = Riot/Riot.entitlements;
				"CODE_SIGN_IDENTITY[sdk=iphoneos*]" = "iPhone Developer";
				DEVELOPMENT_TEAM = 7J4U792NQT;
				ENABLE_BITCODE = NO;
				FRAMEWORK_SEARCH_PATHS = (
					"$(inherited)",
					"$(PROJECT_DIR)/Riot/libs",
					"$(PROJECT_DIR)/Riot/libs/jitsi-meet",
				);
				INFOPLIST_FILE = Riot/Info.plist;
				IPHONEOS_DEPLOYMENT_TARGET = 8.0;
				LD_RUNPATH_SEARCH_PATHS = "$(inherited) @executable_path/Frameworks";
				PRODUCT_BUNDLE_IDENTIFIER = im.vector.app;
				PRODUCT_NAME = "$(TARGET_NAME)";
				TARGETED_DEVICE_FAMILY = "1,2";
			};
			name = Debug;
		};
		F094A9CA1B78D8F000B1FBBF /* Release */ = {
			isa = XCBuildConfiguration;
			baseConfigurationReference = C195C53961EA28E6900AEB68 /* Pods-Riot.release.xcconfig */;
			buildSettings = {
				ASSETCATALOG_COMPILER_APPICON_NAME = AppIcon;
				CODE_SIGN_ENTITLEMENTS = Riot/Riot.entitlements;
				DEVELOPMENT_TEAM = 7J4U792NQT;
				ENABLE_BITCODE = NO;
				FRAMEWORK_SEARCH_PATHS = (
					"$(inherited)",
					"$(PROJECT_DIR)/Riot/libs",
					"$(PROJECT_DIR)/Riot/libs/jitsi-meet",
				);
				INFOPLIST_FILE = Riot/Info.plist;
				IPHONEOS_DEPLOYMENT_TARGET = 8.0;
				LD_RUNPATH_SEARCH_PATHS = "$(inherited) @executable_path/Frameworks";
				PRODUCT_BUNDLE_IDENTIFIER = im.vector.app;
				PRODUCT_NAME = "$(TARGET_NAME)";
				TARGETED_DEVICE_FAMILY = "1,2";
			};
			name = Release;
		};
		F094A9CC1B78D8F000B1FBBF /* Debug */ = {
			isa = XCBuildConfiguration;
			buildSettings = {
				BUNDLE_LOADER = "$(TEST_HOST)";
				DEVELOPMENT_TEAM = 7J4U792NQT;
				FRAMEWORK_SEARCH_PATHS = (
					"$(SDKROOT)/Developer/Library/Frameworks",
					"$(inherited)",
				);
				GCC_PREPROCESSOR_DEFINITIONS = (
					"DEBUG=1",
					"$(inherited)",
				);
				INFOPLIST_FILE = RiotTests/Info.plist;
				LD_RUNPATH_SEARCH_PATHS = "$(inherited) @executable_path/Frameworks @loader_path/Frameworks";
				PRODUCT_BUNDLE_IDENTIFIER = "org.matrix.$(PRODUCT_NAME:rfc1034identifier)";
				PRODUCT_NAME = "$(TARGET_NAME)";
				TEST_HOST = "$(BUILT_PRODUCTS_DIR)/Riot.app/Riot";
			};
			name = Debug;
		};
		F094A9CD1B78D8F000B1FBBF /* Release */ = {
			isa = XCBuildConfiguration;
			buildSettings = {
				BUNDLE_LOADER = "$(TEST_HOST)";
				DEVELOPMENT_TEAM = 7J4U792NQT;
				FRAMEWORK_SEARCH_PATHS = (
					"$(SDKROOT)/Developer/Library/Frameworks",
					"$(inherited)",
				);
				INFOPLIST_FILE = RiotTests/Info.plist;
				LD_RUNPATH_SEARCH_PATHS = "$(inherited) @executable_path/Frameworks @loader_path/Frameworks";
				PRODUCT_BUNDLE_IDENTIFIER = "org.matrix.$(PRODUCT_NAME:rfc1034identifier)";
				PRODUCT_NAME = "$(TARGET_NAME)";
				TEST_HOST = "$(BUILT_PRODUCTS_DIR)/Riot.app/Riot";
			};
			name = Release;
		};
/* End XCBuildConfiguration section */

/* Begin XCConfigurationList section */
		24CBEC5C1F0EAD310093EABB /* Build configuration list for PBXNativeTarget "RiotShareExtension" */ = {
			isa = XCConfigurationList;
			buildConfigurations = (
				24CBEC5A1F0EAD310093EABB /* Debug */,
				24CBEC5B1F0EAD310093EABB /* Release */,
			);
			defaultConfigurationIsVisible = 0;
			defaultConfigurationName = Release;
		};
		F094A99D1B78D8F000B1FBBF /* Build configuration list for PBXProject "Riot" */ = {
			isa = XCConfigurationList;
			buildConfigurations = (
				F094A9C61B78D8F000B1FBBF /* Debug */,
				F094A9C71B78D8F000B1FBBF /* Release */,
			);
			defaultConfigurationIsVisible = 0;
			defaultConfigurationName = Release;
		};
		F094A9C81B78D8F000B1FBBF /* Build configuration list for PBXNativeTarget "Riot" */ = {
			isa = XCConfigurationList;
			buildConfigurations = (
				F094A9C91B78D8F000B1FBBF /* Debug */,
				F094A9CA1B78D8F000B1FBBF /* Release */,
			);
			defaultConfigurationIsVisible = 0;
			defaultConfigurationName = Release;
		};
		F094A9CB1B78D8F000B1FBBF /* Build configuration list for PBXNativeTarget "RiotTests" */ = {
			isa = XCConfigurationList;
			buildConfigurations = (
				F094A9CC1B78D8F000B1FBBF /* Debug */,
				F094A9CD1B78D8F000B1FBBF /* Release */,
			);
			defaultConfigurationIsVisible = 0;
			defaultConfigurationName = Release;
		};
/* End XCConfigurationList section */
	};
	rootObject = F094A99A1B78D8F000B1FBBF /* Project object */;
}<|MERGE_RESOLUTION|>--- conflicted
+++ resolved
@@ -668,10 +668,7 @@
 		92324BE21F4F66D3009DE194 /* IncomingCallView.m */ = {isa = PBXFileReference; fileEncoding = 4; lastKnownFileType = sourcecode.c.objc; path = IncomingCallView.m; sourceTree = "<group>"; };
 		92324BE41F4F6A60009DE194 /* CircleButton.h */ = {isa = PBXFileReference; fileEncoding = 4; lastKnownFileType = sourcecode.c.h; path = CircleButton.h; sourceTree = "<group>"; };
 		92324BE51F4F6A60009DE194 /* CircleButton.m */ = {isa = PBXFileReference; fileEncoding = 4; lastKnownFileType = sourcecode.c.objc; path = CircleButton.m; sourceTree = "<group>"; };
-<<<<<<< HEAD
 		9E07AE9A3C5A90D68D90B6F9 /* Pods-RiotTodayWidget.release.xcconfig */ = {isa = PBXFileReference; includeInIndex = 1; lastKnownFileType = text.xcconfig; name = "Pods-RiotTodayWidget.release.xcconfig"; path = "Pods/Target Support Files/Pods-RiotTodayWidget/Pods-RiotTodayWidget.release.xcconfig"; sourceTree = "<group>"; };
-=======
->>>>>>> dea81dad
 		C195C53961EA28E6900AEB68 /* Pods-Riot.release.xcconfig */ = {isa = PBXFileReference; includeInIndex = 1; lastKnownFileType = text.xcconfig; name = "Pods-Riot.release.xcconfig"; path = "Pods/Target Support Files/Pods-Riot/Pods-Riot.release.xcconfig"; sourceTree = "<group>"; };
 		F0131DE31F2200D600CBF707 /* RiotSplitViewController.h */ = {isa = PBXFileReference; fileEncoding = 4; lastKnownFileType = sourcecode.c.h; path = RiotSplitViewController.h; sourceTree = "<group>"; };
 		F0131DE41F2200D600CBF707 /* RiotSplitViewController.m */ = {isa = PBXFileReference; fileEncoding = 4; lastKnownFileType = sourcecode.c.objc; path = RiotSplitViewController.m; sourceTree = "<group>"; };
@@ -2519,11 +2516,8 @@
 				24EEE5AF1F25F0F500B3C705 /* Images.xcassets in Resources */,
 				24EEE5AA1F25529C00B3C705 /* cancel.png in Resources */,
 				24D6B35E1F3CA03E00FC7A71 /* FallbackViewController.xib in Resources */,
-<<<<<<< HEAD
 				24EEE5A41F24C06E00B3C705 /* BuildFile in Resources */,
 				2439DD641F6BBEA50090F42D /* RecentRoomTableViewCell.xib in Resources */,
-=======
->>>>>>> dea81dad
 				24EEE5A41F24C06E00B3C705 /* (null) in Resources */,
 			);
 			runOnlyForDeploymentPostprocessing = 0;
